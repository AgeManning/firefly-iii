--- conflicted
+++ resolved
@@ -10,10 +10,7 @@
 
 ## [4.7.17.2 (API 0.9.2)] - 2019-07-15
 
-<<<<<<< HEAD
-=======
 ### Security
->>>>>>> 7d482aa2
 - XSS bug in budget title, found by [@dayn1ne](https://github.com/dayn1ne).
 
 ## [4.7.17 (API 0.9.2)] - 2019-03-17
