--- conflicted
+++ resolved
@@ -2,7 +2,6 @@
 All notable changes to this project will be documented in this file.
 This project adheres to [Semantic Versioning](http://semver.org/).
 
-<<<<<<< HEAD
 ## [5.1.0 (API 1.0.0)] - 2020-02-xx
 
 ### Added
@@ -29,7 +28,7 @@
 - #3045 Linking bills to liability accounts through rules was broken.
 - #3042 Rule engine behavior was inconsistent when importing data.
 - #3064 Weird bug in reports.
-=======
+
 ## [5.0.5 (API 1.0.0)] - 2020-02-13
 
 This release fixes an issue with logging that could, in rare cases, error out terribly.
@@ -37,7 +36,6 @@
 ### Fixed
 
 - Inconsistent log configuration.
->>>>>>> 5361fbb7
 
 ## [5.0.4 (API 1.0.0)] - 2020-02-01
 
