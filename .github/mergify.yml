--- conflicted
+++ resolved
@@ -10,8 +10,4 @@
       - base=main
     actions:
       close:
-<<<<<<< HEAD
-        message: Do not open PR's on the main branch.
-=======
-        message: Please do not open PR's on the `main` branch, but on the `develop` branch only. Thank you!
->>>>>>> 7c780dd7
+        message: Please do not open PR's on the `main` branch, but on the `develop` branch only. Thank you!