name: 'Code - Create new release'

on:
  workflow_dispatch:
    inputs:
      version:
        description: 'Version to release'
        required: true
        default: 'develop'
  schedule:
    - cron:  '0 3 * * MON,THU'

jobs:
  build:
    runs-on: ubuntu-latest
    steps:
      - name: Checkout
        uses: actions/checkout@v4
        with:
          fetch-depth: 0
      - name: Switch branch
        run: |
          if [[ "develop" == "$version" ]]; then
            git checkout --track origin/develop
            git pull
          else
            git config user.name github-actions
            git config user.email 41898282+github-actions[bot]@users.noreply.github.com
            git checkout --track origin/develop
            git pull
            git checkout main
            git merge develop
          fi
        env:
          version: ${{ github.event_name == 'schedule' && 'develop' || github.event.inputs.version }}
      - name: Setup PHP
        uses: shivammathur/setup-php@v2
        with:
          php-version: '8.3'
          extensions: mbstring, intl, zip, bcmath
      - name: crowdin action
        uses: crowdin/github-action@v1
        with:
          upload_sources: true
          download_translations: true
          push_translations: false
          push_sources: false
        env:
          GITHUB_TOKEN: ${{ github.token }}
          CROWDIN_PROJECT_NR: ${{ secrets.CROWDIN_PROJECT_NR }}
          CROWDIN_TOKEN: ${{ secrets.CROWDIN_TOKEN }}
      - name: Cleanup translations
        id: cleanup-transactions
        uses: JC5/firefly-iii-dev@v34
        with:
          action: 'ff3:crowdin-warning'
          output: ''
        env:
          FIREFLY_III_ROOT: /github/workspace
          GH_TOKEN: ''
      - name: Cleanup changelog
        id: cleanup-changelog
        uses: JC5/firefly-iii-dev@v34
        with:
          action: 'ff3:changelog'
          output: ''
        env:
          FIREFLY_III_ROOT: /github/workspace
          GH_TOKEN: ${{ secrets.CHANGELOG_TOKEN }}
      - name: Extract changelog
        id: extract-changelog
        uses: JC5/firefly-iii-dev@v34
        with:
          action: 'ff3:extract-changelog'
          output: 'output'
        env:
          FIREFLY_III_ROOT: /github/workspace
          GH_TOKEN: ""
      - name: Replace version
        id: replace-version
        uses: JC5/firefly-iii-dev@v34
        with:
          action: 'ff3:version'
          output: ''
        env:
          FIREFLY_III_ROOT: /github/workspace
          GH_TOKEN: ""
          FF_III_VERSION: ${{ github.event_name == 'schedule' && 'develop' || github.event.inputs.version }}
      - name: Generate JSON v1
        id: json-v1
        uses: JC5/firefly-iii-dev@v34
        with:
          action: 'ff3:json-translations v1'
          output: ''
        env:
          FIREFLY_III_ROOT: /github/workspace
          GH_TOKEN: ''
      - name: Generate JSON v2
        id: json-v2
        uses: JC5/firefly-iii-dev@v34
        with:
          action: 'ff3:json-translations v2'
          output: ''
        env:
          FIREFLY_III_ROOT: /github/workspace
          GH_TOKEN: ''
      - name: Code cleanup
        id: code-cleanup
        uses: JC5/firefly-iii-dev@v34
        with:
          action: 'ff3:code'
          output: ''
        env:
          FIREFLY_III_ROOT: /github/workspace
          GH_TOKEN: ''
      - name: Build new JS
        run: |
<<<<<<< HEAD
          npm update
=======
>>>>>>> 25873ef7
          npm install
          npm update
          npm run build
      - name: Build old JS
        id: old-js
        uses: JC5/firefly-iii-dev@v34
        with:
          action: 'ff3:old-js'
          output: ''
        env:
          FIREFLY_III_ROOT: /github/workspace
          GH_TOKEN: ''
      - name: Run CI
        run: |
          rm -rf vendor composer.lock
          composer validate --strict
          composer update --no-dev --no-scripts --no-plugins -q
          sudo chown -R runner:docker resources/lang
          .ci/phpcs.sh
      - name: Release
        run: |
          sudo timedatectl set-timezone Europe/Amsterdam
          git config user.name github-actions
          git config user.email 41898282+github-actions[bot]@users.noreply.github.com
          git config advice.addIgnoredFile false

          releaseName=$version
          zipName=FireflyIII-$version.zip

          if [[ "develop" == "$version" ]]; then
            [[ -z $(git status --untracked-files=normal --porcelain) ]] && echo "this branch is clean, no need to push..." && exit 0;
            releaseName=$version-$(date +'%Y%m%d')
            zipName=FireflyIII-develop.zip
          fi

          git add -A
          if test -f "output.txt"; then
            git reset output.txt
          fi
          git commit -m "Auto commit for release '$version' on $(date +'%Y-%m-%d')" || true
          git push

          # zip everything
          zip -rq $zipName . -x "*.git*" "*.ci*" "*.github*" "*node_modules*" "*output.txt*"

          # add sha256 sum
          sha256sum -b $zipName > $zipName.sha256

          if [[ "develop" == "$version" ]]; then
            echo "Create nightly release."
            git tag -a $releaseName -m "Nightly development release '$version' on $(date +'%Y-%m-%d')"
            git push origin $releaseName
            gh release create $releaseName -p --verify-tag \
              -t "Development release for $(date +'%Y-%m-%d')" \
              -n "Bi-weekly development release of Firefly III with the latest fixes, translations and features. This release was created on **$(date +'%Y-%m-%d')** and may contain bugs. Use at your own risk. Docker users can find this release under the \`develop\` tag."

            # add zip file to release.
            gh release upload $releaseName $zipName

            # add sha256 sum to release
            gh release upload $releaseName $zipName.sha256

          else
            echo "Create default release."
            git tag -a $releaseName -m "Here be changelog"
            git push origin $releaseName
            gh release create $releaseName -F output.txt -t "$releaseName" --verify-tag
            # add zip file to release.
            gh release upload $releaseName $zipName
            # add sha256 sum to release
            gh release upload $releaseName $zipName.sha256
            rm output.txt
            rm $zipName
            rm $zipName.sha256
            git checkout develop
            git merge main
            git push
          fi
        env:
          GH_TOKEN: ${{ github.token }}
          version: ${{ github.event_name == 'schedule' && 'develop' || github.event.inputs.version }}<|MERGE_RESOLUTION|>--- conflicted
+++ resolved
@@ -115,10 +115,6 @@
           GH_TOKEN: ''
       - name: Build new JS
         run: |
-<<<<<<< HEAD
-          npm update
-=======
->>>>>>> 25873ef7
           npm install
           npm update
           npm run build
