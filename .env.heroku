# You can leave this on "local". If you change it to production most console commands will ask for extra confirmation.
# Never set it to "testing".
APP_ENV=heroku

# Set to true if you want to see debug information in error screens.
APP_DEBUG=false

# This should be your email address
SITE_OWNER=heroku@example.com

# The encryption key for your database and sessions. Keep this very secure.
# If you generate a new one all existing data must be considered LOST.
# Change it to a string of exactly 32 chars or use command `php artisan key:generate` to generate it
APP_KEY=7ahyYVPVsmxjdhsweWCauGeJfwc92NP2

# Change this value to your preferred time zone.
# Example: Europe/Amsterdam
TZ=UTC

# This variable must match your installation's external address but keep in mind that
# it's only used on the command line as a fallback value.
APP_URL=http://localhost
<<<<<<< HEAD
TRUSTED_PROXIES=**
=======

# TRUSTED_PROXIES is a useful variable when using Docker and/or a reverse proxy.
TRUSTED_PROXIES=
>>>>>>> 62321a03

# The log channel defines where your log entries go to.
# 'daily' is the default logging mode giving you 5 daily rotated log files in /storage/logs/.
# Several other options exist. You can use 'single' for one big fat error log (not recommended).
# Also available are 'syslog', 'errorlog' and 'stdout' which will log to the system itself.
LOG_CHANNEL=stdout

# Log level. You can set this from least severe to most severe:
# debug, info, notice, warning, error, critical, alert, emergency
# If you set it to debug your logs will grow large, and fast. If you set it to emergency probably
# nothing will get logged, ever.
APP_LOG_LEVEL=debug

# Database credentials. Make sure the database exists. I recommend a dedicated user for Firefly III
# If you use SQLite, set connection to `sqlite` and remove the database, username and password settings.
DB_CONNECTION=pgsql






# If you're looking for performance improvements, you could install memcached.
CACHE_DRIVER=file
SESSION_DRIVER=file

# Cookie settings. Should not be necessary to change these.
COOKIE_PATH="/"
COOKIE_DOMAIN=
COOKIE_SECURE=false

# If you want Firefly III to mail you, update these settings
# For instructions, see: https://firefly-iii.readthedocs.io/en/latest/installation/mail.html
MAIL_DRIVER=log
MAIL_HOST=smtp.mailtrap.io
MAIL_PORT=2525
MAIL_FROM=changeme@example.com
MAIL_USERNAME=null
MAIL_PASSWORD=null
MAIL_ENCRYPTION=null

# Other mail drivers:
MAILGUN_DOMAIN=
MAILGUN_SECRET=
MANDRILL_SECRET=
SPARKPOST_SECRET=

# Firefly III can send you the following messages
SEND_REGISTRATION_MAIL=true
SEND_ERROR_MESSAGE=true

# Set a Mapbox API key here (see mapbox.com) so there might be a map available at various places.
MAPBOX_API_KEY=

# Set a Fixer IO API key here (see https://fixer.io) to enable live currency exchange rates.
# Please note that this will only work for paid fixer.io accounts because they severly limited
# the free API up to the point where you might as well offer nothing.
FIXER_API_KEY=

# If you wish to track your own behavior over Firefly III, set a valid analytics tracker ID here.
ANALYTICS_ID=

# Most parts of the database are encrypted by default, but you can turn this off if you want to.
# This makes it easier to migrate your database. Not that some fields will never be decrypted.
USE_ENCRYPTION=true

# Leave the following configuration vars as is.
# Unless you like to tinker and know what you're doing.
APP_NAME=FireflyIII
BROADCAST_DRIVER=log
QUEUE_DRIVER=sync
REDIS_HOST=127.0.0.1
REDIS_PASSWORD=null
REDIS_PORT=6379
CACHE_PREFIX=firefly
SEARCH_RESULT_LIMIT=50
PUSHER_KEY=
PUSHER_SECRET=
PUSHER_ID=
DEMO_USERNAME=
DEMO_PASSWORD=
IS_DOCKER=false
IS_SANDSTORM=false
IS_HEROKU=true
BUNQ_USE_SANDBOX=false
MAILGUN_DOMAIN=
MAILGUN_SECRET=<|MERGE_RESOLUTION|>--- conflicted
+++ resolved
@@ -20,13 +20,9 @@
 # This variable must match your installation's external address but keep in mind that
 # it's only used on the command line as a fallback value.
 APP_URL=http://localhost
-<<<<<<< HEAD
-TRUSTED_PROXIES=**
-=======
 
 # TRUSTED_PROXIES is a useful variable when using Docker and/or a reverse proxy.
-TRUSTED_PROXIES=
->>>>>>> 62321a03
+TRUSTED_PROXIES=**
 
 # The log channel defines where your log entries go to.
 # 'daily' is the default logging mode giving you 5 daily rotated log files in /storage/logs/.
