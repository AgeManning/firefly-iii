{
    "_readme": [
        "This file locks the dependencies of your project to a known state",
        "Read more about it at https://getcomposer.org/doc/01-basic-usage.md#installing-dependencies",
        "This file is @generated automatically"
    ],
<<<<<<< HEAD
    "content-hash": "4b5202505732cec5b0a2f9d2fa43e939",
=======
    "content-hash": "d2251a23c0f09e4125a1c87d23e25104",
>>>>>>> cd19e861
    "packages": [
        {
            "name": "adldap2/adldap2",
            "version": "v10.3.0",
            "source": {
                "type": "git",
                "url": "https://github.com/Adldap2/Adldap2.git",
                "reference": "1294c92746e3fb3bb59cd7756ca7838a1e705a2a"
            },
            "dist": {
                "type": "zip",
                "url": "https://api.github.com/repos/Adldap2/Adldap2/zipball/1294c92746e3fb3bb59cd7756ca7838a1e705a2a",
                "reference": "1294c92746e3fb3bb59cd7756ca7838a1e705a2a",
                "shasum": ""
            },
            "require": {
                "ext-json": "*",
                "ext-ldap": "*",
                "illuminate/contracts": "~5.0|~6.0|~7.0",
                "php": ">=7.0",
                "psr/log": "~1.0",
                "psr/simple-cache": "~1.0",
                "tightenco/collect": "~5.0|~6.0|~7.0"
            },
            "require-dev": {
                "mockery/mockery": "~1.0",
                "phpunit/phpunit": "~6.0"
            },
            "suggest": {
                "ext-fileinfo": "fileinfo is required when retrieving user encoded thumbnails"
            },
            "type": "library",
            "autoload": {
                "psr-4": {
                    "Adldap\\": "src/"
                }
            },
            "notification-url": "https://packagist.org/downloads/",
            "license": [
                "MIT"
            ],
            "authors": [
                {
                    "name": "Steve Bauman",
                    "email": "steven_bauman@outlook.com",
                    "role": "Developer"
                }
            ],
            "description": "A PHP LDAP Package for humans.",
            "keywords": [
                "active directory",
                "ad",
                "adLDAP",
                "adldap2",
                "directory",
                "ldap",
                "windows"
            ],
            "time": "2020-05-04T21:10:15+00:00"
        },
        {
            "name": "adldap2/adldap2-laravel",
            "version": "v6.1.1",
            "source": {
                "type": "git",
                "url": "https://github.com/Adldap2/Adldap2-Laravel.git",
                "reference": "c72a2e3757919c39d6a03bd345ec4e586284825c"
            },
            "dist": {
                "type": "zip",
                "url": "https://api.github.com/repos/Adldap2/Adldap2-Laravel/zipball/c72a2e3757919c39d6a03bd345ec4e586284825c",
                "reference": "c72a2e3757919c39d6a03bd345ec4e586284825c",
                "shasum": ""
            },
            "require": {
                "adldap2/adldap2": "^10.1",
                "illuminate/support": "~5.5|~6.0|~7.0",
                "php": ">=7.1"
            },
            "require-dev": {
                "mockery/mockery": "~1.0",
                "orchestra/testbench": "~3.7",
                "phpunit/phpunit": "~7.0"
            },
            "type": "project",
            "extra": {
                "laravel": {
                    "providers": [
                        "Adldap\\Laravel\\AdldapServiceProvider",
                        "Adldap\\Laravel\\AdldapAuthServiceProvider"
                    ],
                    "aliases": {
                        "Adldap": "Adldap\\Laravel\\Facades\\Adldap"
                    }
                }
            },
            "autoload": {
                "psr-4": {
                    "Adldap\\Laravel\\": "src/"
                }
            },
            "notification-url": "https://packagist.org/downloads/",
            "license": [
                "MIT"
            ],
            "description": "LDAP Authentication & Management for Laravel.",
            "keywords": [
                "adLDAP",
                "adldap2",
                "laravel",
                "ldap"
            ],
            "time": "2020-06-02T00:45:05+00:00"
        },
        {
            "name": "bacon/bacon-qr-code",
            "version": "2.0.2",
            "source": {
                "type": "git",
                "url": "https://github.com/Bacon/BaconQrCode.git",
                "reference": "add6d9ff97336b62f95a3b94f75cea4e085465b2"
            },
            "dist": {
                "type": "zip",
                "url": "https://api.github.com/repos/Bacon/BaconQrCode/zipball/add6d9ff97336b62f95a3b94f75cea4e085465b2",
                "reference": "add6d9ff97336b62f95a3b94f75cea4e085465b2",
                "shasum": ""
            },
            "require": {
                "dasprid/enum": "^1.0",
                "ext-iconv": "*",
                "php": "^7.1"
            },
            "require-dev": {
                "phly/keep-a-changelog": "^1.4",
                "phpunit/phpunit": "^7 | ^8 | ^9",
                "squizlabs/php_codesniffer": "^3.4"
            },
            "suggest": {
                "ext-imagick": "to generate QR code images"
            },
            "type": "library",
            "autoload": {
                "psr-4": {
                    "BaconQrCode\\": "src/"
                }
            },
            "notification-url": "https://packagist.org/downloads/",
            "license": [
                "BSD-2-Clause"
            ],
            "authors": [
                {
                    "name": "Ben Scholzen 'DASPRiD'",
                    "email": "mail@dasprids.de",
                    "homepage": "https://dasprids.de/",
                    "role": "Developer"
                }
            ],
            "description": "BaconQrCode is a QR code generator for PHP.",
            "homepage": "https://github.com/Bacon/BaconQrCode",
            "time": "2020-07-30T16:40:58+00:00"
        },
        {
            "name": "brick/math",
            "version": "0.8.15",
            "source": {
                "type": "git",
                "url": "https://github.com/brick/math.git",
                "reference": "9b08d412b9da9455b210459ff71414de7e6241cd"
            },
            "dist": {
                "type": "zip",
                "url": "https://api.github.com/repos/brick/math/zipball/9b08d412b9da9455b210459ff71414de7e6241cd",
                "reference": "9b08d412b9da9455b210459ff71414de7e6241cd",
                "shasum": ""
            },
            "require": {
                "ext-json": "*",
                "php": "^7.1|^8.0"
            },
            "require-dev": {
                "php-coveralls/php-coveralls": "^2.2",
                "phpunit/phpunit": "^7.5.15|^8.5",
                "vimeo/psalm": "^3.5"
            },
            "type": "library",
            "autoload": {
                "psr-4": {
                    "Brick\\Math\\": "src/"
                }
            },
            "notification-url": "https://packagist.org/downloads/",
            "license": [
                "MIT"
            ],
            "description": "Arbitrary-precision arithmetic library",
            "keywords": [
                "Arbitrary-precision",
                "BigInteger",
                "BigRational",
                "arithmetic",
                "bigdecimal",
                "bignum",
                "brick",
                "math"
            ],
            "funding": [
                {
                    "url": "https://tidelift.com/funding/github/packagist/brick/math",
                    "type": "tidelift"
                }
            ],
            "time": "2020-04-15T15:59:35+00:00"
        },
        {
            "name": "dasprid/enum",
            "version": "1.0.2",
            "source": {
                "type": "git",
                "url": "https://github.com/DASPRiD/Enum.git",
                "reference": "6ccc0d7141a7f149e3c56cb0ce5f05d9152cfd07"
            },
            "dist": {
                "type": "zip",
                "url": "https://api.github.com/repos/DASPRiD/Enum/zipball/6ccc0d7141a7f149e3c56cb0ce5f05d9152cfd07",
                "reference": "6ccc0d7141a7f149e3c56cb0ce5f05d9152cfd07",
                "shasum": ""
            },
            "require-dev": {
                "phpunit/phpunit": "^7 | ^8 | ^9",
                "squizlabs/php_codesniffer": "^3.4"
            },
            "type": "library",
            "autoload": {
                "psr-4": {
                    "DASPRiD\\Enum\\": "src/"
                }
            },
            "notification-url": "https://packagist.org/downloads/",
            "license": [
                "BSD-2-Clause"
            ],
            "authors": [
                {
                    "name": "Ben Scholzen 'DASPRiD'",
                    "email": "mail@dasprids.de",
                    "homepage": "https://dasprids.de/",
                    "role": "Developer"
                }
            ],
            "description": "PHP 7.1 enum implementation",
            "keywords": [
                "enum",
                "map"
            ],
            "time": "2020-07-30T16:37:13+00:00"
        },
        {
            "name": "davejamesmiller/laravel-breadcrumbs",
            "version": "5.3.2",
            "source": {
                "type": "git",
                "url": "https://github.com/davejamesmiller/laravel-breadcrumbs.git",
                "reference": "99f92a706faefb5e1816caa96e877a0184509e5b"
            },
            "dist": {
                "type": "zip",
                "url": "https://api.github.com/repos/davejamesmiller/laravel-breadcrumbs/zipball/99f92a706faefb5e1816caa96e877a0184509e5b",
                "reference": "99f92a706faefb5e1816caa96e877a0184509e5b",
                "shasum": ""
            },
            "require": {
                "facade/ignition-contracts": "^1.0",
                "illuminate/support": ">=5.6",
                "illuminate/view": ">=5.6",
                "php": ">=7.1.3"
            },
            "require-dev": {
                "orchestra/testbench": ">=3.6",
                "php-coveralls/php-coveralls": "^2.0",
                "phpunit/phpunit": "^7.0|^8.0",
                "spatie/phpunit-snapshot-assertions": "^2.0"
            },
            "type": "library",
            "extra": {
                "laravel": {
                    "providers": [
                        "DaveJamesMiller\\Breadcrumbs\\BreadcrumbsServiceProvider"
                    ],
                    "aliases": {
                        "Breadcrumbs": "DaveJamesMiller\\Breadcrumbs\\Facades\\Breadcrumbs"
                    }
                }
            },
            "autoload": {
                "psr-4": {
                    "DaveJamesMiller\\Breadcrumbs\\": "src/"
                }
            },
            "notification-url": "https://packagist.org/downloads/",
            "license": [
                "MIT"
            ],
            "authors": [
                {
                    "name": "Dave James Miller",
                    "email": "dave@davejamesmiller.com"
                }
            ],
            "description": "A simple Laravel-style way to create breadcrumbs.",
            "homepage": "https://github.com/davejamesmiller/laravel-breadcrumbs",
            "keywords": [
                "laravel"
            ],
            "abandoned": true,
            "time": "2019-12-30T22:50:51+00:00"
        },
        {
            "name": "defuse/php-encryption",
            "version": "v2.2.1",
            "source": {
                "type": "git",
                "url": "https://github.com/defuse/php-encryption.git",
                "reference": "0f407c43b953d571421e0020ba92082ed5fb7620"
            },
            "dist": {
                "type": "zip",
                "url": "https://api.github.com/repos/defuse/php-encryption/zipball/0f407c43b953d571421e0020ba92082ed5fb7620",
                "reference": "0f407c43b953d571421e0020ba92082ed5fb7620",
                "shasum": ""
            },
            "require": {
                "ext-openssl": "*",
                "paragonie/random_compat": ">= 2",
                "php": ">=5.4.0"
            },
            "require-dev": {
                "nikic/php-parser": "^2.0|^3.0|^4.0",
                "phpunit/phpunit": "^4|^5"
            },
            "bin": [
                "bin/generate-defuse-key"
            ],
            "type": "library",
            "autoload": {
                "psr-4": {
                    "Defuse\\Crypto\\": "src"
                }
            },
            "notification-url": "https://packagist.org/downloads/",
            "license": [
                "MIT"
            ],
            "authors": [
                {
                    "name": "Taylor Hornby",
                    "email": "taylor@defuse.ca",
                    "homepage": "https://defuse.ca/"
                },
                {
                    "name": "Scott Arciszewski",
                    "email": "info@paragonie.com",
                    "homepage": "https://paragonie.com"
                }
            ],
            "description": "Secure PHP Encryption Library",
            "keywords": [
                "aes",
                "authenticated encryption",
                "cipher",
                "crypto",
                "cryptography",
                "encrypt",
                "encryption",
                "openssl",
                "security",
                "symmetric key cryptography"
            ],
            "time": "2018-07-24T23:27:56+00:00"
        },
        {
            "name": "doctrine/cache",
            "version": "1.10.2",
            "source": {
                "type": "git",
                "url": "https://github.com/doctrine/cache.git",
                "reference": "13e3381b25847283a91948d04640543941309727"
            },
            "dist": {
                "type": "zip",
                "url": "https://api.github.com/repos/doctrine/cache/zipball/13e3381b25847283a91948d04640543941309727",
                "reference": "13e3381b25847283a91948d04640543941309727",
                "shasum": ""
            },
            "require": {
                "php": "~7.1 || ^8.0"
            },
            "conflict": {
                "doctrine/common": ">2.2,<2.4"
            },
            "require-dev": {
                "alcaeus/mongo-php-adapter": "^1.1",
                "doctrine/coding-standard": "^6.0",
                "mongodb/mongodb": "^1.1",
                "phpunit/phpunit": "^7.0",
                "predis/predis": "~1.0"
            },
            "suggest": {
                "alcaeus/mongo-php-adapter": "Required to use legacy MongoDB driver"
            },
            "type": "library",
            "extra": {
                "branch-alias": {
                    "dev-master": "1.9.x-dev"
                }
            },
            "autoload": {
                "psr-4": {
                    "Doctrine\\Common\\Cache\\": "lib/Doctrine/Common/Cache"
                }
            },
            "notification-url": "https://packagist.org/downloads/",
            "license": [
                "MIT"
            ],
            "authors": [
                {
                    "name": "Guilherme Blanco",
                    "email": "guilhermeblanco@gmail.com"
                },
                {
                    "name": "Roman Borschel",
                    "email": "roman@code-factory.org"
                },
                {
                    "name": "Benjamin Eberlei",
                    "email": "kontakt@beberlei.de"
                },
                {
                    "name": "Jonathan Wage",
                    "email": "jonwage@gmail.com"
                },
                {
                    "name": "Johannes Schmitt",
                    "email": "schmittjoh@gmail.com"
                }
            ],
            "description": "PHP Doctrine Cache library is a popular cache implementation that supports many different drivers such as redis, memcache, apc, mongodb and others.",
            "homepage": "https://www.doctrine-project.org/projects/cache.html",
            "keywords": [
                "abstraction",
                "apcu",
                "cache",
                "caching",
                "couchdb",
                "memcached",
                "php",
                "redis",
                "xcache"
            ],
            "funding": [
                {
                    "url": "https://www.doctrine-project.org/sponsorship.html",
                    "type": "custom"
                },
                {
                    "url": "https://www.patreon.com/phpdoctrine",
                    "type": "patreon"
                },
                {
                    "url": "https://tidelift.com/funding/github/packagist/doctrine%2Fcache",
                    "type": "tidelift"
                }
            ],
            "time": "2020-07-07T18:54:01+00:00"
        },
        {
            "name": "doctrine/dbal",
            "version": "2.10.2",
            "source": {
                "type": "git",
                "url": "https://github.com/doctrine/dbal.git",
                "reference": "aab745e7b6b2de3b47019da81e7225e14dcfdac8"
            },
            "dist": {
                "type": "zip",
                "url": "https://api.github.com/repos/doctrine/dbal/zipball/aab745e7b6b2de3b47019da81e7225e14dcfdac8",
                "reference": "aab745e7b6b2de3b47019da81e7225e14dcfdac8",
                "shasum": ""
            },
            "require": {
                "doctrine/cache": "^1.0",
                "doctrine/event-manager": "^1.0",
                "ext-pdo": "*",
                "php": "^7.2"
            },
            "require-dev": {
                "doctrine/coding-standard": "^6.0",
                "jetbrains/phpstorm-stubs": "^2019.1",
                "nikic/php-parser": "^4.4",
                "phpstan/phpstan": "^0.12",
                "phpunit/phpunit": "^8.4.1",
                "symfony/console": "^2.0.5|^3.0|^4.0|^5.0",
                "vimeo/psalm": "^3.11"
            },
            "suggest": {
                "symfony/console": "For helpful console commands such as SQL execution and import of files."
            },
            "bin": [
                "bin/doctrine-dbal"
            ],
            "type": "library",
            "extra": {
                "branch-alias": {
                    "dev-master": "2.10.x-dev",
                    "dev-develop": "3.0.x-dev"
                }
            },
            "autoload": {
                "psr-4": {
                    "Doctrine\\DBAL\\": "lib/Doctrine/DBAL"
                }
            },
            "notification-url": "https://packagist.org/downloads/",
            "license": [
                "MIT"
            ],
            "authors": [
                {
                    "name": "Guilherme Blanco",
                    "email": "guilhermeblanco@gmail.com"
                },
                {
                    "name": "Roman Borschel",
                    "email": "roman@code-factory.org"
                },
                {
                    "name": "Benjamin Eberlei",
                    "email": "kontakt@beberlei.de"
                },
                {
                    "name": "Jonathan Wage",
                    "email": "jonwage@gmail.com"
                }
            ],
            "description": "Powerful PHP database abstraction layer (DBAL) with many features for database schema introspection and management.",
            "homepage": "https://www.doctrine-project.org/projects/dbal.html",
            "keywords": [
                "abstraction",
                "database",
                "db2",
                "dbal",
                "mariadb",
                "mssql",
                "mysql",
                "oci8",
                "oracle",
                "pdo",
                "pgsql",
                "postgresql",
                "queryobject",
                "sasql",
                "sql",
                "sqlanywhere",
                "sqlite",
                "sqlserver",
                "sqlsrv"
            ],
            "funding": [
                {
                    "url": "https://www.doctrine-project.org/sponsorship.html",
                    "type": "custom"
                },
                {
                    "url": "https://www.patreon.com/phpdoctrine",
                    "type": "patreon"
                },
                {
                    "url": "https://tidelift.com/funding/github/packagist/doctrine%2Fdbal",
                    "type": "tidelift"
                }
            ],
            "time": "2020-04-20T17:19:26+00:00"
        },
        {
            "name": "doctrine/event-manager",
            "version": "1.1.0",
            "source": {
                "type": "git",
                "url": "https://github.com/doctrine/event-manager.git",
                "reference": "629572819973f13486371cb611386eb17851e85c"
            },
            "dist": {
                "type": "zip",
                "url": "https://api.github.com/repos/doctrine/event-manager/zipball/629572819973f13486371cb611386eb17851e85c",
                "reference": "629572819973f13486371cb611386eb17851e85c",
                "shasum": ""
            },
            "require": {
                "php": "^7.1"
            },
            "conflict": {
                "doctrine/common": "<2.9@dev"
            },
            "require-dev": {
                "doctrine/coding-standard": "^6.0",
                "phpunit/phpunit": "^7.0"
            },
            "type": "library",
            "extra": {
                "branch-alias": {
                    "dev-master": "1.0.x-dev"
                }
            },
            "autoload": {
                "psr-4": {
                    "Doctrine\\Common\\": "lib/Doctrine/Common"
                }
            },
            "notification-url": "https://packagist.org/downloads/",
            "license": [
                "MIT"
            ],
            "authors": [
                {
                    "name": "Guilherme Blanco",
                    "email": "guilhermeblanco@gmail.com"
                },
                {
                    "name": "Roman Borschel",
                    "email": "roman@code-factory.org"
                },
                {
                    "name": "Benjamin Eberlei",
                    "email": "kontakt@beberlei.de"
                },
                {
                    "name": "Jonathan Wage",
                    "email": "jonwage@gmail.com"
                },
                {
                    "name": "Johannes Schmitt",
                    "email": "schmittjoh@gmail.com"
                },
                {
                    "name": "Marco Pivetta",
                    "email": "ocramius@gmail.com"
                }
            ],
            "description": "The Doctrine Event Manager is a simple PHP event system that was built to be used with the various Doctrine projects.",
            "homepage": "https://www.doctrine-project.org/projects/event-manager.html",
            "keywords": [
                "event",
                "event dispatcher",
                "event manager",
                "event system",
                "events"
            ],
            "time": "2019-11-10T09:48:07+00:00"
        },
        {
            "name": "doctrine/inflector",
            "version": "2.0.3",
            "source": {
                "type": "git",
                "url": "https://github.com/doctrine/inflector.git",
                "reference": "9cf661f4eb38f7c881cac67c75ea9b00bf97b210"
            },
            "dist": {
                "type": "zip",
                "url": "https://api.github.com/repos/doctrine/inflector/zipball/9cf661f4eb38f7c881cac67c75ea9b00bf97b210",
                "reference": "9cf661f4eb38f7c881cac67c75ea9b00bf97b210",
                "shasum": ""
            },
            "require": {
                "php": "^7.2 || ^8.0"
            },
            "require-dev": {
                "doctrine/coding-standard": "^7.0",
                "phpstan/phpstan": "^0.11",
                "phpstan/phpstan-phpunit": "^0.11",
                "phpstan/phpstan-strict-rules": "^0.11",
                "phpunit/phpunit": "^7.0 || ^8.0 || ^9.0"
            },
            "type": "library",
            "extra": {
                "branch-alias": {
                    "dev-master": "2.0.x-dev"
                }
            },
            "autoload": {
                "psr-4": {
                    "Doctrine\\Inflector\\": "lib/Doctrine/Inflector"
                }
            },
            "notification-url": "https://packagist.org/downloads/",
            "license": [
                "MIT"
            ],
            "authors": [
                {
                    "name": "Guilherme Blanco",
                    "email": "guilhermeblanco@gmail.com"
                },
                {
                    "name": "Roman Borschel",
                    "email": "roman@code-factory.org"
                },
                {
                    "name": "Benjamin Eberlei",
                    "email": "kontakt@beberlei.de"
                },
                {
                    "name": "Jonathan Wage",
                    "email": "jonwage@gmail.com"
                },
                {
                    "name": "Johannes Schmitt",
                    "email": "schmittjoh@gmail.com"
                }
            ],
            "description": "PHP Doctrine Inflector is a small library that can perform string manipulations with regard to upper/lowercase and singular/plural forms of words.",
            "homepage": "https://www.doctrine-project.org/projects/inflector.html",
            "keywords": [
                "inflection",
                "inflector",
                "lowercase",
                "manipulation",
                "php",
                "plural",
                "singular",
                "strings",
                "uppercase",
                "words"
            ],
            "funding": [
                {
                    "url": "https://www.doctrine-project.org/sponsorship.html",
                    "type": "custom"
                },
                {
                    "url": "https://www.patreon.com/phpdoctrine",
                    "type": "patreon"
                },
                {
                    "url": "https://tidelift.com/funding/github/packagist/doctrine%2Finflector",
                    "type": "tidelift"
                }
            ],
            "time": "2020-05-29T15:13:26+00:00"
        },
        {
            "name": "doctrine/lexer",
            "version": "1.2.1",
            "source": {
                "type": "git",
                "url": "https://github.com/doctrine/lexer.git",
                "reference": "e864bbf5904cb8f5bb334f99209b48018522f042"
            },
            "dist": {
                "type": "zip",
                "url": "https://api.github.com/repos/doctrine/lexer/zipball/e864bbf5904cb8f5bb334f99209b48018522f042",
                "reference": "e864bbf5904cb8f5bb334f99209b48018522f042",
                "shasum": ""
            },
            "require": {
                "php": "^7.2 || ^8.0"
            },
            "require-dev": {
                "doctrine/coding-standard": "^6.0",
                "phpstan/phpstan": "^0.11.8",
                "phpunit/phpunit": "^8.2"
            },
            "type": "library",
            "extra": {
                "branch-alias": {
                    "dev-master": "1.2.x-dev"
                }
            },
            "autoload": {
                "psr-4": {
                    "Doctrine\\Common\\Lexer\\": "lib/Doctrine/Common/Lexer"
                }
            },
            "notification-url": "https://packagist.org/downloads/",
            "license": [
                "MIT"
            ],
            "authors": [
                {
                    "name": "Guilherme Blanco",
                    "email": "guilhermeblanco@gmail.com"
                },
                {
                    "name": "Roman Borschel",
                    "email": "roman@code-factory.org"
                },
                {
                    "name": "Johannes Schmitt",
                    "email": "schmittjoh@gmail.com"
                }
            ],
            "description": "PHP Doctrine Lexer parser library that can be used in Top-Down, Recursive Descent Parsers.",
            "homepage": "https://www.doctrine-project.org/projects/lexer.html",
            "keywords": [
                "annotations",
                "docblock",
                "lexer",
                "parser",
                "php"
            ],
            "funding": [
                {
                    "url": "https://www.doctrine-project.org/sponsorship.html",
                    "type": "custom"
                },
                {
                    "url": "https://www.patreon.com/phpdoctrine",
                    "type": "patreon"
                },
                {
                    "url": "https://tidelift.com/funding/github/packagist/doctrine%2Flexer",
                    "type": "tidelift"
                }
            ],
            "time": "2020-05-25T17:44:05+00:00"
        },
        {
            "name": "dragonmantank/cron-expression",
            "version": "v2.3.0",
            "source": {
                "type": "git",
                "url": "https://github.com/dragonmantank/cron-expression.git",
                "reference": "72b6fbf76adb3cf5bc0db68559b33d41219aba27"
            },
            "dist": {
                "type": "zip",
                "url": "https://api.github.com/repos/dragonmantank/cron-expression/zipball/72b6fbf76adb3cf5bc0db68559b33d41219aba27",
                "reference": "72b6fbf76adb3cf5bc0db68559b33d41219aba27",
                "shasum": ""
            },
            "require": {
                "php": "^7.0"
            },
            "require-dev": {
                "phpunit/phpunit": "^6.4|^7.0"
            },
            "type": "library",
            "extra": {
                "branch-alias": {
                    "dev-master": "2.3-dev"
                }
            },
            "autoload": {
                "psr-4": {
                    "Cron\\": "src/Cron/"
                }
            },
            "notification-url": "https://packagist.org/downloads/",
            "license": [
                "MIT"
            ],
            "authors": [
                {
                    "name": "Michael Dowling",
                    "email": "mtdowling@gmail.com",
                    "homepage": "https://github.com/mtdowling"
                },
                {
                    "name": "Chris Tankersley",
                    "email": "chris@ctankersley.com",
                    "homepage": "https://github.com/dragonmantank"
                }
            ],
            "description": "CRON for PHP: Calculate the next or previous run date and determine if a CRON expression is due",
            "keywords": [
                "cron",
                "schedule"
            ],
            "time": "2019-03-31T00:38:28+00:00"
        },
        {
            "name": "egulias/email-validator",
            "version": "2.1.18",
            "source": {
                "type": "git",
                "url": "https://github.com/egulias/EmailValidator.git",
                "reference": "cfa3d44471c7f5bfb684ac2b0da7114283d78441"
            },
            "dist": {
                "type": "zip",
                "url": "https://api.github.com/repos/egulias/EmailValidator/zipball/cfa3d44471c7f5bfb684ac2b0da7114283d78441",
                "reference": "cfa3d44471c7f5bfb684ac2b0da7114283d78441",
                "shasum": ""
            },
            "require": {
                "doctrine/lexer": "^1.0.1",
                "php": ">=5.5",
                "symfony/polyfill-intl-idn": "^1.10"
            },
            "require-dev": {
                "dominicsayers/isemail": "^3.0.7",
                "phpunit/phpunit": "^4.8.36|^7.5.15",
                "satooshi/php-coveralls": "^1.0.1"
            },
            "suggest": {
                "ext-intl": "PHP Internationalization Libraries are required to use the SpoofChecking validation"
            },
            "type": "library",
            "extra": {
                "branch-alias": {
                    "dev-master": "2.1.x-dev"
                }
            },
            "autoload": {
                "psr-4": {
                    "Egulias\\EmailValidator\\": "src"
                }
            },
            "notification-url": "https://packagist.org/downloads/",
            "license": [
                "MIT"
            ],
            "authors": [
                {
                    "name": "Eduardo Gulias Davis"
                }
            ],
            "description": "A library for validating emails against several RFCs",
            "homepage": "https://github.com/egulias/EmailValidator",
            "keywords": [
                "email",
                "emailvalidation",
                "emailvalidator",
                "validation",
                "validator"
            ],
            "time": "2020-06-16T20:11:17+00:00"
        },
        {
            "name": "facade/ignition-contracts",
            "version": "1.0.1",
            "source": {
                "type": "git",
                "url": "https://github.com/facade/ignition-contracts.git",
                "reference": "aeab1ce8b68b188a43e81758e750151ad7da796b"
            },
            "dist": {
                "type": "zip",
                "url": "https://api.github.com/repos/facade/ignition-contracts/zipball/aeab1ce8b68b188a43e81758e750151ad7da796b",
                "reference": "aeab1ce8b68b188a43e81758e750151ad7da796b",
                "shasum": ""
            },
            "require": {
                "php": "^7.1"
            },
            "require-dev": {
                "friendsofphp/php-cs-fixer": "^2.14",
                "phpunit/phpunit": "^7.5|^8.0",
                "vimeo/psalm": "^3.12"
            },
            "type": "library",
            "autoload": {
                "psr-4": {
                    "Facade\\IgnitionContracts\\": "src"
                }
            },
            "notification-url": "https://packagist.org/downloads/",
            "license": [
                "MIT"
            ],
            "authors": [
                {
                    "name": "Freek Van der Herten",
                    "email": "freek@spatie.be",
                    "homepage": "https://flareapp.io",
                    "role": "Developer"
                }
            ],
            "description": "Solution contracts for Ignition",
            "homepage": "https://github.com/facade/ignition-contracts",
            "keywords": [
                "contracts",
                "flare",
                "ignition"
            ],
            "time": "2020-07-14T10:10:28+00:00"
        },
        {
            "name": "fideloper/proxy",
            "version": "4.4.0",
            "source": {
                "type": "git",
                "url": "https://github.com/fideloper/TrustedProxy.git",
                "reference": "9beebf48a1c344ed67c1d36bb1b8709db7c3c1a8"
            },
            "dist": {
                "type": "zip",
                "url": "https://api.github.com/repos/fideloper/TrustedProxy/zipball/9beebf48a1c344ed67c1d36bb1b8709db7c3c1a8",
                "reference": "9beebf48a1c344ed67c1d36bb1b8709db7c3c1a8",
                "shasum": ""
            },
            "require": {
                "illuminate/contracts": "^5.0|^6.0|^7.0|^8.0",
                "php": ">=5.4.0"
            },
            "require-dev": {
                "illuminate/http": "^5.0|^6.0|^7.0|^8.0",
                "mockery/mockery": "^1.0",
                "phpunit/phpunit": "^6.0"
            },
            "type": "library",
            "extra": {
                "laravel": {
                    "providers": [
                        "Fideloper\\Proxy\\TrustedProxyServiceProvider"
                    ]
                }
            },
            "autoload": {
                "psr-4": {
                    "Fideloper\\Proxy\\": "src/"
                }
            },
            "notification-url": "https://packagist.org/downloads/",
            "license": [
                "MIT"
            ],
            "authors": [
                {
                    "name": "Chris Fidao",
                    "email": "fideloper@gmail.com"
                }
            ],
            "description": "Set trusted proxies for Laravel",
            "keywords": [
                "load balancing",
                "proxy",
                "trusted proxy"
            ],
            "time": "2020-06-23T01:36:47+00:00"
        },
        {
            "name": "firebase/php-jwt",
            "version": "v5.2.0",
            "source": {
                "type": "git",
                "url": "https://github.com/firebase/php-jwt.git",
                "reference": "feb0e820b8436873675fd3aca04f3728eb2185cb"
            },
            "dist": {
                "type": "zip",
                "url": "https://api.github.com/repos/firebase/php-jwt/zipball/feb0e820b8436873675fd3aca04f3728eb2185cb",
                "reference": "feb0e820b8436873675fd3aca04f3728eb2185cb",
                "shasum": ""
            },
            "require": {
                "php": ">=5.3.0"
            },
            "require-dev": {
                "phpunit/phpunit": ">=4.8 <=9"
            },
            "type": "library",
            "autoload": {
                "psr-4": {
                    "Firebase\\JWT\\": "src"
                }
            },
            "notification-url": "https://packagist.org/downloads/",
            "license": [
                "BSD-3-Clause"
            ],
            "authors": [
                {
                    "name": "Neuman Vong",
                    "email": "neuman+pear@twilio.com",
                    "role": "Developer"
                },
                {
                    "name": "Anant Narayanan",
                    "email": "anant@php.net",
                    "role": "Developer"
                }
            ],
            "description": "A simple library to encode and decode JSON Web Tokens (JWT) in PHP. Should conform to the current spec.",
            "homepage": "https://github.com/firebase/php-jwt",
            "keywords": [
                "jwt",
                "php"
            ],
            "time": "2020-03-25T18:49:23+00:00"
        },
        {
            "name": "guzzlehttp/guzzle",
            "version": "7.0.1",
            "source": {
                "type": "git",
                "url": "https://github.com/guzzle/guzzle.git",
                "reference": "2d9d3c186a6637a43193e66b097c50e4451eaab2"
            },
            "dist": {
                "type": "zip",
                "url": "https://api.github.com/repos/guzzle/guzzle/zipball/2d9d3c186a6637a43193e66b097c50e4451eaab2",
                "reference": "2d9d3c186a6637a43193e66b097c50e4451eaab2",
                "shasum": ""
            },
            "require": {
                "ext-json": "*",
                "guzzlehttp/promises": "^1.0",
                "guzzlehttp/psr7": "^1.6.1",
                "php": "^7.2.5",
                "psr/http-client": "^1.0"
            },
            "provide": {
                "psr/http-client-implementation": "1.0"
            },
            "require-dev": {
                "ergebnis/composer-normalize": "^2.0",
                "ext-curl": "*",
                "php-http/client-integration-tests": "dev-phpunit8",
                "phpunit/phpunit": "^8.5.5",
                "psr/log": "^1.1"
            },
            "suggest": {
                "ext-curl": "Required for CURL handler support",
                "ext-intl": "Required for Internationalized Domain Name (IDN) support",
                "psr/log": "Required for using the Log middleware"
            },
            "type": "library",
            "extra": {
                "branch-alias": {
                    "dev-master": "7.0-dev"
                }
            },
            "autoload": {
                "psr-4": {
                    "GuzzleHttp\\": "src/"
                },
                "files": [
                    "src/functions_include.php"
                ]
            },
            "notification-url": "https://packagist.org/downloads/",
            "license": [
                "MIT"
            ],
            "authors": [
                {
                    "name": "Michael Dowling",
                    "email": "mtdowling@gmail.com",
                    "homepage": "https://github.com/mtdowling"
                },
                {
                    "name": "Márk Sági-Kazár",
                    "email": "mark.sagikazar@gmail.com",
                    "homepage": "https://sagikazarmark.hu"
                }
            ],
            "description": "Guzzle is a PHP HTTP client library",
            "homepage": "http://guzzlephp.org/",
            "keywords": [
                "client",
                "curl",
                "framework",
                "http",
                "http client",
                "psr-18",
                "psr-7",
                "rest",
                "web service"
            ],
            "time": "2020-06-27T10:33:25+00:00"
        },
        {
            "name": "guzzlehttp/promises",
            "version": "v1.3.1",
            "source": {
                "type": "git",
                "url": "https://github.com/guzzle/promises.git",
                "reference": "a59da6cf61d80060647ff4d3eb2c03a2bc694646"
            },
            "dist": {
                "type": "zip",
                "url": "https://api.github.com/repos/guzzle/promises/zipball/a59da6cf61d80060647ff4d3eb2c03a2bc694646",
                "reference": "a59da6cf61d80060647ff4d3eb2c03a2bc694646",
                "shasum": ""
            },
            "require": {
                "php": ">=5.5.0"
            },
            "require-dev": {
                "phpunit/phpunit": "^4.0"
            },
            "type": "library",
            "extra": {
                "branch-alias": {
                    "dev-master": "1.4-dev"
                }
            },
            "autoload": {
                "psr-4": {
                    "GuzzleHttp\\Promise\\": "src/"
                },
                "files": [
                    "src/functions_include.php"
                ]
            },
            "notification-url": "https://packagist.org/downloads/",
            "license": [
                "MIT"
            ],
            "authors": [
                {
                    "name": "Michael Dowling",
                    "email": "mtdowling@gmail.com",
                    "homepage": "https://github.com/mtdowling"
                }
            ],
            "description": "Guzzle promises library",
            "keywords": [
                "promise"
            ],
            "time": "2016-12-20T10:07:11+00:00"
        },
        {
            "name": "guzzlehttp/psr7",
            "version": "1.6.1",
            "source": {
                "type": "git",
                "url": "https://github.com/guzzle/psr7.git",
                "reference": "239400de7a173fe9901b9ac7c06497751f00727a"
            },
            "dist": {
                "type": "zip",
                "url": "https://api.github.com/repos/guzzle/psr7/zipball/239400de7a173fe9901b9ac7c06497751f00727a",
                "reference": "239400de7a173fe9901b9ac7c06497751f00727a",
                "shasum": ""
            },
            "require": {
                "php": ">=5.4.0",
                "psr/http-message": "~1.0",
                "ralouphie/getallheaders": "^2.0.5 || ^3.0.0"
            },
            "provide": {
                "psr/http-message-implementation": "1.0"
            },
            "require-dev": {
                "ext-zlib": "*",
                "phpunit/phpunit": "~4.8.36 || ^5.7.27 || ^6.5.8"
            },
            "suggest": {
                "zendframework/zend-httphandlerrunner": "Emit PSR-7 responses"
            },
            "type": "library",
            "extra": {
                "branch-alias": {
                    "dev-master": "1.6-dev"
                }
            },
            "autoload": {
                "psr-4": {
                    "GuzzleHttp\\Psr7\\": "src/"
                },
                "files": [
                    "src/functions_include.php"
                ]
            },
            "notification-url": "https://packagist.org/downloads/",
            "license": [
                "MIT"
            ],
            "authors": [
                {
                    "name": "Michael Dowling",
                    "email": "mtdowling@gmail.com",
                    "homepage": "https://github.com/mtdowling"
                },
                {
                    "name": "Tobias Schultze",
                    "homepage": "https://github.com/Tobion"
                }
            ],
            "description": "PSR-7 message implementation that also provides common utility methods",
            "keywords": [
                "http",
                "message",
                "psr-7",
                "request",
                "response",
                "stream",
                "uri",
                "url"
            ],
            "time": "2019-07-01T23:21:34+00:00"
        },
        {
            "name": "jc5/google2fa-laravel",
            "version": "2.0.5",
            "source": {
                "type": "git",
                "url": "https://github.com/JC5/google2fa-laravel.git",
                "reference": "b5b87f96fb241b30b8d2d0fd27d3dce311f7ae42"
            },
            "dist": {
                "type": "zip",
                "url": "https://api.github.com/repos/JC5/google2fa-laravel/zipball/b5b87f96fb241b30b8d2d0fd27d3dce311f7ae42",
                "reference": "b5b87f96fb241b30b8d2d0fd27d3dce311f7ae42",
                "shasum": ""
            },
            "require": {
                "laravel/framework": ">=5.4.36",
                "php": ">=7.3",
                "pragmarx/google2fa-qrcode": "^1.0"
            },
            "require-dev": {
                "orchestra/testbench": "3.4.*|3.5.*|3.6.*|3.7.*|4.*",
                "phpunit/phpunit": "~5|~6|~7|~8",
                "roave/security-advisories": "dev-master"
            },
            "suggest": {
                "bacon/bacon-qr-code": "Required to generate inline QR Codes.",
                "pragmarx/recovery": "Generate recovery codes."
            },
            "type": "library",
            "extra": {
                "component": "package",
                "frameworks": [
                    "Laravel"
                ],
                "branch-alias": {
                    "dev-master": "0.2-dev"
                },
                "laravel": {
                    "providers": [
                        "PragmaRX\\Google2FALaravel\\ServiceProvider"
                    ],
                    "aliases": {
                        "Google2FA": "PragmaRX\\Google2FALaravel\\Facade"
                    }
                }
            },
            "autoload": {
                "psr-4": {
                    "PragmaRX\\Google2FALaravel\\": "src/",
                    "PragmaRX\\Google2FALaravel\\Tests\\": "tests/"
                }
            },
            "notification-url": "https://packagist.org/downloads/",
            "license": [
                "BSD-3-Clause"
            ],
            "authors": [
                {
                    "name": "Antonio Carlos Ribeiro",
                    "email": "acr@antoniocarlosribeiro.com",
                    "role": "Creator & Designer"
                },
                {
                    "name": "James Cole",
                    "email": "thegrumpydictator@gmail.com",
                    "role": "Developer"
                }
            ],
            "description": "A One Time Password Authentication package, compatible with Google Authenticator.",
            "keywords": [
                "Authentication",
                "Two Factor Authentication",
                "google2fa",
                "laravel"
            ],
            "time": "2020-07-28T18:27:58+00:00"
        },
        {
            "name": "laminas/laminas-diactoros",
            "version": "2.3.1",
            "source": {
                "type": "git",
                "url": "https://github.com/laminas/laminas-diactoros.git",
                "reference": "2ffc7cc816f6207b27923ee15edf6fac668390aa"
            },
            "dist": {
                "type": "zip",
                "url": "https://api.github.com/repos/laminas/laminas-diactoros/zipball/2ffc7cc816f6207b27923ee15edf6fac668390aa",
                "reference": "2ffc7cc816f6207b27923ee15edf6fac668390aa",
                "shasum": ""
            },
            "require": {
                "laminas/laminas-zendframework-bridge": "^1.0",
                "php": "^7.1",
                "psr/http-factory": "^1.0",
                "psr/http-message": "^1.0"
            },
            "conflict": {
                "phpspec/prophecy": "<1.9.0"
            },
            "provide": {
                "psr/http-factory-implementation": "1.0",
                "psr/http-message-implementation": "1.0"
            },
            "replace": {
                "zendframework/zend-diactoros": "^2.2.1"
            },
            "require-dev": {
                "ext-curl": "*",
                "ext-dom": "*",
                "ext-libxml": "*",
                "http-interop/http-factory-tests": "^0.5.0",
                "laminas/laminas-coding-standard": "~1.0.0",
                "php-http/psr7-integration-tests": "^1.0",
                "phpunit/phpunit": "^7.5.18"
            },
            "type": "library",
            "extra": {
                "branch-alias": {
                    "dev-master": "2.3.x-dev",
                    "dev-develop": "2.4.x-dev"
                },
                "laminas": {
                    "config-provider": "Laminas\\Diactoros\\ConfigProvider",
                    "module": "Laminas\\Diactoros"
                }
            },
            "autoload": {
                "files": [
                    "src/functions/create_uploaded_file.php",
                    "src/functions/marshal_headers_from_sapi.php",
                    "src/functions/marshal_method_from_sapi.php",
                    "src/functions/marshal_protocol_version_from_sapi.php",
                    "src/functions/marshal_uri_from_sapi.php",
                    "src/functions/normalize_server.php",
                    "src/functions/normalize_uploaded_files.php",
                    "src/functions/parse_cookie_header.php",
                    "src/functions/create_uploaded_file.legacy.php",
                    "src/functions/marshal_headers_from_sapi.legacy.php",
                    "src/functions/marshal_method_from_sapi.legacy.php",
                    "src/functions/marshal_protocol_version_from_sapi.legacy.php",
                    "src/functions/marshal_uri_from_sapi.legacy.php",
                    "src/functions/normalize_server.legacy.php",
                    "src/functions/normalize_uploaded_files.legacy.php",
                    "src/functions/parse_cookie_header.legacy.php"
                ],
                "psr-4": {
                    "Laminas\\Diactoros\\": "src/"
                }
            },
            "notification-url": "https://packagist.org/downloads/",
            "license": [
                "BSD-3-Clause"
            ],
            "description": "PSR HTTP Message implementations",
            "homepage": "https://laminas.dev",
            "keywords": [
                "http",
                "laminas",
                "psr",
                "psr-17",
                "psr-7"
            ],
            "funding": [
                {
                    "url": "https://funding.communitybridge.org/projects/laminas-project",
                    "type": "community_bridge"
                }
            ],
            "time": "2020-07-07T15:34:31+00:00"
        },
        {
            "name": "laminas/laminas-zendframework-bridge",
            "version": "1.0.4",
            "source": {
                "type": "git",
                "url": "https://github.com/laminas/laminas-zendframework-bridge.git",
                "reference": "fcd87520e4943d968557803919523772475e8ea3"
            },
            "dist": {
                "type": "zip",
                "url": "https://api.github.com/repos/laminas/laminas-zendframework-bridge/zipball/fcd87520e4943d968557803919523772475e8ea3",
                "reference": "fcd87520e4943d968557803919523772475e8ea3",
                "shasum": ""
            },
            "require": {
                "php": "^5.6 || ^7.0"
            },
            "require-dev": {
                "phpunit/phpunit": "^5.7 || ^6.5 || ^7.5 || ^8.1",
                "squizlabs/php_codesniffer": "^3.5"
            },
            "type": "library",
            "extra": {
                "branch-alias": {
                    "dev-master": "1.0.x-dev",
                    "dev-develop": "1.1.x-dev"
                },
                "laminas": {
                    "module": "Laminas\\ZendFrameworkBridge"
                }
            },
            "autoload": {
                "files": [
                    "src/autoload.php"
                ],
                "psr-4": {
                    "Laminas\\ZendFrameworkBridge\\": "src//"
                }
            },
            "notification-url": "https://packagist.org/downloads/",
            "license": [
                "BSD-3-Clause"
            ],
            "description": "Alias legacy ZF class names to Laminas Project equivalents.",
            "keywords": [
                "ZendFramework",
                "autoloading",
                "laminas",
                "zf"
            ],
            "funding": [
                {
                    "url": "https://funding.communitybridge.org/projects/laminas-project",
                    "type": "community_bridge"
                }
            ],
            "time": "2020-05-20T16:45:56+00:00"
        },
        {
            "name": "laravel/framework",
            "version": "v7.22.4",
            "source": {
                "type": "git",
                "url": "https://github.com/laravel/framework.git",
                "reference": "30e851a2b3a2af73fba0b7f4fa22b04260db98e7"
            },
            "dist": {
                "type": "zip",
                "url": "https://api.github.com/repos/laravel/framework/zipball/30e851a2b3a2af73fba0b7f4fa22b04260db98e7",
                "reference": "30e851a2b3a2af73fba0b7f4fa22b04260db98e7",
                "shasum": ""
            },
            "require": {
                "doctrine/inflector": "^1.4|^2.0",
                "dragonmantank/cron-expression": "^2.0",
                "egulias/email-validator": "^2.1.10",
                "ext-json": "*",
                "ext-mbstring": "*",
                "ext-openssl": "*",
                "league/commonmark": "^1.3",
                "league/flysystem": "^1.0.34",
                "monolog/monolog": "^2.0",
                "nesbot/carbon": "^2.17",
                "opis/closure": "^3.1",
                "php": "^7.2.5",
                "psr/container": "^1.0",
                "psr/simple-cache": "^1.0",
                "ramsey/uuid": "^3.7|^4.0",
                "swiftmailer/swiftmailer": "^6.0",
                "symfony/console": "^5.0",
                "symfony/error-handler": "^5.0",
                "symfony/finder": "^5.0",
                "symfony/http-foundation": "^5.0",
                "symfony/http-kernel": "^5.0",
                "symfony/mime": "^5.0",
                "symfony/polyfill-php73": "^1.17",
                "symfony/process": "^5.0",
                "symfony/routing": "^5.0",
                "symfony/var-dumper": "^5.0",
                "tijsverkoyen/css-to-inline-styles": "^2.2.2",
                "vlucas/phpdotenv": "^4.0",
                "voku/portable-ascii": "^1.4.8"
            },
            "conflict": {
                "tightenco/collect": "<5.5.33"
            },
            "provide": {
                "psr/container-implementation": "1.0"
            },
            "replace": {
                "illuminate/auth": "self.version",
                "illuminate/broadcasting": "self.version",
                "illuminate/bus": "self.version",
                "illuminate/cache": "self.version",
                "illuminate/config": "self.version",
                "illuminate/console": "self.version",
                "illuminate/container": "self.version",
                "illuminate/contracts": "self.version",
                "illuminate/cookie": "self.version",
                "illuminate/database": "self.version",
                "illuminate/encryption": "self.version",
                "illuminate/events": "self.version",
                "illuminate/filesystem": "self.version",
                "illuminate/hashing": "self.version",
                "illuminate/http": "self.version",
                "illuminate/log": "self.version",
                "illuminate/mail": "self.version",
                "illuminate/notifications": "self.version",
                "illuminate/pagination": "self.version",
                "illuminate/pipeline": "self.version",
                "illuminate/queue": "self.version",
                "illuminate/redis": "self.version",
                "illuminate/routing": "self.version",
                "illuminate/session": "self.version",
                "illuminate/support": "self.version",
                "illuminate/testing": "self.version",
                "illuminate/translation": "self.version",
                "illuminate/validation": "self.version",
                "illuminate/view": "self.version"
            },
            "require-dev": {
                "aws/aws-sdk-php": "^3.0",
                "doctrine/dbal": "^2.6",
                "filp/whoops": "^2.4",
                "guzzlehttp/guzzle": "^6.3.1|^7.0",
                "league/flysystem-cached-adapter": "^1.0",
                "mockery/mockery": "^1.3.1",
                "moontoast/math": "^1.1",
                "orchestra/testbench-core": "^5.0",
                "pda/pheanstalk": "^4.0",
                "phpunit/phpunit": "^8.4|^9.0",
                "predis/predis": "^1.1.1",
                "symfony/cache": "^5.0"
            },
            "suggest": {
                "aws/aws-sdk-php": "Required to use the SQS queue driver, DynamoDb failed job storage and SES mail driver (^3.0).",
                "doctrine/dbal": "Required to rename columns and drop SQLite columns (^2.6).",
                "ext-ftp": "Required to use the Flysystem FTP driver.",
                "ext-gd": "Required to use Illuminate\\Http\\Testing\\FileFactory::image().",
                "ext-memcached": "Required to use the memcache cache driver.",
                "ext-pcntl": "Required to use all features of the queue worker.",
                "ext-posix": "Required to use all features of the queue worker.",
                "ext-redis": "Required to use the Redis cache and queue drivers (^4.0|^5.0).",
                "filp/whoops": "Required for friendly error pages in development (^2.4).",
                "fzaninotto/faker": "Required to use the eloquent factory builder (^1.9.1).",
                "guzzlehttp/guzzle": "Required to use the HTTP Client, Mailgun mail driver and the ping methods on schedules (^6.3.1|^7.0).",
                "laravel/tinker": "Required to use the tinker console command (^2.0).",
                "league/flysystem-aws-s3-v3": "Required to use the Flysystem S3 driver (^1.0).",
                "league/flysystem-cached-adapter": "Required to use the Flysystem cache (^1.0).",
                "league/flysystem-sftp": "Required to use the Flysystem SFTP driver (^1.0).",
                "mockery/mockery": "Required to use mocking (^1.3.1).",
                "moontoast/math": "Required to use ordered UUIDs (^1.1).",
                "nyholm/psr7": "Required to use PSR-7 bridging features (^1.2).",
                "pda/pheanstalk": "Required to use the beanstalk queue driver (^4.0).",
                "phpunit/phpunit": "Required to use assertions and run tests (^8.4|^9.0).",
                "psr/http-message": "Required to allow Storage::put to accept a StreamInterface (^1.0).",
                "pusher/pusher-php-server": "Required to use the Pusher broadcast driver (^4.0).",
                "symfony/cache": "Required to PSR-6 cache bridge (^5.0).",
                "symfony/filesystem": "Required to create relative storage directory symbolic links (^5.0).",
                "symfony/psr-http-message-bridge": "Required to use PSR-7 bridging features (^2.0).",
                "wildbit/swiftmailer-postmark": "Required to use Postmark mail driver (^3.0)."
            },
            "type": "library",
            "extra": {
                "branch-alias": {
                    "dev-master": "7.x-dev"
                }
            },
            "autoload": {
                "files": [
                    "src/Illuminate/Foundation/helpers.php",
                    "src/Illuminate/Support/helpers.php"
                ],
                "psr-4": {
                    "Illuminate\\": "src/Illuminate/"
                }
            },
            "notification-url": "https://packagist.org/downloads/",
            "license": [
                "MIT"
            ],
            "authors": [
                {
                    "name": "Taylor Otwell",
                    "email": "taylor@laravel.com"
                }
            ],
            "description": "The Laravel Framework.",
            "homepage": "https://laravel.com",
            "keywords": [
                "framework",
                "laravel"
            ],
            "time": "2020-07-27T18:25:06+00:00"
        },
        {
            "name": "laravel/passport",
            "version": "v9.3.2",
            "source": {
                "type": "git",
                "url": "https://github.com/laravel/passport.git",
                "reference": "192fe387c1c173c12f82784e2a1b51be8bd1bf45"
            },
            "dist": {
                "type": "zip",
                "url": "https://api.github.com/repos/laravel/passport/zipball/192fe387c1c173c12f82784e2a1b51be8bd1bf45",
                "reference": "192fe387c1c173c12f82784e2a1b51be8bd1bf45",
                "shasum": ""
            },
            "require": {
                "ext-json": "*",
                "firebase/php-jwt": "^5.0",
                "guzzlehttp/guzzle": "^6.0|^7.0",
                "illuminate/auth": "^6.18.31|^7.22.4",
                "illuminate/console": "^6.18.31|^7.22.4",
                "illuminate/container": "^6.18.31|^7.22.4",
                "illuminate/contracts": "^6.18.31|^7.22.4",
                "illuminate/cookie": "^6.18.31|^7.22.4",
                "illuminate/database": "^6.18.31|^7.22.4",
                "illuminate/encryption": "^6.18.31|^7.22.4",
                "illuminate/http": "^6.18.31|^7.22.4",
                "illuminate/support": "^6.18.31|^7.22.4",
                "laminas/laminas-diactoros": "^2.2",
                "league/oauth2-server": "^8.1",
                "nyholm/psr7": "^1.0",
                "php": "^7.2",
                "phpseclib/phpseclib": "^2.0",
                "symfony/psr-http-message-bridge": "^2.0"
            },
            "require-dev": {
                "mockery/mockery": "^1.0",
                "orchestra/testbench": "^4.4|^5.0",
                "phpunit/phpunit": "^8.0"
            },
            "type": "library",
            "extra": {
                "branch-alias": {
                    "dev-master": "9.x-dev"
                },
                "laravel": {
                    "providers": [
                        "Laravel\\Passport\\PassportServiceProvider"
                    ]
                }
            },
            "autoload": {
                "psr-4": {
                    "Laravel\\Passport\\": "src/"
                }
            },
            "notification-url": "https://packagist.org/downloads/",
            "license": [
                "MIT"
            ],
            "authors": [
                {
                    "name": "Taylor Otwell",
                    "email": "taylor@laravel.com"
                }
            ],
            "description": "Laravel Passport provides OAuth2 server support to Laravel.",
            "keywords": [
                "laravel",
                "oauth",
                "passport"
            ],
            "time": "2020-07-27T18:34:39+00:00"
        },
        {
            "name": "laravel/ui",
            "version": "v2.1.0",
            "source": {
                "type": "git",
                "url": "https://github.com/laravel/ui.git",
                "reference": "da9350533d0da60d5dc42fb7de9c561c72129bba"
            },
            "dist": {
                "type": "zip",
                "url": "https://api.github.com/repos/laravel/ui/zipball/da9350533d0da60d5dc42fb7de9c561c72129bba",
                "reference": "da9350533d0da60d5dc42fb7de9c561c72129bba",
                "shasum": ""
            },
            "require": {
                "illuminate/console": "^7.0",
                "illuminate/filesystem": "^7.0",
                "illuminate/support": "^7.0",
                "php": "^7.2.5"
            },
            "require-dev": {
                "mockery/mockery": "^1.0",
                "phpunit/phpunit": "^8.0"
            },
            "type": "library",
            "extra": {
                "laravel": {
                    "providers": [
                        "Laravel\\Ui\\UiServiceProvider"
                    ]
                }
            },
            "autoload": {
                "psr-4": {
                    "Laravel\\Ui\\": "src/",
                    "Illuminate\\Foundation\\Auth\\": "auth-backend/"
                }
            },
            "notification-url": "https://packagist.org/downloads/",
            "license": [
                "MIT"
            ],
            "authors": [
                {
                    "name": "Taylor Otwell",
                    "email": "taylor@laravel.com"
                }
            ],
            "description": "Laravel UI utilities and presets.",
            "keywords": [
                "laravel",
                "ui"
            ],
            "time": "2020-06-30T20:56:33+00:00"
        },
        {
            "name": "laravelcollective/html",
            "version": "v6.1.2",
            "source": {
                "type": "git",
                "url": "https://github.com/LaravelCollective/html.git",
                "reference": "5ef9a3c9ae2423fe5618996f3cde375d461a3fc6"
            },
            "dist": {
                "type": "zip",
                "url": "https://api.github.com/repos/LaravelCollective/html/zipball/5ef9a3c9ae2423fe5618996f3cde375d461a3fc6",
                "reference": "5ef9a3c9ae2423fe5618996f3cde375d461a3fc6",
                "shasum": ""
            },
            "require": {
                "illuminate/http": "^6.0|^7.0",
                "illuminate/routing": "^6.0|^7.0",
                "illuminate/session": "^6.0|^7.0",
                "illuminate/support": "^6.0|^7.0",
                "illuminate/view": "^6.0|^7.0",
                "php": ">=7.2.5"
            },
            "require-dev": {
                "illuminate/database": "^6.0|^7.0",
                "mockery/mockery": "~1.0",
                "phpunit/phpunit": "~7.1"
            },
            "type": "library",
            "extra": {
                "branch-alias": {
                    "dev-master": "6.0-dev"
                },
                "laravel": {
                    "providers": [
                        "Collective\\Html\\HtmlServiceProvider"
                    ],
                    "aliases": {
                        "Form": "Collective\\Html\\FormFacade",
                        "Html": "Collective\\Html\\HtmlFacade"
                    }
                }
            },
            "autoload": {
                "psr-4": {
                    "Collective\\Html\\": "src/"
                },
                "files": [
                    "src/helpers.php"
                ]
            },
            "notification-url": "https://packagist.org/downloads/",
            "license": [
                "MIT"
            ],
            "authors": [
                {
                    "name": "Adam Engebretson",
                    "email": "adam@laravelcollective.com"
                },
                {
                    "name": "Taylor Otwell",
                    "email": "taylorotwell@gmail.com"
                }
            ],
            "description": "HTML and Form Builders for the Laravel Framework",
            "homepage": "https://laravelcollective.com",
            "time": "2020-05-19T18:02:16+00:00"
        },
        {
            "name": "lcobucci/jwt",
            "version": "3.3.2",
            "source": {
                "type": "git",
                "url": "https://github.com/lcobucci/jwt.git",
                "reference": "56f10808089e38623345e28af2f2d5e4eb579455"
            },
            "dist": {
                "type": "zip",
                "url": "https://api.github.com/repos/lcobucci/jwt/zipball/56f10808089e38623345e28af2f2d5e4eb579455",
                "reference": "56f10808089e38623345e28af2f2d5e4eb579455",
                "shasum": ""
            },
            "require": {
                "ext-mbstring": "*",
                "ext-openssl": "*",
                "php": "^5.6 || ^7.0"
            },
            "require-dev": {
                "mikey179/vfsstream": "~1.5",
                "phpmd/phpmd": "~2.2",
                "phpunit/php-invoker": "~1.1",
                "phpunit/phpunit": "^5.7 || ^7.3",
                "squizlabs/php_codesniffer": "~2.3"
            },
            "type": "library",
            "extra": {
                "branch-alias": {
                    "dev-master": "3.1-dev"
                }
            },
            "autoload": {
                "psr-4": {
                    "Lcobucci\\JWT\\": "src"
                }
            },
            "notification-url": "https://packagist.org/downloads/",
            "license": [
                "BSD-3-Clause"
            ],
            "authors": [
                {
                    "name": "Luís Otávio Cobucci Oblonczyk",
                    "email": "lcobucci@gmail.com",
                    "role": "Developer"
                }
            ],
            "description": "A simple library to work with JSON Web Token and JSON Web Signature",
            "keywords": [
                "JWS",
                "jwt"
            ],
            "funding": [
                {
                    "url": "https://github.com/lcobucci",
                    "type": "github"
                },
                {
                    "url": "https://www.patreon.com/lcobucci",
                    "type": "patreon"
                }
            ],
            "time": "2020-05-22T08:21:12+00:00"
        },
        {
            "name": "league/commonmark",
            "version": "1.5.3",
            "source": {
                "type": "git",
                "url": "https://github.com/thephpleague/commonmark.git",
                "reference": "2574454b97e4103dc4e36917bd783b25624aefcd"
            },
            "dist": {
                "type": "zip",
                "url": "https://api.github.com/repos/thephpleague/commonmark/zipball/2574454b97e4103dc4e36917bd783b25624aefcd",
                "reference": "2574454b97e4103dc4e36917bd783b25624aefcd",
                "shasum": ""
            },
            "require": {
                "ext-mbstring": "*",
                "php": "^7.1 || ^8.0"
            },
            "conflict": {
                "scrutinizer/ocular": "1.7.*"
            },
            "require-dev": {
                "cebe/markdown": "~1.0",
                "commonmark/commonmark.js": "0.29.1",
                "erusev/parsedown": "~1.0",
                "ext-json": "*",
                "github/gfm": "0.29.0",
                "michelf/php-markdown": "~1.4",
                "mikehaertl/php-shellcommand": "^1.4",
                "phpstan/phpstan": "^0.12",
                "phpunit/phpunit": "^7.5 || ^8.5 || ^9.2",
                "scrutinizer/ocular": "^1.5",
                "symfony/finder": "^4.2"
            },
            "bin": [
                "bin/commonmark"
            ],
            "type": "library",
            "autoload": {
                "psr-4": {
                    "League\\CommonMark\\": "src"
                }
            },
            "notification-url": "https://packagist.org/downloads/",
            "license": [
                "BSD-3-Clause"
            ],
            "authors": [
                {
                    "name": "Colin O'Dell",
                    "email": "colinodell@gmail.com",
                    "homepage": "https://www.colinodell.com",
                    "role": "Lead Developer"
                }
            ],
            "description": "Highly-extensible PHP Markdown parser which fully supports the CommonMark spec and Github-Flavored Markdown (GFM)",
            "homepage": "https://commonmark.thephpleague.com",
            "keywords": [
                "commonmark",
                "flavored",
                "gfm",
                "github",
                "github-flavored",
                "markdown",
                "md",
                "parser"
            ],
            "funding": [
                {
                    "url": "https://enjoy.gitstore.app/repositories/thephpleague/commonmark",
                    "type": "custom"
                },
                {
                    "url": "https://www.colinodell.com/sponsor",
                    "type": "custom"
                },
                {
                    "url": "https://www.paypal.me/colinpodell/10.00",
                    "type": "custom"
                },
                {
                    "url": "https://github.com/colinodell",
                    "type": "github"
                },
                {
                    "url": "https://www.patreon.com/colinodell",
                    "type": "patreon"
                },
                {
                    "url": "https://tidelift.com/funding/github/packagist/league/commonmark",
                    "type": "tidelift"
                }
            ],
            "time": "2020-07-19T22:47:30+00:00"
        },
        {
            "name": "league/csv",
            "version": "9.6.0",
            "source": {
                "type": "git",
                "url": "https://github.com/thephpleague/csv.git",
                "reference": "7351a74625601914409b42b32cabb91a93773b7b"
            },
            "dist": {
                "type": "zip",
                "url": "https://api.github.com/repos/thephpleague/csv/zipball/7351a74625601914409b42b32cabb91a93773b7b",
                "reference": "7351a74625601914409b42b32cabb91a93773b7b",
                "shasum": ""
            },
            "require": {
                "ext-json": "*",
                "ext-mbstring": "*",
                "php": "^7.2.5"
            },
            "require-dev": {
                "ext-curl": "*",
                "friendsofphp/php-cs-fixer": "^2.16",
                "phpstan/phpstan": "^0.12.0",
                "phpstan/phpstan-phpunit": "^0.12.0",
                "phpstan/phpstan-strict-rules": "^0.12.0",
                "phpunit/phpunit": "^8.0"
            },
            "suggest": {
                "ext-dom": "Required to use the XMLConverter and or the HTMLConverter classes",
                "ext-iconv": "Needed to ease transcoding CSV using iconv stream filters"
            },
            "type": "library",
            "extra": {
                "branch-alias": {
                    "dev-master": "9.x-dev"
                }
            },
            "autoload": {
                "psr-4": {
                    "League\\Csv\\": "src"
                },
                "files": [
                    "src/functions_include.php"
                ]
            },
            "notification-url": "https://packagist.org/downloads/",
            "license": [
                "MIT"
            ],
            "authors": [
                {
                    "name": "Ignace Nyamagana Butera",
                    "email": "nyamsprod@gmail.com",
                    "homepage": "https://github.com/nyamsprod/",
                    "role": "Developer"
                }
            ],
            "description": "CSV data manipulation made easy in PHP",
            "homepage": "http://csv.thephpleague.com",
            "keywords": [
                "convert",
                "csv",
                "export",
                "filter",
                "import",
                "read",
                "transform",
                "write"
            ],
            "funding": [
                {
                    "url": "https://github.com/sponsors/nyamsprod",
                    "type": "github"
                }
            ],
            "time": "2020-03-17T15:15:35+00:00"
        },
        {
            "name": "league/event",
            "version": "2.2.0",
            "source": {
                "type": "git",
                "url": "https://github.com/thephpleague/event.git",
                "reference": "d2cc124cf9a3fab2bb4ff963307f60361ce4d119"
            },
            "dist": {
                "type": "zip",
                "url": "https://api.github.com/repos/thephpleague/event/zipball/d2cc124cf9a3fab2bb4ff963307f60361ce4d119",
                "reference": "d2cc124cf9a3fab2bb4ff963307f60361ce4d119",
                "shasum": ""
            },
            "require": {
                "php": ">=5.4.0"
            },
            "require-dev": {
                "henrikbjorn/phpspec-code-coverage": "~1.0.1",
                "phpspec/phpspec": "^2.2"
            },
            "type": "library",
            "extra": {
                "branch-alias": {
                    "dev-master": "2.2-dev"
                }
            },
            "autoload": {
                "psr-4": {
                    "League\\Event\\": "src/"
                }
            },
            "notification-url": "https://packagist.org/downloads/",
            "license": [
                "MIT"
            ],
            "authors": [
                {
                    "name": "Frank de Jonge",
                    "email": "info@frenky.net"
                }
            ],
            "description": "Event package",
            "keywords": [
                "emitter",
                "event",
                "listener"
            ],
            "time": "2018-11-26T11:52:41+00:00"
        },
        {
            "name": "league/flysystem",
            "version": "1.0.70",
            "source": {
                "type": "git",
                "url": "https://github.com/thephpleague/flysystem.git",
                "reference": "585824702f534f8d3cf7fab7225e8466cc4b7493"
            },
            "dist": {
                "type": "zip",
                "url": "https://api.github.com/repos/thephpleague/flysystem/zipball/585824702f534f8d3cf7fab7225e8466cc4b7493",
                "reference": "585824702f534f8d3cf7fab7225e8466cc4b7493",
                "shasum": ""
            },
            "require": {
                "ext-fileinfo": "*",
                "php": ">=5.5.9"
            },
            "conflict": {
                "league/flysystem-sftp": "<1.0.6"
            },
            "require-dev": {
                "phpspec/phpspec": "^3.4 || ^4.0 || ^5.0 || ^6.0",
                "phpunit/phpunit": "^5.7.26"
            },
            "suggest": {
                "ext-fileinfo": "Required for MimeType",
                "ext-ftp": "Allows you to use FTP server storage",
                "ext-openssl": "Allows you to use FTPS server storage",
                "league/flysystem-aws-s3-v2": "Allows you to use S3 storage with AWS SDK v2",
                "league/flysystem-aws-s3-v3": "Allows you to use S3 storage with AWS SDK v3",
                "league/flysystem-azure": "Allows you to use Windows Azure Blob storage",
                "league/flysystem-cached-adapter": "Flysystem adapter decorator for metadata caching",
                "league/flysystem-eventable-filesystem": "Allows you to use EventableFilesystem",
                "league/flysystem-rackspace": "Allows you to use Rackspace Cloud Files",
                "league/flysystem-sftp": "Allows you to use SFTP server storage via phpseclib",
                "league/flysystem-webdav": "Allows you to use WebDAV storage",
                "league/flysystem-ziparchive": "Allows you to use ZipArchive adapter",
                "spatie/flysystem-dropbox": "Allows you to use Dropbox storage",
                "srmklive/flysystem-dropbox-v2": "Allows you to use Dropbox storage for PHP 5 applications"
            },
            "type": "library",
            "extra": {
                "branch-alias": {
                    "dev-master": "1.1-dev"
                }
            },
            "autoload": {
                "psr-4": {
                    "League\\Flysystem\\": "src/"
                }
            },
            "notification-url": "https://packagist.org/downloads/",
            "license": [
                "MIT"
            ],
            "authors": [
                {
                    "name": "Frank de Jonge",
                    "email": "info@frenky.net"
                }
            ],
            "description": "Filesystem abstraction: Many filesystems, one API.",
            "keywords": [
                "Cloud Files",
                "WebDAV",
                "abstraction",
                "aws",
                "cloud",
                "copy.com",
                "dropbox",
                "file systems",
                "files",
                "filesystem",
                "filesystems",
                "ftp",
                "rackspace",
                "remote",
                "s3",
                "sftp",
                "storage"
            ],
            "funding": [
                {
                    "url": "https://offset.earth/frankdejonge",
                    "type": "other"
                }
            ],
            "time": "2020-07-26T07:20:36+00:00"
        },
        {
            "name": "league/fractal",
            "version": "0.19.2",
            "source": {
                "type": "git",
                "url": "https://github.com/thephpleague/fractal.git",
                "reference": "06dc15f6ba38f2dde2f919d3095d13b571190a7c"
            },
            "dist": {
                "type": "zip",
                "url": "https://api.github.com/repos/thephpleague/fractal/zipball/06dc15f6ba38f2dde2f919d3095d13b571190a7c",
                "reference": "06dc15f6ba38f2dde2f919d3095d13b571190a7c",
                "shasum": ""
            },
            "require": {
                "php": ">=5.4"
            },
            "require-dev": {
                "doctrine/orm": "^2.5",
                "illuminate/contracts": "~5.0",
                "mockery/mockery": "~0.9",
                "pagerfanta/pagerfanta": "~1.0.0",
                "phpunit/phpunit": "^4.8.35 || ^7.5",
                "squizlabs/php_codesniffer": "~1.5|~2.0|~3.4",
                "zendframework/zend-paginator": "~2.3"
            },
            "suggest": {
                "illuminate/pagination": "The Illuminate Pagination component.",
                "pagerfanta/pagerfanta": "Pagerfanta Paginator",
                "zendframework/zend-paginator": "Zend Framework Paginator"
            },
            "type": "library",
            "extra": {
                "branch-alias": {
                    "dev-master": "0.13-dev"
                }
            },
            "autoload": {
                "psr-4": {
                    "League\\Fractal\\": "src"
                }
            },
            "notification-url": "https://packagist.org/downloads/",
            "license": [
                "MIT"
            ],
            "authors": [
                {
                    "name": "Phil Sturgeon",
                    "email": "me@philsturgeon.uk",
                    "homepage": "http://philsturgeon.uk/",
                    "role": "Developer"
                }
            ],
            "description": "Handle the output of complex data structures ready for API output.",
            "homepage": "http://fractal.thephpleague.com/",
            "keywords": [
                "api",
                "json",
                "league",
                "rest"
            ],
            "time": "2020-01-24T23:17:29+00:00"
        },
        {
            "name": "league/oauth2-server",
            "version": "8.1.1",
            "source": {
                "type": "git",
                "url": "https://github.com/thephpleague/oauth2-server.git",
                "reference": "09f22e8121fa1832962dba18213b80d4267ef8a3"
            },
            "dist": {
                "type": "zip",
                "url": "https://api.github.com/repos/thephpleague/oauth2-server/zipball/09f22e8121fa1832962dba18213b80d4267ef8a3",
                "reference": "09f22e8121fa1832962dba18213b80d4267ef8a3",
                "shasum": ""
            },
            "require": {
                "defuse/php-encryption": "^2.2.1",
                "ext-json": "*",
                "ext-openssl": "*",
                "lcobucci/jwt": "^3.3.1",
                "league/event": "^2.2",
                "php": ">=7.2.0",
                "psr/http-message": "^1.0.1"
            },
            "replace": {
                "league/oauth2server": "*",
                "lncd/oauth2": "*"
            },
            "require-dev": {
                "laminas/laminas-diactoros": "^2.3.0",
                "phpstan/phpstan": "^0.11.19",
                "phpstan/phpstan-phpunit": "^0.11.2",
                "phpunit/phpunit": "^8.5.4 || ^9.1.3",
                "roave/security-advisories": "dev-master"
            },
            "type": "library",
            "autoload": {
                "psr-4": {
                    "League\\OAuth2\\Server\\": "src/"
                }
            },
            "notification-url": "https://packagist.org/downloads/",
            "license": [
                "MIT"
            ],
            "authors": [
                {
                    "name": "Alex Bilbie",
                    "email": "hello@alexbilbie.com",
                    "homepage": "http://www.alexbilbie.com",
                    "role": "Developer"
                },
                {
                    "name": "Andy Millington",
                    "email": "andrew@noexceptions.io",
                    "homepage": "https://www.noexceptions.io",
                    "role": "Developer"
                }
            ],
            "description": "A lightweight and powerful OAuth 2.0 authorization and resource server library with support for all the core specification grants. This library will allow you to secure your API with OAuth and allow your applications users to approve apps that want to access their data from your API.",
            "homepage": "https://oauth2.thephpleague.com/",
            "keywords": [
                "Authentication",
                "api",
                "auth",
                "authorisation",
                "authorization",
                "oauth",
                "oauth 2",
                "oauth 2.0",
                "oauth2",
                "protect",
                "resource",
                "secure",
                "server"
            ],
            "funding": [
                {
                    "url": "https://github.com/sephster",
                    "type": "github"
                }
            ],
            "time": "2020-07-01T11:33:50+00:00"
        },
        {
            "name": "monolog/monolog",
            "version": "2.1.1",
            "source": {
                "type": "git",
                "url": "https://github.com/Seldaek/monolog.git",
                "reference": "f9eee5cec93dfb313a38b6b288741e84e53f02d5"
            },
            "dist": {
                "type": "zip",
                "url": "https://api.github.com/repos/Seldaek/monolog/zipball/f9eee5cec93dfb313a38b6b288741e84e53f02d5",
                "reference": "f9eee5cec93dfb313a38b6b288741e84e53f02d5",
                "shasum": ""
            },
            "require": {
                "php": ">=7.2",
                "psr/log": "^1.0.1"
            },
            "provide": {
                "psr/log-implementation": "1.0.0"
            },
            "require-dev": {
                "aws/aws-sdk-php": "^2.4.9 || ^3.0",
                "doctrine/couchdb": "~1.0@dev",
                "elasticsearch/elasticsearch": "^6.0",
                "graylog2/gelf-php": "^1.4.2",
                "php-amqplib/php-amqplib": "~2.4",
                "php-console/php-console": "^3.1.3",
                "php-parallel-lint/php-parallel-lint": "^1.0",
                "phpspec/prophecy": "^1.6.1",
                "phpunit/phpunit": "^8.5",
                "predis/predis": "^1.1",
                "rollbar/rollbar": "^1.3",
                "ruflin/elastica": ">=0.90 <3.0",
                "swiftmailer/swiftmailer": "^5.3|^6.0"
            },
            "suggest": {
                "aws/aws-sdk-php": "Allow sending log messages to AWS services like DynamoDB",
                "doctrine/couchdb": "Allow sending log messages to a CouchDB server",
                "elasticsearch/elasticsearch": "Allow sending log messages to an Elasticsearch server via official client",
                "ext-amqp": "Allow sending log messages to an AMQP server (1.0+ required)",
                "ext-mbstring": "Allow to work properly with unicode symbols",
                "ext-mongodb": "Allow sending log messages to a MongoDB server (via driver)",
                "graylog2/gelf-php": "Allow sending log messages to a GrayLog2 server",
                "mongodb/mongodb": "Allow sending log messages to a MongoDB server (via library)",
                "php-amqplib/php-amqplib": "Allow sending log messages to an AMQP server using php-amqplib",
                "php-console/php-console": "Allow sending log messages to Google Chrome",
                "rollbar/rollbar": "Allow sending log messages to Rollbar",
                "ruflin/elastica": "Allow sending log messages to an Elastic Search server"
            },
            "type": "library",
            "extra": {
                "branch-alias": {
                    "dev-master": "2.x-dev"
                }
            },
            "autoload": {
                "psr-4": {
                    "Monolog\\": "src/Monolog"
                }
            },
            "notification-url": "https://packagist.org/downloads/",
            "license": [
                "MIT"
            ],
            "authors": [
                {
                    "name": "Jordi Boggiano",
                    "email": "j.boggiano@seld.be",
                    "homepage": "http://seld.be"
                }
            ],
            "description": "Sends your logs to files, sockets, inboxes, databases and various web services",
            "homepage": "http://github.com/Seldaek/monolog",
            "keywords": [
                "log",
                "logging",
                "psr-3"
            ],
            "funding": [
                {
                    "url": "https://github.com/Seldaek",
                    "type": "github"
                },
                {
                    "url": "https://tidelift.com/funding/github/packagist/monolog/monolog",
                    "type": "tidelift"
                }
            ],
            "time": "2020-07-23T08:41:23+00:00"
        },
        {
            "name": "nesbot/carbon",
            "version": "2.37.0",
            "source": {
                "type": "git",
                "url": "https://github.com/briannesbitt/Carbon.git",
                "reference": "1f61206de973d67f36ce50f041c792ddac663c3e"
            },
            "dist": {
                "type": "zip",
                "url": "https://api.github.com/repos/briannesbitt/Carbon/zipball/1f61206de973d67f36ce50f041c792ddac663c3e",
                "reference": "1f61206de973d67f36ce50f041c792ddac663c3e",
                "shasum": ""
            },
            "require": {
                "ext-json": "*",
                "php": "^7.1.8 || ^8.0",
                "symfony/polyfill-mbstring": "^1.0",
                "symfony/translation": "^3.4 || ^4.0 || ^5.0"
            },
            "require-dev": {
                "doctrine/orm": "^2.7",
                "friendsofphp/php-cs-fixer": "^2.14 || ^3.0",
                "kylekatarnls/multi-tester": "^2.0",
                "phpmd/phpmd": "^2.8",
                "phpstan/extension-installer": "^1.0",
                "phpstan/phpstan": "^0.12.30",
                "phpunit/phpunit": "^7.5 || ^8.0",
                "squizlabs/php_codesniffer": "^3.4"
            },
            "bin": [
                "bin/carbon"
            ],
            "type": "library",
            "extra": {
                "branch-alias": {
                    "dev-master": "2.x-dev",
                    "dev-3.x": "3.x-dev"
                },
                "laravel": {
                    "providers": [
                        "Carbon\\Laravel\\ServiceProvider"
                    ]
                },
                "phpstan": {
                    "includes": [
                        "extension.neon"
                    ]
                }
            },
            "autoload": {
                "psr-4": {
                    "Carbon\\": "src/Carbon/"
                }
            },
            "notification-url": "https://packagist.org/downloads/",
            "license": [
                "MIT"
            ],
            "authors": [
                {
                    "name": "Brian Nesbitt",
                    "email": "brian@nesbot.com",
                    "homepage": "http://nesbot.com"
                },
                {
                    "name": "kylekatarnls",
                    "homepage": "http://github.com/kylekatarnls"
                }
            ],
            "description": "An API extension for DateTime that supports 281 different languages.",
            "homepage": "http://carbon.nesbot.com",
            "keywords": [
                "date",
                "datetime",
                "time"
            ],
            "funding": [
                {
                    "url": "https://opencollective.com/Carbon",
                    "type": "open_collective"
                },
                {
                    "url": "https://tidelift.com/funding/github/packagist/nesbot/carbon",
                    "type": "tidelift"
                }
            ],
            "time": "2020-07-28T06:04:54+00:00"
        },
        {
            "name": "nyholm/psr7",
            "version": "1.3.0",
            "source": {
                "type": "git",
                "url": "https://github.com/Nyholm/psr7.git",
                "reference": "c17f4f73985f62054a331cbc4ffdf9868c4ef256"
            },
            "dist": {
                "type": "zip",
                "url": "https://api.github.com/repos/Nyholm/psr7/zipball/c17f4f73985f62054a331cbc4ffdf9868c4ef256",
                "reference": "c17f4f73985f62054a331cbc4ffdf9868c4ef256",
                "shasum": ""
            },
            "require": {
                "php": "^7.1",
                "php-http/message-factory": "^1.0",
                "psr/http-factory": "^1.0",
                "psr/http-message": "^1.0"
            },
            "provide": {
                "psr/http-factory-implementation": "1.0",
                "psr/http-message-implementation": "1.0"
            },
            "require-dev": {
                "http-interop/http-factory-tests": "dev-master",
                "php-http/psr7-integration-tests": "^1.0",
                "phpunit/phpunit": "^7.5",
                "symfony/error-handler": "^4.4"
            },
            "type": "library",
            "extra": {
                "branch-alias": {
                    "dev-master": "1.0-dev"
                }
            },
            "autoload": {
                "psr-4": {
                    "Nyholm\\Psr7\\": "src/"
                }
            },
            "notification-url": "https://packagist.org/downloads/",
            "license": [
                "MIT"
            ],
            "authors": [
                {
                    "name": "Tobias Nyholm",
                    "email": "tobias.nyholm@gmail.com"
                },
                {
                    "name": "Martijn van der Ven",
                    "email": "martijn@vanderven.se"
                }
            ],
            "description": "A fast PHP7 implementation of PSR-7",
            "homepage": "http://tnyholm.se",
            "keywords": [
                "psr-17",
                "psr-7"
            ],
            "funding": [
                {
                    "url": "https://github.com/Zegnat",
                    "type": "github"
                },
                {
                    "url": "https://github.com/nyholm",
                    "type": "github"
                }
            ],
            "time": "2020-05-23T11:29:07+00:00"
        },
        {
            "name": "opis/closure",
            "version": "3.5.5",
            "source": {
                "type": "git",
                "url": "https://github.com/opis/closure.git",
                "reference": "dec9fc5ecfca93f45cd6121f8e6f14457dff372c"
            },
            "dist": {
                "type": "zip",
                "url": "https://api.github.com/repos/opis/closure/zipball/dec9fc5ecfca93f45cd6121f8e6f14457dff372c",
                "reference": "dec9fc5ecfca93f45cd6121f8e6f14457dff372c",
                "shasum": ""
            },
            "require": {
                "php": "^5.4 || ^7.0"
            },
            "require-dev": {
                "jeremeamia/superclosure": "^2.0",
                "phpunit/phpunit": "^4.0 || ^5.0 || ^6.0 || ^7.0"
            },
            "type": "library",
            "extra": {
                "branch-alias": {
                    "dev-master": "3.5.x-dev"
                }
            },
            "autoload": {
                "psr-4": {
                    "Opis\\Closure\\": "src/"
                },
                "files": [
                    "functions.php"
                ]
            },
            "notification-url": "https://packagist.org/downloads/",
            "license": [
                "MIT"
            ],
            "authors": [
                {
                    "name": "Marius Sarca",
                    "email": "marius.sarca@gmail.com"
                },
                {
                    "name": "Sorin Sarca",
                    "email": "sarca_sorin@hotmail.com"
                }
            ],
            "description": "A library that can be used to serialize closures (anonymous functions) and arbitrary objects.",
            "homepage": "https://opis.io/closure",
            "keywords": [
                "anonymous functions",
                "closure",
                "function",
                "serializable",
                "serialization",
                "serialize"
            ],
            "time": "2020-06-17T14:59:55+00:00"
        },
        {
            "name": "paragonie/constant_time_encoding",
            "version": "v2.3.0",
            "source": {
                "type": "git",
                "url": "https://github.com/paragonie/constant_time_encoding.git",
                "reference": "47a1cedd2e4d52688eb8c96469c05ebc8fd28fa2"
            },
            "dist": {
                "type": "zip",
                "url": "https://api.github.com/repos/paragonie/constant_time_encoding/zipball/47a1cedd2e4d52688eb8c96469c05ebc8fd28fa2",
                "reference": "47a1cedd2e4d52688eb8c96469c05ebc8fd28fa2",
                "shasum": ""
            },
            "require": {
                "php": "^7|^8"
            },
            "require-dev": {
                "phpunit/phpunit": "^6|^7",
                "vimeo/psalm": "^1|^2|^3"
            },
            "type": "library",
            "autoload": {
                "psr-4": {
                    "ParagonIE\\ConstantTime\\": "src/"
                }
            },
            "notification-url": "https://packagist.org/downloads/",
            "license": [
                "MIT"
            ],
            "authors": [
                {
                    "name": "Paragon Initiative Enterprises",
                    "email": "security@paragonie.com",
                    "homepage": "https://paragonie.com",
                    "role": "Maintainer"
                },
                {
                    "name": "Steve 'Sc00bz' Thomas",
                    "email": "steve@tobtu.com",
                    "homepage": "https://www.tobtu.com",
                    "role": "Original Developer"
                }
            ],
            "description": "Constant-time Implementations of RFC 4648 Encoding (Base-64, Base-32, Base-16)",
            "keywords": [
                "base16",
                "base32",
                "base32_decode",
                "base32_encode",
                "base64",
                "base64_decode",
                "base64_encode",
                "bin2hex",
                "encoding",
                "hex",
                "hex2bin",
                "rfc4648"
            ],
            "time": "2019-11-06T19:20:29+00:00"
        },
        {
            "name": "paragonie/random_compat",
            "version": "v9.99.99",
            "source": {
                "type": "git",
                "url": "https://github.com/paragonie/random_compat.git",
                "reference": "84b4dfb120c6f9b4ff7b3685f9b8f1aa365a0c95"
            },
            "dist": {
                "type": "zip",
                "url": "https://api.github.com/repos/paragonie/random_compat/zipball/84b4dfb120c6f9b4ff7b3685f9b8f1aa365a0c95",
                "reference": "84b4dfb120c6f9b4ff7b3685f9b8f1aa365a0c95",
                "shasum": ""
            },
            "require": {
                "php": "^7"
            },
            "require-dev": {
                "phpunit/phpunit": "4.*|5.*",
                "vimeo/psalm": "^1"
            },
            "suggest": {
                "ext-libsodium": "Provides a modern crypto API that can be used to generate random bytes."
            },
            "type": "library",
            "notification-url": "https://packagist.org/downloads/",
            "license": [
                "MIT"
            ],
            "authors": [
                {
                    "name": "Paragon Initiative Enterprises",
                    "email": "security@paragonie.com",
                    "homepage": "https://paragonie.com"
                }
            ],
            "description": "PHP 5.x polyfill for random_bytes() and random_int() from PHP 7",
            "keywords": [
                "csprng",
                "polyfill",
                "pseudorandom",
                "random"
            ],
            "time": "2018-07-02T15:55:56+00:00"
        },
        {
            "name": "php-http/message-factory",
            "version": "v1.0.2",
            "source": {
                "type": "git",
                "url": "https://github.com/php-http/message-factory.git",
                "reference": "a478cb11f66a6ac48d8954216cfed9aa06a501a1"
            },
            "dist": {
                "type": "zip",
                "url": "https://api.github.com/repos/php-http/message-factory/zipball/a478cb11f66a6ac48d8954216cfed9aa06a501a1",
                "reference": "a478cb11f66a6ac48d8954216cfed9aa06a501a1",
                "shasum": ""
            },
            "require": {
                "php": ">=5.4",
                "psr/http-message": "^1.0"
            },
            "type": "library",
            "extra": {
                "branch-alias": {
                    "dev-master": "1.0-dev"
                }
            },
            "autoload": {
                "psr-4": {
                    "Http\\Message\\": "src/"
                }
            },
            "notification-url": "https://packagist.org/downloads/",
            "license": [
                "MIT"
            ],
            "authors": [
                {
                    "name": "Márk Sági-Kazár",
                    "email": "mark.sagikazar@gmail.com"
                }
            ],
            "description": "Factory interfaces for PSR-7 HTTP Message",
            "homepage": "http://php-http.org",
            "keywords": [
                "factory",
                "http",
                "message",
                "stream",
                "uri"
            ],
            "time": "2015-12-19T14:08:53+00:00"
        },
        {
            "name": "phpoption/phpoption",
            "version": "1.7.5",
            "source": {
                "type": "git",
                "url": "https://github.com/schmittjoh/php-option.git",
                "reference": "994ecccd8f3283ecf5ac33254543eb0ac946d525"
            },
            "dist": {
                "type": "zip",
                "url": "https://api.github.com/repos/schmittjoh/php-option/zipball/994ecccd8f3283ecf5ac33254543eb0ac946d525",
                "reference": "994ecccd8f3283ecf5ac33254543eb0ac946d525",
                "shasum": ""
            },
            "require": {
                "php": "^5.5.9 || ^7.0 || ^8.0"
            },
            "require-dev": {
                "bamarni/composer-bin-plugin": "^1.4.1",
                "phpunit/phpunit": "^4.8.35 || ^5.7.27 || ^6.5.6 || ^7.0 || ^8.0 || ^9.0"
            },
            "type": "library",
            "extra": {
                "branch-alias": {
                    "dev-master": "1.7-dev"
                }
            },
            "autoload": {
                "psr-4": {
                    "PhpOption\\": "src/PhpOption/"
                }
            },
            "notification-url": "https://packagist.org/downloads/",
            "license": [
                "Apache-2.0"
            ],
            "authors": [
                {
                    "name": "Johannes M. Schmitt",
                    "email": "schmittjoh@gmail.com"
                },
                {
                    "name": "Graham Campbell",
                    "email": "graham@alt-three.com"
                }
            ],
            "description": "Option Type for PHP",
            "keywords": [
                "language",
                "option",
                "php",
                "type"
            ],
            "funding": [
                {
                    "url": "https://github.com/GrahamCampbell",
                    "type": "github"
                },
                {
                    "url": "https://tidelift.com/funding/github/packagist/phpoption/phpoption",
                    "type": "tidelift"
                }
            ],
            "time": "2020-07-20T17:29:33+00:00"
        },
        {
            "name": "phpseclib/phpseclib",
            "version": "2.0.28",
            "source": {
                "type": "git",
                "url": "https://github.com/phpseclib/phpseclib.git",
                "reference": "d1ca58cf33cb21046d702ae3a7b14fdacd9f3260"
            },
            "dist": {
                "type": "zip",
                "url": "https://api.github.com/repos/phpseclib/phpseclib/zipball/d1ca58cf33cb21046d702ae3a7b14fdacd9f3260",
                "reference": "d1ca58cf33cb21046d702ae3a7b14fdacd9f3260",
                "shasum": ""
            },
            "require": {
                "php": ">=5.3.3"
            },
            "require-dev": {
                "phing/phing": "~2.7",
                "phpunit/phpunit": "^4.8.35|^5.7|^6.0",
                "sami/sami": "~2.0",
                "squizlabs/php_codesniffer": "~2.0"
            },
            "suggest": {
                "ext-gmp": "Install the GMP (GNU Multiple Precision) extension in order to speed up arbitrary precision integer arithmetic operations.",
                "ext-libsodium": "SSH2/SFTP can make use of some algorithms provided by the libsodium-php extension.",
                "ext-mcrypt": "Install the Mcrypt extension in order to speed up a few other cryptographic operations.",
                "ext-openssl": "Install the OpenSSL extension in order to speed up a wide variety of cryptographic operations."
            },
            "type": "library",
            "autoload": {
                "files": [
                    "phpseclib/bootstrap.php"
                ],
                "psr-4": {
                    "phpseclib\\": "phpseclib/"
                }
            },
            "notification-url": "https://packagist.org/downloads/",
            "license": [
                "MIT"
            ],
            "authors": [
                {
                    "name": "Jim Wigginton",
                    "email": "terrafrost@php.net",
                    "role": "Lead Developer"
                },
                {
                    "name": "Patrick Monnerat",
                    "email": "pm@datasphere.ch",
                    "role": "Developer"
                },
                {
                    "name": "Andreas Fischer",
                    "email": "bantu@phpbb.com",
                    "role": "Developer"
                },
                {
                    "name": "Hans-Jürgen Petrich",
                    "email": "petrich@tronic-media.com",
                    "role": "Developer"
                },
                {
                    "name": "Graham Campbell",
                    "email": "graham@alt-three.com",
                    "role": "Developer"
                }
            ],
            "description": "PHP Secure Communications Library - Pure-PHP implementations of RSA, AES, SSH2, SFTP, X.509 etc.",
            "homepage": "http://phpseclib.sourceforge.net",
            "keywords": [
                "BigInteger",
                "aes",
                "asn.1",
                "asn1",
                "blowfish",
                "crypto",
                "cryptography",
                "encryption",
                "rsa",
                "security",
                "sftp",
                "signature",
                "signing",
                "ssh",
                "twofish",
                "x.509",
                "x509"
            ],
            "funding": [
                {
                    "url": "https://github.com/terrafrost",
                    "type": "github"
                },
                {
                    "url": "https://www.patreon.com/phpseclib",
                    "type": "patreon"
                },
                {
                    "url": "https://tidelift.com/funding/github/packagist/phpseclib/phpseclib",
                    "type": "tidelift"
                }
            ],
            "time": "2020-07-08T09:08:33+00:00"
        },
        {
            "name": "pragmarx/google2fa",
            "version": "8.0.0",
            "source": {
                "type": "git",
                "url": "https://github.com/antonioribeiro/google2fa.git",
                "reference": "26c4c5cf30a2844ba121760fd7301f8ad240100b"
            },
            "dist": {
                "type": "zip",
                "url": "https://api.github.com/repos/antonioribeiro/google2fa/zipball/26c4c5cf30a2844ba121760fd7301f8ad240100b",
                "reference": "26c4c5cf30a2844ba121760fd7301f8ad240100b",
                "shasum": ""
            },
            "require": {
                "paragonie/constant_time_encoding": "^1.0|^2.0",
                "php": "^7.1|^8.0"
            },
            "require-dev": {
                "phpstan/phpstan": "^0.12.18",
                "phpunit/phpunit": "^7.5.15|^8.5|^9.0"
            },
            "type": "library",
            "autoload": {
                "psr-4": {
                    "PragmaRX\\Google2FA\\": "src/"
                }
            },
            "notification-url": "https://packagist.org/downloads/",
            "license": [
                "MIT"
            ],
            "authors": [
                {
                    "name": "Antonio Carlos Ribeiro",
                    "email": "acr@antoniocarlosribeiro.com",
                    "role": "Creator & Designer"
                }
            ],
            "description": "A One Time Password Authentication package, compatible with Google Authenticator.",
            "keywords": [
                "2fa",
                "Authentication",
                "Two Factor Authentication",
                "google2fa"
            ],
            "time": "2020-04-05T10:47:18+00:00"
        },
        {
            "name": "pragmarx/google2fa-qrcode",
            "version": "v1.0.3",
            "source": {
                "type": "git",
                "url": "https://github.com/antonioribeiro/google2fa-qrcode.git",
                "reference": "fd5ff0531a48b193a659309cc5fb882c14dbd03f"
            },
            "dist": {
                "type": "zip",
                "url": "https://api.github.com/repos/antonioribeiro/google2fa-qrcode/zipball/fd5ff0531a48b193a659309cc5fb882c14dbd03f",
                "reference": "fd5ff0531a48b193a659309cc5fb882c14dbd03f",
                "shasum": ""
            },
            "require": {
                "bacon/bacon-qr-code": "~1.0|~2.0",
                "php": ">=5.4",
                "pragmarx/google2fa": ">=4.0"
            },
            "require-dev": {
                "khanamiryan/qrcode-detector-decoder": "^1.0",
                "phpunit/phpunit": "~4|~5|~6|~7"
            },
            "type": "library",
            "extra": {
                "component": "package",
                "branch-alias": {
                    "dev-master": "1.0-dev"
                }
            },
            "autoload": {
                "psr-4": {
                    "PragmaRX\\Google2FAQRCode\\": "src/",
                    "PragmaRX\\Google2FAQRCode\\Tests\\": "tests/"
                }
            },
            "notification-url": "https://packagist.org/downloads/",
            "license": [
                "MIT"
            ],
            "authors": [
                {
                    "name": "Antonio Carlos Ribeiro",
                    "email": "acr@antoniocarlosribeiro.com",
                    "role": "Creator & Designer"
                }
            ],
            "description": "QR Code package for Google2FA",
            "keywords": [
                "2fa",
                "Authentication",
                "Two Factor Authentication",
                "google2fa",
                "qr code",
                "qrcode"
            ],
            "time": "2019-03-20T16:42:58+00:00"
        },
        {
            "name": "pragmarx/random",
            "version": "v0.2.2",
            "source": {
                "type": "git",
                "url": "https://github.com/antonioribeiro/random.git",
                "reference": "daf08a189c5d2d40d1a827db46364d3a741a51b7"
            },
            "dist": {
                "type": "zip",
                "url": "https://api.github.com/repos/antonioribeiro/random/zipball/daf08a189c5d2d40d1a827db46364d3a741a51b7",
                "reference": "daf08a189c5d2d40d1a827db46364d3a741a51b7",
                "shasum": ""
            },
            "require": {
                "php": ">=7.0"
            },
            "require-dev": {
                "fzaninotto/faker": "~1.7",
                "phpunit/phpunit": "~6.4",
                "pragmarx/trivia": "~0.1",
                "squizlabs/php_codesniffer": "^2.3"
            },
            "suggest": {
                "fzaninotto/faker": "Allows you to get dozens of randomized types",
                "pragmarx/trivia": "For the trivia database"
            },
            "type": "library",
            "extra": {
                "branch-alias": {
                    "dev-master": "1.0-dev"
                }
            },
            "autoload": {
                "psr-4": {
                    "PragmaRX\\Random\\": "src"
                }
            },
            "notification-url": "https://packagist.org/downloads/",
            "license": [
                "MIT"
            ],
            "authors": [
                {
                    "name": "Antonio Carlos Ribeiro",
                    "email": "acr@antoniocarlosribeiro.com",
                    "homepage": "https://antoniocarlosribeiro.com",
                    "role": "Developer"
                }
            ],
            "description": "Create random chars, numbers, strings",
            "homepage": "https://github.com/antonioribeiro/random",
            "keywords": [
                "Randomize",
                "faker",
                "pragmarx",
                "random",
                "random number",
                "random pattern",
                "random string"
            ],
            "time": "2017-11-21T05:26:22+00:00"
        },
        {
            "name": "pragmarx/recovery",
            "version": "v0.1.0",
            "source": {
                "type": "git",
                "url": "https://github.com/antonioribeiro/recovery.git",
                "reference": "e16573a1ae5345cc3b100eec6d0296a1a15a90fe"
            },
            "dist": {
                "type": "zip",
                "url": "https://api.github.com/repos/antonioribeiro/recovery/zipball/e16573a1ae5345cc3b100eec6d0296a1a15a90fe",
                "reference": "e16573a1ae5345cc3b100eec6d0296a1a15a90fe",
                "shasum": ""
            },
            "require": {
                "php": "~7.0",
                "pragmarx/random": "~0.1"
            },
            "require-dev": {
                "phpunit/phpunit": ">=5.4.3",
                "squizlabs/php_codesniffer": "^2.3",
                "tightenco/collect": "^5"
            },
            "suggest": {
                "tightenco/collect": "Allows to generate recovery codes as collections"
            },
            "type": "library",
            "extra": {
                "branch-alias": {
                    "dev-master": "1.0-dev"
                }
            },
            "autoload": {
                "psr-4": {
                    "PragmaRX\\Recovery\\": "src"
                }
            },
            "notification-url": "https://packagist.org/downloads/",
            "license": [
                "MIT"
            ],
            "authors": [
                {
                    "name": "Antonio Carlos Ribeiro",
                    "email": "acr@antoniocarlosribeiro.com",
                    "homepage": "https://antoniocarlosribeiro.com",
                    "role": "Developer"
                }
            ],
            "description": "Create recovery codes for two factor auth",
            "homepage": "https://github.com/antonioribeiro/recovery",
            "keywords": [
                "2fa",
                "account recovery",
                "auth",
                "backup codes",
                "google2fa",
                "pragmarx",
                "recovery",
                "recovery codes",
                "two factor auth"
            ],
            "time": "2017-09-19T16:58:00+00:00"
        },
        {
            "name": "predis/predis",
            "version": "v1.1.1",
            "source": {
                "type": "git",
                "url": "https://github.com/nrk/predis.git",
                "reference": "f0210e38881631afeafb56ab43405a92cafd9fd1"
            },
            "dist": {
                "type": "zip",
                "url": "https://api.github.com/repos/nrk/predis/zipball/f0210e38881631afeafb56ab43405a92cafd9fd1",
                "reference": "f0210e38881631afeafb56ab43405a92cafd9fd1",
                "shasum": ""
            },
            "require": {
                "php": ">=5.3.9"
            },
            "require-dev": {
                "phpunit/phpunit": "~4.8"
            },
            "suggest": {
                "ext-curl": "Allows access to Webdis when paired with phpiredis",
                "ext-phpiredis": "Allows faster serialization and deserialization of the Redis protocol"
            },
            "type": "library",
            "autoload": {
                "psr-4": {
                    "Predis\\": "src/"
                }
            },
            "notification-url": "https://packagist.org/downloads/",
            "license": [
                "MIT"
            ],
            "authors": [
                {
                    "name": "Daniele Alessandri",
                    "email": "suppakilla@gmail.com",
                    "homepage": "http://clorophilla.net"
                }
            ],
            "description": "Flexible and feature-complete Redis client for PHP and HHVM",
            "homepage": "http://github.com/nrk/predis",
            "keywords": [
                "nosql",
                "predis",
                "redis"
            ],
            "time": "2016-06-16T16:22:20+00:00"
        },
        {
            "name": "psr/container",
            "version": "1.0.0",
            "source": {
                "type": "git",
                "url": "https://github.com/php-fig/container.git",
                "reference": "b7ce3b176482dbbc1245ebf52b181af44c2cf55f"
            },
            "dist": {
                "type": "zip",
                "url": "https://api.github.com/repos/php-fig/container/zipball/b7ce3b176482dbbc1245ebf52b181af44c2cf55f",
                "reference": "b7ce3b176482dbbc1245ebf52b181af44c2cf55f",
                "shasum": ""
            },
            "require": {
                "php": ">=5.3.0"
            },
            "type": "library",
            "extra": {
                "branch-alias": {
                    "dev-master": "1.0.x-dev"
                }
            },
            "autoload": {
                "psr-4": {
                    "Psr\\Container\\": "src/"
                }
            },
            "notification-url": "https://packagist.org/downloads/",
            "license": [
                "MIT"
            ],
            "authors": [
                {
                    "name": "PHP-FIG",
                    "homepage": "http://www.php-fig.org/"
                }
            ],
            "description": "Common Container Interface (PHP FIG PSR-11)",
            "homepage": "https://github.com/php-fig/container",
            "keywords": [
                "PSR-11",
                "container",
                "container-interface",
                "container-interop",
                "psr"
            ],
            "time": "2017-02-14T16:28:37+00:00"
        },
        {
            "name": "psr/event-dispatcher",
            "version": "1.0.0",
            "source": {
                "type": "git",
                "url": "https://github.com/php-fig/event-dispatcher.git",
                "reference": "dbefd12671e8a14ec7f180cab83036ed26714bb0"
            },
            "dist": {
                "type": "zip",
                "url": "https://api.github.com/repos/php-fig/event-dispatcher/zipball/dbefd12671e8a14ec7f180cab83036ed26714bb0",
                "reference": "dbefd12671e8a14ec7f180cab83036ed26714bb0",
                "shasum": ""
            },
            "require": {
                "php": ">=7.2.0"
            },
            "type": "library",
            "extra": {
                "branch-alias": {
                    "dev-master": "1.0.x-dev"
                }
            },
            "autoload": {
                "psr-4": {
                    "Psr\\EventDispatcher\\": "src/"
                }
            },
            "notification-url": "https://packagist.org/downloads/",
            "license": [
                "MIT"
            ],
            "authors": [
                {
                    "name": "PHP-FIG",
                    "homepage": "http://www.php-fig.org/"
                }
            ],
            "description": "Standard interfaces for event handling.",
            "keywords": [
                "events",
                "psr",
                "psr-14"
            ],
            "time": "2019-01-08T18:20:26+00:00"
        },
        {
            "name": "psr/http-client",
            "version": "1.0.1",
            "source": {
                "type": "git",
                "url": "https://github.com/php-fig/http-client.git",
                "reference": "2dfb5f6c5eff0e91e20e913f8c5452ed95b86621"
            },
            "dist": {
                "type": "zip",
                "url": "https://api.github.com/repos/php-fig/http-client/zipball/2dfb5f6c5eff0e91e20e913f8c5452ed95b86621",
                "reference": "2dfb5f6c5eff0e91e20e913f8c5452ed95b86621",
                "shasum": ""
            },
            "require": {
                "php": "^7.0 || ^8.0",
                "psr/http-message": "^1.0"
            },
            "type": "library",
            "extra": {
                "branch-alias": {
                    "dev-master": "1.0.x-dev"
                }
            },
            "autoload": {
                "psr-4": {
                    "Psr\\Http\\Client\\": "src/"
                }
            },
            "notification-url": "https://packagist.org/downloads/",
            "license": [
                "MIT"
            ],
            "authors": [
                {
                    "name": "PHP-FIG",
                    "homepage": "http://www.php-fig.org/"
                }
            ],
            "description": "Common interface for HTTP clients",
            "homepage": "https://github.com/php-fig/http-client",
            "keywords": [
                "http",
                "http-client",
                "psr",
                "psr-18"
            ],
            "time": "2020-06-29T06:28:15+00:00"
        },
        {
            "name": "psr/http-factory",
            "version": "1.0.1",
            "source": {
                "type": "git",
                "url": "https://github.com/php-fig/http-factory.git",
                "reference": "12ac7fcd07e5b077433f5f2bee95b3a771bf61be"
            },
            "dist": {
                "type": "zip",
                "url": "https://api.github.com/repos/php-fig/http-factory/zipball/12ac7fcd07e5b077433f5f2bee95b3a771bf61be",
                "reference": "12ac7fcd07e5b077433f5f2bee95b3a771bf61be",
                "shasum": ""
            },
            "require": {
                "php": ">=7.0.0",
                "psr/http-message": "^1.0"
            },
            "type": "library",
            "extra": {
                "branch-alias": {
                    "dev-master": "1.0.x-dev"
                }
            },
            "autoload": {
                "psr-4": {
                    "Psr\\Http\\Message\\": "src/"
                }
            },
            "notification-url": "https://packagist.org/downloads/",
            "license": [
                "MIT"
            ],
            "authors": [
                {
                    "name": "PHP-FIG",
                    "homepage": "http://www.php-fig.org/"
                }
            ],
            "description": "Common interfaces for PSR-7 HTTP message factories",
            "keywords": [
                "factory",
                "http",
                "message",
                "psr",
                "psr-17",
                "psr-7",
                "request",
                "response"
            ],
            "time": "2019-04-30T12:38:16+00:00"
        },
        {
            "name": "psr/http-message",
            "version": "1.0.1",
            "source": {
                "type": "git",
                "url": "https://github.com/php-fig/http-message.git",
                "reference": "f6561bf28d520154e4b0ec72be95418abe6d9363"
            },
            "dist": {
                "type": "zip",
                "url": "https://api.github.com/repos/php-fig/http-message/zipball/f6561bf28d520154e4b0ec72be95418abe6d9363",
                "reference": "f6561bf28d520154e4b0ec72be95418abe6d9363",
                "shasum": ""
            },
            "require": {
                "php": ">=5.3.0"
            },
            "type": "library",
            "extra": {
                "branch-alias": {
                    "dev-master": "1.0.x-dev"
                }
            },
            "autoload": {
                "psr-4": {
                    "Psr\\Http\\Message\\": "src/"
                }
            },
            "notification-url": "https://packagist.org/downloads/",
            "license": [
                "MIT"
            ],
            "authors": [
                {
                    "name": "PHP-FIG",
                    "homepage": "http://www.php-fig.org/"
                }
            ],
            "description": "Common interface for HTTP messages",
            "homepage": "https://github.com/php-fig/http-message",
            "keywords": [
                "http",
                "http-message",
                "psr",
                "psr-7",
                "request",
                "response"
            ],
            "time": "2016-08-06T14:39:51+00:00"
        },
        {
            "name": "psr/log",
            "version": "1.1.3",
            "source": {
                "type": "git",
                "url": "https://github.com/php-fig/log.git",
                "reference": "0f73288fd15629204f9d42b7055f72dacbe811fc"
            },
            "dist": {
                "type": "zip",
                "url": "https://api.github.com/repos/php-fig/log/zipball/0f73288fd15629204f9d42b7055f72dacbe811fc",
                "reference": "0f73288fd15629204f9d42b7055f72dacbe811fc",
                "shasum": ""
            },
            "require": {
                "php": ">=5.3.0"
            },
            "type": "library",
            "extra": {
                "branch-alias": {
                    "dev-master": "1.1.x-dev"
                }
            },
            "autoload": {
                "psr-4": {
                    "Psr\\Log\\": "Psr/Log/"
                }
            },
            "notification-url": "https://packagist.org/downloads/",
            "license": [
                "MIT"
            ],
            "authors": [
                {
                    "name": "PHP-FIG",
                    "homepage": "http://www.php-fig.org/"
                }
            ],
            "description": "Common interface for logging libraries",
            "homepage": "https://github.com/php-fig/log",
            "keywords": [
                "log",
                "psr",
                "psr-3"
            ],
            "time": "2020-03-23T09:12:05+00:00"
        },
        {
            "name": "psr/simple-cache",
            "version": "1.0.1",
            "source": {
                "type": "git",
                "url": "https://github.com/php-fig/simple-cache.git",
                "reference": "408d5eafb83c57f6365a3ca330ff23aa4a5fa39b"
            },
            "dist": {
                "type": "zip",
                "url": "https://api.github.com/repos/php-fig/simple-cache/zipball/408d5eafb83c57f6365a3ca330ff23aa4a5fa39b",
                "reference": "408d5eafb83c57f6365a3ca330ff23aa4a5fa39b",
                "shasum": ""
            },
            "require": {
                "php": ">=5.3.0"
            },
            "type": "library",
            "extra": {
                "branch-alias": {
                    "dev-master": "1.0.x-dev"
                }
            },
            "autoload": {
                "psr-4": {
                    "Psr\\SimpleCache\\": "src/"
                }
            },
            "notification-url": "https://packagist.org/downloads/",
            "license": [
                "MIT"
            ],
            "authors": [
                {
                    "name": "PHP-FIG",
                    "homepage": "http://www.php-fig.org/"
                }
            ],
            "description": "Common interfaces for simple caching",
            "keywords": [
                "cache",
                "caching",
                "psr",
                "psr-16",
                "simple-cache"
            ],
            "time": "2017-10-23T01:57:42+00:00"
        },
        {
            "name": "ralouphie/getallheaders",
            "version": "3.0.3",
            "source": {
                "type": "git",
                "url": "https://github.com/ralouphie/getallheaders.git",
                "reference": "120b605dfeb996808c31b6477290a714d356e822"
            },
            "dist": {
                "type": "zip",
                "url": "https://api.github.com/repos/ralouphie/getallheaders/zipball/120b605dfeb996808c31b6477290a714d356e822",
                "reference": "120b605dfeb996808c31b6477290a714d356e822",
                "shasum": ""
            },
            "require": {
                "php": ">=5.6"
            },
            "require-dev": {
                "php-coveralls/php-coveralls": "^2.1",
                "phpunit/phpunit": "^5 || ^6.5"
            },
            "type": "library",
            "autoload": {
                "files": [
                    "src/getallheaders.php"
                ]
            },
            "notification-url": "https://packagist.org/downloads/",
            "license": [
                "MIT"
            ],
            "authors": [
                {
                    "name": "Ralph Khattar",
                    "email": "ralph.khattar@gmail.com"
                }
            ],
            "description": "A polyfill for getallheaders.",
            "time": "2019-03-08T08:55:37+00:00"
        },
        {
            "name": "ramsey/collection",
            "version": "1.0.1",
            "source": {
                "type": "git",
                "url": "https://github.com/ramsey/collection.git",
                "reference": "925ad8cf55ba7a3fc92e332c58fd0478ace3e1ca"
            },
            "dist": {
                "type": "zip",
                "url": "https://api.github.com/repos/ramsey/collection/zipball/925ad8cf55ba7a3fc92e332c58fd0478ace3e1ca",
                "reference": "925ad8cf55ba7a3fc92e332c58fd0478ace3e1ca",
                "shasum": ""
            },
            "require": {
                "php": "^7.2"
            },
            "require-dev": {
                "dealerdirect/phpcodesniffer-composer-installer": "^0.5.0",
                "fzaninotto/faker": "^1.5",
                "jakub-onderka/php-parallel-lint": "^1",
                "jangregor/phpstan-prophecy": "^0.6",
                "mockery/mockery": "^1.3",
                "phpstan/extension-installer": "^1",
                "phpstan/phpdoc-parser": "0.4.1",
                "phpstan/phpstan": "^0.12",
                "phpstan/phpstan-mockery": "^0.12",
                "phpstan/phpstan-phpunit": "^0.12",
                "phpunit/phpunit": "^8.5",
                "slevomat/coding-standard": "^6.0",
                "squizlabs/php_codesniffer": "^3.5"
            },
            "type": "library",
            "autoload": {
                "psr-4": {
                    "Ramsey\\Collection\\": "src/"
                }
            },
            "notification-url": "https://packagist.org/downloads/",
            "license": [
                "MIT"
            ],
            "authors": [
                {
                    "name": "Ben Ramsey",
                    "email": "ben@benramsey.com",
                    "homepage": "https://benramsey.com"
                }
            ],
            "description": "A PHP 7.2+ library for representing and manipulating collections.",
            "homepage": "https://github.com/ramsey/collection",
            "keywords": [
                "array",
                "collection",
                "hash",
                "map",
                "queue",
                "set"
            ],
            "time": "2020-01-05T00:22:59+00:00"
        },
        {
            "name": "ramsey/uuid",
            "version": "4.1.0",
            "source": {
                "type": "git",
                "url": "https://github.com/ramsey/uuid.git",
                "reference": "988dbefc7878d0a35f12afb4df1f7dd0bd153c43"
            },
            "dist": {
                "type": "zip",
                "url": "https://api.github.com/repos/ramsey/uuid/zipball/988dbefc7878d0a35f12afb4df1f7dd0bd153c43",
                "reference": "988dbefc7878d0a35f12afb4df1f7dd0bd153c43",
                "shasum": ""
            },
            "require": {
                "brick/math": "^0.8",
                "ext-json": "*",
                "php": "^7.2 || ^8",
                "ramsey/collection": "^1.0",
                "symfony/polyfill-ctype": "^1.8"
            },
            "replace": {
                "rhumsaa/uuid": "self.version"
            },
            "require-dev": {
                "codeception/aspect-mock": "^3",
                "dealerdirect/phpcodesniffer-composer-installer": "^0.6.2 || ^0.7.0",
                "doctrine/annotations": "^1.8",
                "goaop/framework": "^2",
                "mockery/mockery": "^1.3",
                "moontoast/math": "^1.1",
                "paragonie/random-lib": "^2",
                "php-mock/php-mock-mockery": "^1.3",
                "php-mock/php-mock-phpunit": "^2.5",
                "php-parallel-lint/php-parallel-lint": "^1.1",
                "phpbench/phpbench": "^0.17.1",
                "phpstan/extension-installer": "^1.0",
                "phpstan/phpstan": "^0.12",
                "phpstan/phpstan-mockery": "^0.12",
                "phpstan/phpstan-phpunit": "^0.12",
                "phpunit/phpunit": "^8.5",
                "psy/psysh": "^0.10.0",
                "slevomat/coding-standard": "^6.0",
                "squizlabs/php_codesniffer": "^3.5",
                "vimeo/psalm": "3.9.4"
            },
            "suggest": {
                "ext-bcmath": "Enables faster math with arbitrary-precision integers using BCMath.",
                "ext-ctype": "Enables faster processing of character classification using ctype functions.",
                "ext-gmp": "Enables faster math with arbitrary-precision integers using GMP.",
                "ext-uuid": "Enables the use of PeclUuidTimeGenerator and PeclUuidRandomGenerator.",
                "paragonie/random-lib": "Provides RandomLib for use with the RandomLibAdapter",
                "ramsey/uuid-doctrine": "Allows the use of Ramsey\\Uuid\\Uuid as Doctrine field type."
            },
            "type": "library",
            "extra": {
                "branch-alias": {
                    "dev-master": "4.x-dev"
                }
            },
            "autoload": {
                "psr-4": {
                    "Ramsey\\Uuid\\": "src/"
                },
                "files": [
                    "src/functions.php"
                ]
            },
            "notification-url": "https://packagist.org/downloads/",
            "license": [
                "MIT"
            ],
            "description": "A PHP library for generating and working with universally unique identifiers (UUIDs).",
            "homepage": "https://github.com/ramsey/uuid",
            "keywords": [
                "guid",
                "identifier",
                "uuid"
            ],
            "funding": [
                {
                    "url": "https://github.com/ramsey",
                    "type": "github"
                }
            ],
            "time": "2020-07-28T16:51:01+00:00"
        },
        {
            "name": "rcrowe/twigbridge",
            "version": "v0.12.1",
            "source": {
                "type": "git",
                "url": "https://github.com/rcrowe/TwigBridge.git",
                "reference": "c7e4acdfb3d55a055508b9d3cc8cf71c00329e90"
            },
            "dist": {
                "type": "zip",
                "url": "https://api.github.com/repos/rcrowe/TwigBridge/zipball/c7e4acdfb3d55a055508b9d3cc8cf71c00329e90",
                "reference": "c7e4acdfb3d55a055508b9d3cc8cf71c00329e90",
                "shasum": ""
            },
            "require": {
                "illuminate/support": "^5.5|^6|^7",
                "illuminate/view": "^5.5|^6|^7",
                "php": ">=7.1",
                "twig/twig": "^2.11"
            },
            "require-dev": {
                "laravel/framework": "5.5.*",
                "mockery/mockery": "0.9.*",
                "phpunit/phpunit": "~6.0",
                "satooshi/php-coveralls": "~0.6",
                "squizlabs/php_codesniffer": "~1.5"
            },
            "suggest": {
                "laravelcollective/html": "For bringing back html/form in Laravel 5.x",
                "twig/extensions": "~1.0"
            },
            "type": "library",
            "extra": {
                "branch-alias": {
                    "dev-master": "0.12-dev"
                },
                "laravel": {
                    "providers": [
                        "TwigBridge\\ServiceProvider"
                    ],
                    "aliases": {
                        "Twig": "TwigBridge\\Facade\\Twig"
                    }
                }
            },
            "autoload": {
                "psr-4": {
                    "TwigBridge\\": "src",
                    "TwigBridge\\Tests\\": "tests"
                }
            },
            "notification-url": "https://packagist.org/downloads/",
            "license": [
                "MIT"
            ],
            "authors": [
                {
                    "name": "Rob Crowe",
                    "email": "hello@vivalacrowe.com"
                },
                {
                    "name": "Barry vd. Heuvel",
                    "email": "barryvdh@gmail.com"
                }
            ],
            "description": "Adds the power of Twig to Laravel",
            "keywords": [
                "laravel",
                "twig"
            ],
            "time": "2020-07-03T08:55:51+00:00"
        },
        {
            "name": "swiftmailer/swiftmailer",
            "version": "v6.2.3",
            "source": {
                "type": "git",
                "url": "https://github.com/swiftmailer/swiftmailer.git",
                "reference": "149cfdf118b169f7840bbe3ef0d4bc795d1780c9"
            },
            "dist": {
                "type": "zip",
                "url": "https://api.github.com/repos/swiftmailer/swiftmailer/zipball/149cfdf118b169f7840bbe3ef0d4bc795d1780c9",
                "reference": "149cfdf118b169f7840bbe3ef0d4bc795d1780c9",
                "shasum": ""
            },
            "require": {
                "egulias/email-validator": "~2.0",
                "php": ">=7.0.0",
                "symfony/polyfill-iconv": "^1.0",
                "symfony/polyfill-intl-idn": "^1.10",
                "symfony/polyfill-mbstring": "^1.0"
            },
            "require-dev": {
                "mockery/mockery": "~0.9.1",
                "symfony/phpunit-bridge": "^3.4.19|^4.1.8"
            },
            "suggest": {
                "ext-intl": "Needed to support internationalized email addresses",
                "true/punycode": "Needed to support internationalized email addresses, if ext-intl is not installed"
            },
            "type": "library",
            "extra": {
                "branch-alias": {
                    "dev-master": "6.2-dev"
                }
            },
            "autoload": {
                "files": [
                    "lib/swift_required.php"
                ]
            },
            "notification-url": "https://packagist.org/downloads/",
            "license": [
                "MIT"
            ],
            "authors": [
                {
                    "name": "Chris Corbyn"
                },
                {
                    "name": "Fabien Potencier",
                    "email": "fabien@symfony.com"
                }
            ],
            "description": "Swiftmailer, free feature-rich PHP mailer",
            "homepage": "https://swiftmailer.symfony.com",
            "keywords": [
                "email",
                "mail",
                "mailer"
            ],
            "time": "2019-11-12T09:31:26+00:00"
        },
        {
            "name": "symfony/console",
            "version": "v5.1.3",
            "source": {
                "type": "git",
                "url": "https://github.com/symfony/console.git",
                "reference": "2226c68009627934b8cfc01260b4d287eab070df"
            },
            "dist": {
                "type": "zip",
                "url": "https://api.github.com/repos/symfony/console/zipball/2226c68009627934b8cfc01260b4d287eab070df",
                "reference": "2226c68009627934b8cfc01260b4d287eab070df",
                "shasum": ""
            },
            "require": {
                "php": ">=7.2.5",
                "symfony/polyfill-mbstring": "~1.0",
                "symfony/polyfill-php73": "^1.8",
                "symfony/polyfill-php80": "^1.15",
                "symfony/service-contracts": "^1.1|^2",
                "symfony/string": "^5.1"
            },
            "conflict": {
                "symfony/dependency-injection": "<4.4",
                "symfony/dotenv": "<5.1",
                "symfony/event-dispatcher": "<4.4",
                "symfony/lock": "<4.4",
                "symfony/process": "<4.4"
            },
            "provide": {
                "psr/log-implementation": "1.0"
            },
            "require-dev": {
                "psr/log": "~1.0",
                "symfony/config": "^4.4|^5.0",
                "symfony/dependency-injection": "^4.4|^5.0",
                "symfony/event-dispatcher": "^4.4|^5.0",
                "symfony/lock": "^4.4|^5.0",
                "symfony/process": "^4.4|^5.0",
                "symfony/var-dumper": "^4.4|^5.0"
            },
            "suggest": {
                "psr/log": "For using the console logger",
                "symfony/event-dispatcher": "",
                "symfony/lock": "",
                "symfony/process": ""
            },
            "type": "library",
            "extra": {
                "branch-alias": {
                    "dev-master": "5.1-dev"
                }
            },
            "autoload": {
                "psr-4": {
                    "Symfony\\Component\\Console\\": ""
                },
                "exclude-from-classmap": [
                    "/Tests/"
                ]
            },
            "notification-url": "https://packagist.org/downloads/",
            "license": [
                "MIT"
            ],
            "authors": [
                {
                    "name": "Fabien Potencier",
                    "email": "fabien@symfony.com"
                },
                {
                    "name": "Symfony Community",
                    "homepage": "https://symfony.com/contributors"
                }
            ],
            "description": "Symfony Console Component",
            "homepage": "https://symfony.com",
            "funding": [
                {
                    "url": "https://symfony.com/sponsor",
                    "type": "custom"
                },
                {
                    "url": "https://github.com/fabpot",
                    "type": "github"
                },
                {
                    "url": "https://tidelift.com/funding/github/packagist/symfony/symfony",
                    "type": "tidelift"
                }
            ],
            "time": "2020-07-06T13:23:11+00:00"
        },
        {
            "name": "symfony/css-selector",
            "version": "v5.1.3",
            "source": {
                "type": "git",
                "url": "https://github.com/symfony/css-selector.git",
                "reference": "e544e24472d4c97b2d11ade7caacd446727c6bf9"
            },
            "dist": {
                "type": "zip",
                "url": "https://api.github.com/repos/symfony/css-selector/zipball/e544e24472d4c97b2d11ade7caacd446727c6bf9",
                "reference": "e544e24472d4c97b2d11ade7caacd446727c6bf9",
                "shasum": ""
            },
            "require": {
                "php": ">=7.2.5"
            },
            "type": "library",
            "extra": {
                "branch-alias": {
                    "dev-master": "5.1-dev"
                }
            },
            "autoload": {
                "psr-4": {
                    "Symfony\\Component\\CssSelector\\": ""
                },
                "exclude-from-classmap": [
                    "/Tests/"
                ]
            },
            "notification-url": "https://packagist.org/downloads/",
            "license": [
                "MIT"
            ],
            "authors": [
                {
                    "name": "Fabien Potencier",
                    "email": "fabien@symfony.com"
                },
                {
                    "name": "Jean-François Simon",
                    "email": "jeanfrancois.simon@sensiolabs.com"
                },
                {
                    "name": "Symfony Community",
                    "homepage": "https://symfony.com/contributors"
                }
            ],
            "description": "Symfony CssSelector Component",
            "homepage": "https://symfony.com",
            "funding": [
                {
                    "url": "https://symfony.com/sponsor",
                    "type": "custom"
                },
                {
                    "url": "https://github.com/fabpot",
                    "type": "github"
                },
                {
                    "url": "https://tidelift.com/funding/github/packagist/symfony/symfony",
                    "type": "tidelift"
                }
            ],
            "time": "2020-05-20T17:43:50+00:00"
        },
        {
            "name": "symfony/deprecation-contracts",
            "version": "v2.1.3",
            "source": {
                "type": "git",
                "url": "https://github.com/symfony/deprecation-contracts.git",
                "reference": "5e20b83385a77593259c9f8beb2c43cd03b2ac14"
            },
            "dist": {
                "type": "zip",
                "url": "https://api.github.com/repos/symfony/deprecation-contracts/zipball/5e20b83385a77593259c9f8beb2c43cd03b2ac14",
                "reference": "5e20b83385a77593259c9f8beb2c43cd03b2ac14",
                "shasum": ""
            },
            "require": {
                "php": ">=7.1"
            },
            "type": "library",
            "extra": {
                "branch-alias": {
                    "dev-master": "2.1-dev"
                },
                "thanks": {
                    "name": "symfony/contracts",
                    "url": "https://github.com/symfony/contracts"
                }
            },
            "autoload": {
                "files": [
                    "function.php"
                ]
            },
            "notification-url": "https://packagist.org/downloads/",
            "license": [
                "MIT"
            ],
            "authors": [
                {
                    "name": "Nicolas Grekas",
                    "email": "p@tchwork.com"
                },
                {
                    "name": "Symfony Community",
                    "homepage": "https://symfony.com/contributors"
                }
            ],
            "description": "A generic function and convention to trigger deprecation notices",
            "homepage": "https://symfony.com",
            "funding": [
                {
                    "url": "https://symfony.com/sponsor",
                    "type": "custom"
                },
                {
                    "url": "https://github.com/fabpot",
                    "type": "github"
                },
                {
                    "url": "https://tidelift.com/funding/github/packagist/symfony/symfony",
                    "type": "tidelift"
                }
            ],
            "time": "2020-06-06T08:49:21+00:00"
        },
        {
            "name": "symfony/error-handler",
            "version": "v5.1.3",
            "source": {
                "type": "git",
                "url": "https://github.com/symfony/error-handler.git",
                "reference": "4a0d1673a4731c3cb2dea3580c73a676ecb9ed4b"
            },
            "dist": {
                "type": "zip",
                "url": "https://api.github.com/repos/symfony/error-handler/zipball/4a0d1673a4731c3cb2dea3580c73a676ecb9ed4b",
                "reference": "4a0d1673a4731c3cb2dea3580c73a676ecb9ed4b",
                "shasum": ""
            },
            "require": {
                "php": ">=7.2.5",
                "psr/log": "^1.0",
                "symfony/polyfill-php80": "^1.15",
                "symfony/var-dumper": "^4.4|^5.0"
            },
            "require-dev": {
                "symfony/deprecation-contracts": "^2.1",
                "symfony/http-kernel": "^4.4|^5.0",
                "symfony/serializer": "^4.4|^5.0"
            },
            "type": "library",
            "extra": {
                "branch-alias": {
                    "dev-master": "5.1-dev"
                }
            },
            "autoload": {
                "psr-4": {
                    "Symfony\\Component\\ErrorHandler\\": ""
                },
                "exclude-from-classmap": [
                    "/Tests/"
                ]
            },
            "notification-url": "https://packagist.org/downloads/",
            "license": [
                "MIT"
            ],
            "authors": [
                {
                    "name": "Fabien Potencier",
                    "email": "fabien@symfony.com"
                },
                {
                    "name": "Symfony Community",
                    "homepage": "https://symfony.com/contributors"
                }
            ],
            "description": "Symfony ErrorHandler Component",
            "homepage": "https://symfony.com",
            "funding": [
                {
                    "url": "https://symfony.com/sponsor",
                    "type": "custom"
                },
                {
                    "url": "https://github.com/fabpot",
                    "type": "github"
                },
                {
                    "url": "https://tidelift.com/funding/github/packagist/symfony/symfony",
                    "type": "tidelift"
                }
            ],
            "time": "2020-07-23T08:36:24+00:00"
        },
        {
            "name": "symfony/event-dispatcher",
            "version": "v5.1.3",
            "source": {
                "type": "git",
                "url": "https://github.com/symfony/event-dispatcher.git",
                "reference": "7827d55911f91c070fc293ea51a06eec80797d76"
            },
            "dist": {
                "type": "zip",
                "url": "https://api.github.com/repos/symfony/event-dispatcher/zipball/7827d55911f91c070fc293ea51a06eec80797d76",
                "reference": "7827d55911f91c070fc293ea51a06eec80797d76",
                "shasum": ""
            },
            "require": {
                "php": ">=7.2.5",
                "symfony/deprecation-contracts": "^2.1",
                "symfony/event-dispatcher-contracts": "^2",
                "symfony/polyfill-php80": "^1.15"
            },
            "conflict": {
                "symfony/dependency-injection": "<4.4"
            },
            "provide": {
                "psr/event-dispatcher-implementation": "1.0",
                "symfony/event-dispatcher-implementation": "2.0"
            },
            "require-dev": {
                "psr/log": "~1.0",
                "symfony/config": "^4.4|^5.0",
                "symfony/dependency-injection": "^4.4|^5.0",
                "symfony/expression-language": "^4.4|^5.0",
                "symfony/http-foundation": "^4.4|^5.0",
                "symfony/service-contracts": "^1.1|^2",
                "symfony/stopwatch": "^4.4|^5.0"
            },
            "suggest": {
                "symfony/dependency-injection": "",
                "symfony/http-kernel": ""
            },
            "type": "library",
            "extra": {
                "branch-alias": {
                    "dev-master": "5.1-dev"
                }
            },
            "autoload": {
                "psr-4": {
                    "Symfony\\Component\\EventDispatcher\\": ""
                },
                "exclude-from-classmap": [
                    "/Tests/"
                ]
            },
            "notification-url": "https://packagist.org/downloads/",
            "license": [
                "MIT"
            ],
            "authors": [
                {
                    "name": "Fabien Potencier",
                    "email": "fabien@symfony.com"
                },
                {
                    "name": "Symfony Community",
                    "homepage": "https://symfony.com/contributors"
                }
            ],
            "description": "Symfony EventDispatcher Component",
            "homepage": "https://symfony.com",
            "funding": [
                {
                    "url": "https://symfony.com/sponsor",
                    "type": "custom"
                },
                {
                    "url": "https://github.com/fabpot",
                    "type": "github"
                },
                {
                    "url": "https://tidelift.com/funding/github/packagist/symfony/symfony",
                    "type": "tidelift"
                }
            ],
            "time": "2020-06-18T18:24:02+00:00"
        },
        {
            "name": "symfony/event-dispatcher-contracts",
            "version": "v2.1.3",
            "source": {
                "type": "git",
                "url": "https://github.com/symfony/event-dispatcher-contracts.git",
                "reference": "f6f613d74cfc5a623fc36294d3451eb7fa5a042b"
            },
            "dist": {
                "type": "zip",
                "url": "https://api.github.com/repos/symfony/event-dispatcher-contracts/zipball/f6f613d74cfc5a623fc36294d3451eb7fa5a042b",
                "reference": "f6f613d74cfc5a623fc36294d3451eb7fa5a042b",
                "shasum": ""
            },
            "require": {
                "php": ">=7.2.5",
                "psr/event-dispatcher": "^1"
            },
            "suggest": {
                "symfony/event-dispatcher-implementation": ""
            },
            "type": "library",
            "extra": {
                "branch-alias": {
                    "dev-master": "2.1-dev"
                },
                "thanks": {
                    "name": "symfony/contracts",
                    "url": "https://github.com/symfony/contracts"
                }
            },
            "autoload": {
                "psr-4": {
                    "Symfony\\Contracts\\EventDispatcher\\": ""
                }
            },
            "notification-url": "https://packagist.org/downloads/",
            "license": [
                "MIT"
            ],
            "authors": [
                {
                    "name": "Nicolas Grekas",
                    "email": "p@tchwork.com"
                },
                {
                    "name": "Symfony Community",
                    "homepage": "https://symfony.com/contributors"
                }
            ],
            "description": "Generic abstractions related to dispatching event",
            "homepage": "https://symfony.com",
            "keywords": [
                "abstractions",
                "contracts",
                "decoupling",
                "interfaces",
                "interoperability",
                "standards"
            ],
            "funding": [
                {
                    "url": "https://symfony.com/sponsor",
                    "type": "custom"
                },
                {
                    "url": "https://github.com/fabpot",
                    "type": "github"
                },
                {
                    "url": "https://tidelift.com/funding/github/packagist/symfony/symfony",
                    "type": "tidelift"
                }
            ],
            "time": "2020-07-06T13:23:11+00:00"
        },
        {
            "name": "symfony/finder",
            "version": "v5.1.3",
            "source": {
                "type": "git",
                "url": "https://github.com/symfony/finder.git",
                "reference": "4298870062bfc667cb78d2b379be4bf5dec5f187"
            },
            "dist": {
                "type": "zip",
                "url": "https://api.github.com/repos/symfony/finder/zipball/4298870062bfc667cb78d2b379be4bf5dec5f187",
                "reference": "4298870062bfc667cb78d2b379be4bf5dec5f187",
                "shasum": ""
            },
            "require": {
                "php": ">=7.2.5"
            },
            "type": "library",
            "extra": {
                "branch-alias": {
                    "dev-master": "5.1-dev"
                }
            },
            "autoload": {
                "psr-4": {
                    "Symfony\\Component\\Finder\\": ""
                },
                "exclude-from-classmap": [
                    "/Tests/"
                ]
            },
            "notification-url": "https://packagist.org/downloads/",
            "license": [
                "MIT"
            ],
            "authors": [
                {
                    "name": "Fabien Potencier",
                    "email": "fabien@symfony.com"
                },
                {
                    "name": "Symfony Community",
                    "homepage": "https://symfony.com/contributors"
                }
            ],
            "description": "Symfony Finder Component",
            "homepage": "https://symfony.com",
            "funding": [
                {
                    "url": "https://symfony.com/sponsor",
                    "type": "custom"
                },
                {
                    "url": "https://github.com/fabpot",
                    "type": "github"
                },
                {
                    "url": "https://tidelift.com/funding/github/packagist/symfony/symfony",
                    "type": "tidelift"
                }
            ],
            "time": "2020-05-20T17:43:50+00:00"
        },
        {
            "name": "symfony/http-foundation",
            "version": "v5.1.3",
            "source": {
                "type": "git",
                "url": "https://github.com/symfony/http-foundation.git",
                "reference": "1f0d6627e680591c61e9176f04a0dc887b4e6702"
            },
            "dist": {
                "type": "zip",
                "url": "https://api.github.com/repos/symfony/http-foundation/zipball/1f0d6627e680591c61e9176f04a0dc887b4e6702",
                "reference": "1f0d6627e680591c61e9176f04a0dc887b4e6702",
                "shasum": ""
            },
            "require": {
                "php": ">=7.2.5",
                "symfony/deprecation-contracts": "^2.1",
                "symfony/polyfill-mbstring": "~1.1",
                "symfony/polyfill-php80": "^1.15"
            },
            "require-dev": {
                "predis/predis": "~1.0",
                "symfony/cache": "^4.4|^5.0",
                "symfony/expression-language": "^4.4|^5.0",
                "symfony/mime": "^4.4|^5.0"
            },
            "suggest": {
                "symfony/mime": "To use the file extension guesser"
            },
            "type": "library",
            "extra": {
                "branch-alias": {
                    "dev-master": "5.1-dev"
                }
            },
            "autoload": {
                "psr-4": {
                    "Symfony\\Component\\HttpFoundation\\": ""
                },
                "exclude-from-classmap": [
                    "/Tests/"
                ]
            },
            "notification-url": "https://packagist.org/downloads/",
            "license": [
                "MIT"
            ],
            "authors": [
                {
                    "name": "Fabien Potencier",
                    "email": "fabien@symfony.com"
                },
                {
                    "name": "Symfony Community",
                    "homepage": "https://symfony.com/contributors"
                }
            ],
            "description": "Symfony HttpFoundation Component",
            "homepage": "https://symfony.com",
            "funding": [
                {
                    "url": "https://symfony.com/sponsor",
                    "type": "custom"
                },
                {
                    "url": "https://github.com/fabpot",
                    "type": "github"
                },
                {
                    "url": "https://tidelift.com/funding/github/packagist/symfony/symfony",
                    "type": "tidelift"
                }
            ],
            "time": "2020-07-23T10:04:31+00:00"
        },
        {
            "name": "symfony/http-kernel",
            "version": "v5.1.3",
            "source": {
                "type": "git",
                "url": "https://github.com/symfony/http-kernel.git",
                "reference": "d6dd8f6420e377970ddad0d6317d4ce4186fc6b3"
            },
            "dist": {
                "type": "zip",
                "url": "https://api.github.com/repos/symfony/http-kernel/zipball/d6dd8f6420e377970ddad0d6317d4ce4186fc6b3",
                "reference": "d6dd8f6420e377970ddad0d6317d4ce4186fc6b3",
                "shasum": ""
            },
            "require": {
                "php": ">=7.2.5",
                "psr/log": "~1.0",
                "symfony/deprecation-contracts": "^2.1",
                "symfony/error-handler": "^4.4|^5.0",
                "symfony/event-dispatcher": "^5.0",
                "symfony/http-foundation": "^4.4|^5.0",
                "symfony/polyfill-ctype": "^1.8",
                "symfony/polyfill-php73": "^1.9",
                "symfony/polyfill-php80": "^1.15"
            },
            "conflict": {
                "symfony/browser-kit": "<4.4",
                "symfony/cache": "<5.0",
                "symfony/config": "<5.0",
                "symfony/console": "<4.4",
                "symfony/dependency-injection": "<4.4",
                "symfony/doctrine-bridge": "<5.0",
                "symfony/form": "<5.0",
                "symfony/http-client": "<5.0",
                "symfony/mailer": "<5.0",
                "symfony/messenger": "<5.0",
                "symfony/translation": "<5.0",
                "symfony/twig-bridge": "<5.0",
                "symfony/validator": "<5.0",
                "twig/twig": "<2.4"
            },
            "provide": {
                "psr/log-implementation": "1.0"
            },
            "require-dev": {
                "psr/cache": "~1.0",
                "symfony/browser-kit": "^4.4|^5.0",
                "symfony/config": "^5.0",
                "symfony/console": "^4.4|^5.0",
                "symfony/css-selector": "^4.4|^5.0",
                "symfony/dependency-injection": "^4.4|^5.0",
                "symfony/dom-crawler": "^4.4|^5.0",
                "symfony/expression-language": "^4.4|^5.0",
                "symfony/finder": "^4.4|^5.0",
                "symfony/process": "^4.4|^5.0",
                "symfony/routing": "^4.4|^5.0",
                "symfony/stopwatch": "^4.4|^5.0",
                "symfony/translation": "^4.4|^5.0",
                "symfony/translation-contracts": "^1.1|^2",
                "twig/twig": "^2.4|^3.0"
            },
            "suggest": {
                "symfony/browser-kit": "",
                "symfony/config": "",
                "symfony/console": "",
                "symfony/dependency-injection": ""
            },
            "type": "library",
            "extra": {
                "branch-alias": {
                    "dev-master": "5.1-dev"
                }
            },
            "autoload": {
                "psr-4": {
                    "Symfony\\Component\\HttpKernel\\": ""
                },
                "exclude-from-classmap": [
                    "/Tests/"
                ]
            },
            "notification-url": "https://packagist.org/downloads/",
            "license": [
                "MIT"
            ],
            "authors": [
                {
                    "name": "Fabien Potencier",
                    "email": "fabien@symfony.com"
                },
                {
                    "name": "Symfony Community",
                    "homepage": "https://symfony.com/contributors"
                }
            ],
            "description": "Symfony HttpKernel Component",
            "homepage": "https://symfony.com",
            "funding": [
                {
                    "url": "https://symfony.com/sponsor",
                    "type": "custom"
                },
                {
                    "url": "https://github.com/fabpot",
                    "type": "github"
                },
                {
                    "url": "https://tidelift.com/funding/github/packagist/symfony/symfony",
                    "type": "tidelift"
                }
            ],
            "time": "2020-07-24T04:22:56+00:00"
        },
        {
            "name": "symfony/mime",
            "version": "v5.1.3",
            "source": {
                "type": "git",
                "url": "https://github.com/symfony/mime.git",
                "reference": "149fb0ad35aae3c7637b496b38478797fa6a7ea6"
            },
            "dist": {
                "type": "zip",
                "url": "https://api.github.com/repos/symfony/mime/zipball/149fb0ad35aae3c7637b496b38478797fa6a7ea6",
                "reference": "149fb0ad35aae3c7637b496b38478797fa6a7ea6",
                "shasum": ""
            },
            "require": {
                "php": ">=7.2.5",
                "symfony/polyfill-intl-idn": "^1.10",
                "symfony/polyfill-mbstring": "^1.0",
                "symfony/polyfill-php80": "^1.15"
            },
            "conflict": {
                "symfony/mailer": "<4.4"
            },
            "require-dev": {
                "egulias/email-validator": "^2.1.10",
                "symfony/dependency-injection": "^4.4|^5.0"
            },
            "type": "library",
            "extra": {
                "branch-alias": {
                    "dev-master": "5.1-dev"
                }
            },
            "autoload": {
                "psr-4": {
                    "Symfony\\Component\\Mime\\": ""
                },
                "exclude-from-classmap": [
                    "/Tests/"
                ]
            },
            "notification-url": "https://packagist.org/downloads/",
            "license": [
                "MIT"
            ],
            "authors": [
                {
                    "name": "Fabien Potencier",
                    "email": "fabien@symfony.com"
                },
                {
                    "name": "Symfony Community",
                    "homepage": "https://symfony.com/contributors"
                }
            ],
            "description": "A library to manipulate MIME messages",
            "homepage": "https://symfony.com",
            "keywords": [
                "mime",
                "mime-type"
            ],
            "funding": [
                {
                    "url": "https://symfony.com/sponsor",
                    "type": "custom"
                },
                {
                    "url": "https://github.com/fabpot",
                    "type": "github"
                },
                {
                    "url": "https://tidelift.com/funding/github/packagist/symfony/symfony",
                    "type": "tidelift"
                }
            ],
            "time": "2020-07-23T10:04:31+00:00"
        },
        {
            "name": "symfony/polyfill-ctype",
            "version": "v1.18.0",
            "source": {
                "type": "git",
                "url": "https://github.com/symfony/polyfill-ctype.git",
                "reference": "1c302646f6efc070cd46856e600e5e0684d6b454"
            },
            "dist": {
                "type": "zip",
                "url": "https://api.github.com/repos/symfony/polyfill-ctype/zipball/1c302646f6efc070cd46856e600e5e0684d6b454",
                "reference": "1c302646f6efc070cd46856e600e5e0684d6b454",
                "shasum": ""
            },
            "require": {
                "php": ">=5.3.3"
            },
            "suggest": {
                "ext-ctype": "For best performance"
            },
            "type": "library",
            "extra": {
                "branch-alias": {
                    "dev-master": "1.18-dev"
                },
                "thanks": {
                    "name": "symfony/polyfill",
                    "url": "https://github.com/symfony/polyfill"
                }
            },
            "autoload": {
                "psr-4": {
                    "Symfony\\Polyfill\\Ctype\\": ""
                },
                "files": [
                    "bootstrap.php"
                ]
            },
            "notification-url": "https://packagist.org/downloads/",
            "license": [
                "MIT"
            ],
            "authors": [
                {
                    "name": "Gert de Pagter",
                    "email": "BackEndTea@gmail.com"
                },
                {
                    "name": "Symfony Community",
                    "homepage": "https://symfony.com/contributors"
                }
            ],
            "description": "Symfony polyfill for ctype functions",
            "homepage": "https://symfony.com",
            "keywords": [
                "compatibility",
                "ctype",
                "polyfill",
                "portable"
            ],
            "funding": [
                {
                    "url": "https://symfony.com/sponsor",
                    "type": "custom"
                },
                {
                    "url": "https://github.com/fabpot",
                    "type": "github"
                },
                {
                    "url": "https://tidelift.com/funding/github/packagist/symfony/symfony",
                    "type": "tidelift"
                }
            ],
            "time": "2020-07-14T12:35:20+00:00"
        },
        {
            "name": "symfony/polyfill-iconv",
            "version": "v1.18.0",
            "source": {
                "type": "git",
                "url": "https://github.com/symfony/polyfill-iconv.git",
                "reference": "6c2f78eb8f5ab8eaea98f6d414a5915f2e0fce36"
            },
            "dist": {
                "type": "zip",
                "url": "https://api.github.com/repos/symfony/polyfill-iconv/zipball/6c2f78eb8f5ab8eaea98f6d414a5915f2e0fce36",
                "reference": "6c2f78eb8f5ab8eaea98f6d414a5915f2e0fce36",
                "shasum": ""
            },
            "require": {
                "php": ">=5.3.3"
            },
            "suggest": {
                "ext-iconv": "For best performance"
            },
            "type": "library",
            "extra": {
                "branch-alias": {
                    "dev-master": "1.18-dev"
                },
                "thanks": {
                    "name": "symfony/polyfill",
                    "url": "https://github.com/symfony/polyfill"
                }
            },
            "autoload": {
                "psr-4": {
                    "Symfony\\Polyfill\\Iconv\\": ""
                },
                "files": [
                    "bootstrap.php"
                ]
            },
            "notification-url": "https://packagist.org/downloads/",
            "license": [
                "MIT"
            ],
            "authors": [
                {
                    "name": "Nicolas Grekas",
                    "email": "p@tchwork.com"
                },
                {
                    "name": "Symfony Community",
                    "homepage": "https://symfony.com/contributors"
                }
            ],
            "description": "Symfony polyfill for the Iconv extension",
            "homepage": "https://symfony.com",
            "keywords": [
                "compatibility",
                "iconv",
                "polyfill",
                "portable",
                "shim"
            ],
            "funding": [
                {
                    "url": "https://symfony.com/sponsor",
                    "type": "custom"
                },
                {
                    "url": "https://github.com/fabpot",
                    "type": "github"
                },
                {
                    "url": "https://tidelift.com/funding/github/packagist/symfony/symfony",
                    "type": "tidelift"
                }
            ],
            "time": "2020-07-14T12:35:20+00:00"
        },
        {
            "name": "symfony/polyfill-intl-grapheme",
            "version": "v1.18.0",
            "source": {
                "type": "git",
                "url": "https://github.com/symfony/polyfill-intl-grapheme.git",
                "reference": "b740103edbdcc39602239ee8860f0f45a8eb9aa5"
            },
            "dist": {
                "type": "zip",
                "url": "https://api.github.com/repos/symfony/polyfill-intl-grapheme/zipball/b740103edbdcc39602239ee8860f0f45a8eb9aa5",
                "reference": "b740103edbdcc39602239ee8860f0f45a8eb9aa5",
                "shasum": ""
            },
            "require": {
                "php": ">=5.3.3"
            },
            "suggest": {
                "ext-intl": "For best performance"
            },
            "type": "library",
            "extra": {
                "branch-alias": {
                    "dev-master": "1.18-dev"
                },
                "thanks": {
                    "name": "symfony/polyfill",
                    "url": "https://github.com/symfony/polyfill"
                }
            },
            "autoload": {
                "psr-4": {
                    "Symfony\\Polyfill\\Intl\\Grapheme\\": ""
                },
                "files": [
                    "bootstrap.php"
                ]
            },
            "notification-url": "https://packagist.org/downloads/",
            "license": [
                "MIT"
            ],
            "authors": [
                {
                    "name": "Nicolas Grekas",
                    "email": "p@tchwork.com"
                },
                {
                    "name": "Symfony Community",
                    "homepage": "https://symfony.com/contributors"
                }
            ],
            "description": "Symfony polyfill for intl's grapheme_* functions",
            "homepage": "https://symfony.com",
            "keywords": [
                "compatibility",
                "grapheme",
                "intl",
                "polyfill",
                "portable",
                "shim"
            ],
            "funding": [
                {
                    "url": "https://symfony.com/sponsor",
                    "type": "custom"
                },
                {
                    "url": "https://github.com/fabpot",
                    "type": "github"
                },
                {
                    "url": "https://tidelift.com/funding/github/packagist/symfony/symfony",
                    "type": "tidelift"
                }
            ],
            "time": "2020-07-14T12:35:20+00:00"
        },
        {
            "name": "symfony/polyfill-intl-idn",
            "version": "v1.18.0",
            "source": {
                "type": "git",
                "url": "https://github.com/symfony/polyfill-intl-idn.git",
                "reference": "bc6549d068d0160e0f10f7a5a23c7d1406b95ebe"
            },
            "dist": {
                "type": "zip",
                "url": "https://api.github.com/repos/symfony/polyfill-intl-idn/zipball/bc6549d068d0160e0f10f7a5a23c7d1406b95ebe",
                "reference": "bc6549d068d0160e0f10f7a5a23c7d1406b95ebe",
                "shasum": ""
            },
            "require": {
                "php": ">=5.3.3",
                "symfony/polyfill-intl-normalizer": "^1.10",
                "symfony/polyfill-php70": "^1.10",
                "symfony/polyfill-php72": "^1.10"
            },
            "suggest": {
                "ext-intl": "For best performance"
            },
            "type": "library",
            "extra": {
                "branch-alias": {
                    "dev-master": "1.18-dev"
                },
                "thanks": {
                    "name": "symfony/polyfill",
                    "url": "https://github.com/symfony/polyfill"
                }
            },
            "autoload": {
                "psr-4": {
                    "Symfony\\Polyfill\\Intl\\Idn\\": ""
                },
                "files": [
                    "bootstrap.php"
                ]
            },
            "notification-url": "https://packagist.org/downloads/",
            "license": [
                "MIT"
            ],
            "authors": [
                {
                    "name": "Laurent Bassin",
                    "email": "laurent@bassin.info"
                },
                {
                    "name": "Trevor Rowbotham",
                    "email": "trevor.rowbotham@pm.me"
                },
                {
                    "name": "Symfony Community",
                    "homepage": "https://symfony.com/contributors"
                }
            ],
            "description": "Symfony polyfill for intl's idn_to_ascii and idn_to_utf8 functions",
            "homepage": "https://symfony.com",
            "keywords": [
                "compatibility",
                "idn",
                "intl",
                "polyfill",
                "portable",
                "shim"
            ],
            "funding": [
                {
                    "url": "https://symfony.com/sponsor",
                    "type": "custom"
                },
                {
                    "url": "https://github.com/fabpot",
                    "type": "github"
                },
                {
                    "url": "https://tidelift.com/funding/github/packagist/symfony/symfony",
                    "type": "tidelift"
                }
            ],
            "time": "2020-07-14T12:35:20+00:00"
        },
        {
            "name": "symfony/polyfill-intl-normalizer",
            "version": "v1.18.0",
            "source": {
                "type": "git",
                "url": "https://github.com/symfony/polyfill-intl-normalizer.git",
                "reference": "37078a8dd4a2a1e9ab0231af7c6cb671b2ed5a7e"
            },
            "dist": {
                "type": "zip",
                "url": "https://api.github.com/repos/symfony/polyfill-intl-normalizer/zipball/37078a8dd4a2a1e9ab0231af7c6cb671b2ed5a7e",
                "reference": "37078a8dd4a2a1e9ab0231af7c6cb671b2ed5a7e",
                "shasum": ""
            },
            "require": {
                "php": ">=5.3.3"
            },
            "suggest": {
                "ext-intl": "For best performance"
            },
            "type": "library",
            "extra": {
                "branch-alias": {
                    "dev-master": "1.18-dev"
                },
                "thanks": {
                    "name": "symfony/polyfill",
                    "url": "https://github.com/symfony/polyfill"
                }
            },
            "autoload": {
                "psr-4": {
                    "Symfony\\Polyfill\\Intl\\Normalizer\\": ""
                },
                "files": [
                    "bootstrap.php"
                ],
                "classmap": [
                    "Resources/stubs"
                ]
            },
            "notification-url": "https://packagist.org/downloads/",
            "license": [
                "MIT"
            ],
            "authors": [
                {
                    "name": "Nicolas Grekas",
                    "email": "p@tchwork.com"
                },
                {
                    "name": "Symfony Community",
                    "homepage": "https://symfony.com/contributors"
                }
            ],
            "description": "Symfony polyfill for intl's Normalizer class and related functions",
            "homepage": "https://symfony.com",
            "keywords": [
                "compatibility",
                "intl",
                "normalizer",
                "polyfill",
                "portable",
                "shim"
            ],
            "funding": [
                {
                    "url": "https://symfony.com/sponsor",
                    "type": "custom"
                },
                {
                    "url": "https://github.com/fabpot",
                    "type": "github"
                },
                {
                    "url": "https://tidelift.com/funding/github/packagist/symfony/symfony",
                    "type": "tidelift"
                }
            ],
            "time": "2020-07-14T12:35:20+00:00"
        },
        {
            "name": "symfony/polyfill-mbstring",
            "version": "v1.18.0",
            "source": {
                "type": "git",
                "url": "https://github.com/symfony/polyfill-mbstring.git",
                "reference": "a6977d63bf9a0ad4c65cd352709e230876f9904a"
            },
            "dist": {
                "type": "zip",
                "url": "https://api.github.com/repos/symfony/polyfill-mbstring/zipball/a6977d63bf9a0ad4c65cd352709e230876f9904a",
                "reference": "a6977d63bf9a0ad4c65cd352709e230876f9904a",
                "shasum": ""
            },
            "require": {
                "php": ">=5.3.3"
            },
            "suggest": {
                "ext-mbstring": "For best performance"
            },
            "type": "library",
            "extra": {
                "branch-alias": {
                    "dev-master": "1.18-dev"
                },
                "thanks": {
                    "name": "symfony/polyfill",
                    "url": "https://github.com/symfony/polyfill"
                }
            },
            "autoload": {
                "psr-4": {
                    "Symfony\\Polyfill\\Mbstring\\": ""
                },
                "files": [
                    "bootstrap.php"
                ]
            },
            "notification-url": "https://packagist.org/downloads/",
            "license": [
                "MIT"
            ],
            "authors": [
                {
                    "name": "Nicolas Grekas",
                    "email": "p@tchwork.com"
                },
                {
                    "name": "Symfony Community",
                    "homepage": "https://symfony.com/contributors"
                }
            ],
            "description": "Symfony polyfill for the Mbstring extension",
            "homepage": "https://symfony.com",
            "keywords": [
                "compatibility",
                "mbstring",
                "polyfill",
                "portable",
                "shim"
            ],
            "funding": [
                {
                    "url": "https://symfony.com/sponsor",
                    "type": "custom"
                },
                {
                    "url": "https://github.com/fabpot",
                    "type": "github"
                },
                {
                    "url": "https://tidelift.com/funding/github/packagist/symfony/symfony",
                    "type": "tidelift"
                }
            ],
            "time": "2020-07-14T12:35:20+00:00"
        },
        {
            "name": "symfony/polyfill-php70",
            "version": "v1.18.0",
            "source": {
                "type": "git",
                "url": "https://github.com/symfony/polyfill-php70.git",
                "reference": "0dd93f2c578bdc9c72697eaa5f1dd25644e618d3"
            },
            "dist": {
                "type": "zip",
                "url": "https://api.github.com/repos/symfony/polyfill-php70/zipball/0dd93f2c578bdc9c72697eaa5f1dd25644e618d3",
                "reference": "0dd93f2c578bdc9c72697eaa5f1dd25644e618d3",
                "shasum": ""
            },
            "require": {
                "paragonie/random_compat": "~1.0|~2.0|~9.99",
                "php": ">=5.3.3"
            },
            "type": "library",
            "extra": {
                "branch-alias": {
                    "dev-master": "1.18-dev"
                },
                "thanks": {
                    "name": "symfony/polyfill",
                    "url": "https://github.com/symfony/polyfill"
                }
            },
            "autoload": {
                "psr-4": {
                    "Symfony\\Polyfill\\Php70\\": ""
                },
                "files": [
                    "bootstrap.php"
                ],
                "classmap": [
                    "Resources/stubs"
                ]
            },
            "notification-url": "https://packagist.org/downloads/",
            "license": [
                "MIT"
            ],
            "authors": [
                {
                    "name": "Nicolas Grekas",
                    "email": "p@tchwork.com"
                },
                {
                    "name": "Symfony Community",
                    "homepage": "https://symfony.com/contributors"
                }
            ],
            "description": "Symfony polyfill backporting some PHP 7.0+ features to lower PHP versions",
            "homepage": "https://symfony.com",
            "keywords": [
                "compatibility",
                "polyfill",
                "portable",
                "shim"
            ],
            "funding": [
                {
                    "url": "https://symfony.com/sponsor",
                    "type": "custom"
                },
                {
                    "url": "https://github.com/fabpot",
                    "type": "github"
                },
                {
                    "url": "https://tidelift.com/funding/github/packagist/symfony/symfony",
                    "type": "tidelift"
                }
            ],
            "time": "2020-07-14T12:35:20+00:00"
        },
        {
            "name": "symfony/polyfill-php72",
            "version": "v1.18.0",
            "source": {
                "type": "git",
                "url": "https://github.com/symfony/polyfill-php72.git",
                "reference": "639447d008615574653fb3bc60d1986d7172eaae"
            },
            "dist": {
                "type": "zip",
                "url": "https://api.github.com/repos/symfony/polyfill-php72/zipball/639447d008615574653fb3bc60d1986d7172eaae",
                "reference": "639447d008615574653fb3bc60d1986d7172eaae",
                "shasum": ""
            },
            "require": {
                "php": ">=5.3.3"
            },
            "type": "library",
            "extra": {
                "branch-alias": {
                    "dev-master": "1.18-dev"
                },
                "thanks": {
                    "name": "symfony/polyfill",
                    "url": "https://github.com/symfony/polyfill"
                }
            },
            "autoload": {
                "psr-4": {
                    "Symfony\\Polyfill\\Php72\\": ""
                },
                "files": [
                    "bootstrap.php"
                ]
            },
            "notification-url": "https://packagist.org/downloads/",
            "license": [
                "MIT"
            ],
            "authors": [
                {
                    "name": "Nicolas Grekas",
                    "email": "p@tchwork.com"
                },
                {
                    "name": "Symfony Community",
                    "homepage": "https://symfony.com/contributors"
                }
            ],
            "description": "Symfony polyfill backporting some PHP 7.2+ features to lower PHP versions",
            "homepage": "https://symfony.com",
            "keywords": [
                "compatibility",
                "polyfill",
                "portable",
                "shim"
            ],
            "funding": [
                {
                    "url": "https://symfony.com/sponsor",
                    "type": "custom"
                },
                {
                    "url": "https://github.com/fabpot",
                    "type": "github"
                },
                {
                    "url": "https://tidelift.com/funding/github/packagist/symfony/symfony",
                    "type": "tidelift"
                }
            ],
            "time": "2020-07-14T12:35:20+00:00"
        },
        {
            "name": "symfony/polyfill-php73",
            "version": "v1.18.0",
            "source": {
                "type": "git",
                "url": "https://github.com/symfony/polyfill-php73.git",
                "reference": "fffa1a52a023e782cdcc221d781fe1ec8f87fcca"
            },
            "dist": {
                "type": "zip",
                "url": "https://api.github.com/repos/symfony/polyfill-php73/zipball/fffa1a52a023e782cdcc221d781fe1ec8f87fcca",
                "reference": "fffa1a52a023e782cdcc221d781fe1ec8f87fcca",
                "shasum": ""
            },
            "require": {
                "php": ">=5.3.3"
            },
            "type": "library",
            "extra": {
                "branch-alias": {
                    "dev-master": "1.18-dev"
                },
                "thanks": {
                    "name": "symfony/polyfill",
                    "url": "https://github.com/symfony/polyfill"
                }
            },
            "autoload": {
                "psr-4": {
                    "Symfony\\Polyfill\\Php73\\": ""
                },
                "files": [
                    "bootstrap.php"
                ],
                "classmap": [
                    "Resources/stubs"
                ]
            },
            "notification-url": "https://packagist.org/downloads/",
            "license": [
                "MIT"
            ],
            "authors": [
                {
                    "name": "Nicolas Grekas",
                    "email": "p@tchwork.com"
                },
                {
                    "name": "Symfony Community",
                    "homepage": "https://symfony.com/contributors"
                }
            ],
            "description": "Symfony polyfill backporting some PHP 7.3+ features to lower PHP versions",
            "homepage": "https://symfony.com",
            "keywords": [
                "compatibility",
                "polyfill",
                "portable",
                "shim"
            ],
            "funding": [
                {
                    "url": "https://symfony.com/sponsor",
                    "type": "custom"
                },
                {
                    "url": "https://github.com/fabpot",
                    "type": "github"
                },
                {
                    "url": "https://tidelift.com/funding/github/packagist/symfony/symfony",
                    "type": "tidelift"
                }
            ],
            "time": "2020-07-14T12:35:20+00:00"
        },
        {
            "name": "symfony/polyfill-php80",
            "version": "v1.18.0",
            "source": {
                "type": "git",
                "url": "https://github.com/symfony/polyfill-php80.git",
                "reference": "d87d5766cbf48d72388a9f6b85f280c8ad51f981"
            },
            "dist": {
                "type": "zip",
                "url": "https://api.github.com/repos/symfony/polyfill-php80/zipball/d87d5766cbf48d72388a9f6b85f280c8ad51f981",
                "reference": "d87d5766cbf48d72388a9f6b85f280c8ad51f981",
                "shasum": ""
            },
            "require": {
                "php": ">=7.0.8"
            },
            "type": "library",
            "extra": {
                "branch-alias": {
                    "dev-master": "1.18-dev"
                },
                "thanks": {
                    "name": "symfony/polyfill",
                    "url": "https://github.com/symfony/polyfill"
                }
            },
            "autoload": {
                "psr-4": {
                    "Symfony\\Polyfill\\Php80\\": ""
                },
                "files": [
                    "bootstrap.php"
                ],
                "classmap": [
                    "Resources/stubs"
                ]
            },
            "notification-url": "https://packagist.org/downloads/",
            "license": [
                "MIT"
            ],
            "authors": [
                {
                    "name": "Ion Bazan",
                    "email": "ion.bazan@gmail.com"
                },
                {
                    "name": "Nicolas Grekas",
                    "email": "p@tchwork.com"
                },
                {
                    "name": "Symfony Community",
                    "homepage": "https://symfony.com/contributors"
                }
            ],
            "description": "Symfony polyfill backporting some PHP 8.0+ features to lower PHP versions",
            "homepage": "https://symfony.com",
            "keywords": [
                "compatibility",
                "polyfill",
                "portable",
                "shim"
            ],
            "funding": [
                {
                    "url": "https://symfony.com/sponsor",
                    "type": "custom"
                },
                {
                    "url": "https://github.com/fabpot",
                    "type": "github"
                },
                {
                    "url": "https://tidelift.com/funding/github/packagist/symfony/symfony",
                    "type": "tidelift"
                }
            ],
            "time": "2020-07-14T12:35:20+00:00"
        },
        {
            "name": "symfony/process",
            "version": "v5.1.3",
            "source": {
                "type": "git",
                "url": "https://github.com/symfony/process.git",
                "reference": "1864216226af21eb76d9477f691e7cbf198e0402"
            },
            "dist": {
                "type": "zip",
                "url": "https://api.github.com/repos/symfony/process/zipball/1864216226af21eb76d9477f691e7cbf198e0402",
                "reference": "1864216226af21eb76d9477f691e7cbf198e0402",
                "shasum": ""
            },
            "require": {
                "php": ">=7.2.5",
                "symfony/polyfill-php80": "^1.15"
            },
            "type": "library",
            "extra": {
                "branch-alias": {
                    "dev-master": "5.1-dev"
                }
            },
            "autoload": {
                "psr-4": {
                    "Symfony\\Component\\Process\\": ""
                },
                "exclude-from-classmap": [
                    "/Tests/"
                ]
            },
            "notification-url": "https://packagist.org/downloads/",
            "license": [
                "MIT"
            ],
            "authors": [
                {
                    "name": "Fabien Potencier",
                    "email": "fabien@symfony.com"
                },
                {
                    "name": "Symfony Community",
                    "homepage": "https://symfony.com/contributors"
                }
            ],
            "description": "Symfony Process Component",
            "homepage": "https://symfony.com",
            "funding": [
                {
                    "url": "https://symfony.com/sponsor",
                    "type": "custom"
                },
                {
                    "url": "https://github.com/fabpot",
                    "type": "github"
                },
                {
                    "url": "https://tidelift.com/funding/github/packagist/symfony/symfony",
                    "type": "tidelift"
                }
            ],
            "time": "2020-07-23T08:36:24+00:00"
        },
        {
            "name": "symfony/psr-http-message-bridge",
            "version": "v2.0.1",
            "source": {
                "type": "git",
                "url": "https://github.com/symfony/psr-http-message-bridge.git",
                "reference": "e44f249afab496b4e8c0f7461fb8140eaa4b24d2"
            },
            "dist": {
                "type": "zip",
                "url": "https://api.github.com/repos/symfony/psr-http-message-bridge/zipball/e44f249afab496b4e8c0f7461fb8140eaa4b24d2",
                "reference": "e44f249afab496b4e8c0f7461fb8140eaa4b24d2",
                "shasum": ""
            },
            "require": {
                "php": ">=7.1",
                "psr/http-message": "^1.0",
                "symfony/http-foundation": "^4.4 || ^5.0"
            },
            "require-dev": {
                "nyholm/psr7": "^1.1",
                "symfony/phpunit-bridge": "^4.4 || ^5.0"
            },
            "suggest": {
                "nyholm/psr7": "For a super lightweight PSR-7/17 implementation"
            },
            "type": "symfony-bridge",
            "extra": {
                "branch-alias": {
                    "dev-master": "2.0-dev"
                }
            },
            "autoload": {
                "psr-4": {
                    "Symfony\\Bridge\\PsrHttpMessage\\": ""
                },
                "exclude-from-classmap": [
                    "/Tests/"
                ]
            },
            "notification-url": "https://packagist.org/downloads/",
            "license": [
                "MIT"
            ],
            "authors": [
                {
                    "name": "Fabien Potencier",
                    "email": "fabien@symfony.com"
                },
                {
                    "name": "Symfony Community",
                    "homepage": "http://symfony.com/contributors"
                }
            ],
            "description": "PSR HTTP message bridge",
            "homepage": "http://symfony.com",
            "keywords": [
                "http",
                "http-message",
                "psr-17",
                "psr-7"
            ],
            "funding": [
                {
                    "url": "https://symfony.com/sponsor",
                    "type": "custom"
                },
                {
                    "url": "https://github.com/fabpot",
                    "type": "github"
                },
                {
                    "url": "https://tidelift.com/funding/github/packagist/symfony/symfony",
                    "type": "tidelift"
                }
            ],
            "time": "2020-06-25T08:21:47+00:00"
        },
        {
            "name": "symfony/routing",
            "version": "v5.1.3",
            "source": {
                "type": "git",
                "url": "https://github.com/symfony/routing.git",
                "reference": "08c9a82f09d12ee048f85e76e0d783f82844eb5d"
            },
            "dist": {
                "type": "zip",
                "url": "https://api.github.com/repos/symfony/routing/zipball/08c9a82f09d12ee048f85e76e0d783f82844eb5d",
                "reference": "08c9a82f09d12ee048f85e76e0d783f82844eb5d",
                "shasum": ""
            },
            "require": {
                "php": ">=7.2.5",
                "symfony/deprecation-contracts": "^2.1",
                "symfony/polyfill-php80": "^1.15"
            },
            "conflict": {
                "symfony/config": "<5.0",
                "symfony/dependency-injection": "<4.4",
                "symfony/yaml": "<4.4"
            },
            "require-dev": {
                "doctrine/annotations": "~1.2",
                "psr/log": "~1.0",
                "symfony/config": "^5.0",
                "symfony/dependency-injection": "^4.4|^5.0",
                "symfony/expression-language": "^4.4|^5.0",
                "symfony/http-foundation": "^4.4|^5.0",
                "symfony/yaml": "^4.4|^5.0"
            },
            "suggest": {
                "doctrine/annotations": "For using the annotation loader",
                "symfony/config": "For using the all-in-one router or any loader",
                "symfony/expression-language": "For using expression matching",
                "symfony/http-foundation": "For using a Symfony Request object",
                "symfony/yaml": "For using the YAML loader"
            },
            "type": "library",
            "extra": {
                "branch-alias": {
                    "dev-master": "5.1-dev"
                }
            },
            "autoload": {
                "psr-4": {
                    "Symfony\\Component\\Routing\\": ""
                },
                "exclude-from-classmap": [
                    "/Tests/"
                ]
            },
            "notification-url": "https://packagist.org/downloads/",
            "license": [
                "MIT"
            ],
            "authors": [
                {
                    "name": "Fabien Potencier",
                    "email": "fabien@symfony.com"
                },
                {
                    "name": "Symfony Community",
                    "homepage": "https://symfony.com/contributors"
                }
            ],
            "description": "Symfony Routing Component",
            "homepage": "https://symfony.com",
            "keywords": [
                "router",
                "routing",
                "uri",
                "url"
            ],
            "funding": [
                {
                    "url": "https://symfony.com/sponsor",
                    "type": "custom"
                },
                {
                    "url": "https://github.com/fabpot",
                    "type": "github"
                },
                {
                    "url": "https://tidelift.com/funding/github/packagist/symfony/symfony",
                    "type": "tidelift"
                }
            ],
            "time": "2020-06-18T18:24:02+00:00"
        },
        {
            "name": "symfony/service-contracts",
            "version": "v2.1.3",
            "source": {
                "type": "git",
                "url": "https://github.com/symfony/service-contracts.git",
                "reference": "58c7475e5457c5492c26cc740cc0ad7464be9442"
            },
            "dist": {
                "type": "zip",
                "url": "https://api.github.com/repos/symfony/service-contracts/zipball/58c7475e5457c5492c26cc740cc0ad7464be9442",
                "reference": "58c7475e5457c5492c26cc740cc0ad7464be9442",
                "shasum": ""
            },
            "require": {
                "php": ">=7.2.5",
                "psr/container": "^1.0"
            },
            "suggest": {
                "symfony/service-implementation": ""
            },
            "type": "library",
            "extra": {
                "branch-alias": {
                    "dev-master": "2.1-dev"
                },
                "thanks": {
                    "name": "symfony/contracts",
                    "url": "https://github.com/symfony/contracts"
                }
            },
            "autoload": {
                "psr-4": {
                    "Symfony\\Contracts\\Service\\": ""
                }
            },
            "notification-url": "https://packagist.org/downloads/",
            "license": [
                "MIT"
            ],
            "authors": [
                {
                    "name": "Nicolas Grekas",
                    "email": "p@tchwork.com"
                },
                {
                    "name": "Symfony Community",
                    "homepage": "https://symfony.com/contributors"
                }
            ],
            "description": "Generic abstractions related to writing services",
            "homepage": "https://symfony.com",
            "keywords": [
                "abstractions",
                "contracts",
                "decoupling",
                "interfaces",
                "interoperability",
                "standards"
            ],
            "funding": [
                {
                    "url": "https://symfony.com/sponsor",
                    "type": "custom"
                },
                {
                    "url": "https://github.com/fabpot",
                    "type": "github"
                },
                {
                    "url": "https://tidelift.com/funding/github/packagist/symfony/symfony",
                    "type": "tidelift"
                }
            ],
            "time": "2020-07-06T13:23:11+00:00"
        },
        {
            "name": "symfony/string",
            "version": "v5.1.3",
            "source": {
                "type": "git",
                "url": "https://github.com/symfony/string.git",
                "reference": "f629ba9b611c76224feb21fe2bcbf0b6f992300b"
            },
            "dist": {
                "type": "zip",
                "url": "https://api.github.com/repos/symfony/string/zipball/f629ba9b611c76224feb21fe2bcbf0b6f992300b",
                "reference": "f629ba9b611c76224feb21fe2bcbf0b6f992300b",
                "shasum": ""
            },
            "require": {
                "php": ">=7.2.5",
                "symfony/polyfill-ctype": "~1.8",
                "symfony/polyfill-intl-grapheme": "~1.0",
                "symfony/polyfill-intl-normalizer": "~1.0",
                "symfony/polyfill-mbstring": "~1.0",
                "symfony/polyfill-php80": "~1.15"
            },
            "require-dev": {
                "symfony/error-handler": "^4.4|^5.0",
                "symfony/http-client": "^4.4|^5.0",
                "symfony/translation-contracts": "^1.1|^2",
                "symfony/var-exporter": "^4.4|^5.0"
            },
            "type": "library",
            "extra": {
                "branch-alias": {
                    "dev-master": "5.1-dev"
                }
            },
            "autoload": {
                "psr-4": {
                    "Symfony\\Component\\String\\": ""
                },
                "files": [
                    "Resources/functions.php"
                ],
                "exclude-from-classmap": [
                    "/Tests/"
                ]
            },
            "notification-url": "https://packagist.org/downloads/",
            "license": [
                "MIT"
            ],
            "authors": [
                {
                    "name": "Nicolas Grekas",
                    "email": "p@tchwork.com"
                },
                {
                    "name": "Symfony Community",
                    "homepage": "https://symfony.com/contributors"
                }
            ],
            "description": "Symfony String component",
            "homepage": "https://symfony.com",
            "keywords": [
                "grapheme",
                "i18n",
                "string",
                "unicode",
                "utf-8",
                "utf8"
            ],
            "funding": [
                {
                    "url": "https://symfony.com/sponsor",
                    "type": "custom"
                },
                {
                    "url": "https://github.com/fabpot",
                    "type": "github"
                },
                {
                    "url": "https://tidelift.com/funding/github/packagist/symfony/symfony",
                    "type": "tidelift"
                }
            ],
            "time": "2020-07-08T08:27:49+00:00"
        },
        {
            "name": "symfony/translation",
            "version": "v5.1.3",
            "source": {
                "type": "git",
                "url": "https://github.com/symfony/translation.git",
                "reference": "4b9bf719f0fa5b05253c37fc7b335337ec7ec427"
            },
            "dist": {
                "type": "zip",
                "url": "https://api.github.com/repos/symfony/translation/zipball/4b9bf719f0fa5b05253c37fc7b335337ec7ec427",
                "reference": "4b9bf719f0fa5b05253c37fc7b335337ec7ec427",
                "shasum": ""
            },
            "require": {
                "php": ">=7.2.5",
                "symfony/polyfill-mbstring": "~1.0",
                "symfony/polyfill-php80": "^1.15",
                "symfony/translation-contracts": "^2"
            },
            "conflict": {
                "symfony/config": "<4.4",
                "symfony/dependency-injection": "<5.0",
                "symfony/http-kernel": "<5.0",
                "symfony/twig-bundle": "<5.0",
                "symfony/yaml": "<4.4"
            },
            "provide": {
                "symfony/translation-implementation": "2.0"
            },
            "require-dev": {
                "psr/log": "~1.0",
                "symfony/config": "^4.4|^5.0",
                "symfony/console": "^4.4|^5.0",
                "symfony/dependency-injection": "^5.0",
                "symfony/finder": "^4.4|^5.0",
                "symfony/http-kernel": "^5.0",
                "symfony/intl": "^4.4|^5.0",
                "symfony/service-contracts": "^1.1.2|^2",
                "symfony/yaml": "^4.4|^5.0"
            },
            "suggest": {
                "psr/log-implementation": "To use logging capability in translator",
                "symfony/config": "",
                "symfony/yaml": ""
            },
            "type": "library",
            "extra": {
                "branch-alias": {
                    "dev-master": "5.1-dev"
                }
            },
            "autoload": {
                "psr-4": {
                    "Symfony\\Component\\Translation\\": ""
                },
                "exclude-from-classmap": [
                    "/Tests/"
                ]
            },
            "notification-url": "https://packagist.org/downloads/",
            "license": [
                "MIT"
            ],
            "authors": [
                {
                    "name": "Fabien Potencier",
                    "email": "fabien@symfony.com"
                },
                {
                    "name": "Symfony Community",
                    "homepage": "https://symfony.com/contributors"
                }
            ],
            "description": "Symfony Translation Component",
            "homepage": "https://symfony.com",
            "funding": [
                {
                    "url": "https://symfony.com/sponsor",
                    "type": "custom"
                },
                {
                    "url": "https://github.com/fabpot",
                    "type": "github"
                },
                {
                    "url": "https://tidelift.com/funding/github/packagist/symfony/symfony",
                    "type": "tidelift"
                }
            ],
            "time": "2020-06-30T17:42:22+00:00"
        },
        {
            "name": "symfony/translation-contracts",
            "version": "v2.1.3",
            "source": {
                "type": "git",
                "url": "https://github.com/symfony/translation-contracts.git",
                "reference": "616a9773c853097607cf9dd6577d5b143ffdcd63"
            },
            "dist": {
                "type": "zip",
                "url": "https://api.github.com/repos/symfony/translation-contracts/zipball/616a9773c853097607cf9dd6577d5b143ffdcd63",
                "reference": "616a9773c853097607cf9dd6577d5b143ffdcd63",
                "shasum": ""
            },
            "require": {
                "php": ">=7.2.5"
            },
            "suggest": {
                "symfony/translation-implementation": ""
            },
            "type": "library",
            "extra": {
                "branch-alias": {
                    "dev-master": "2.1-dev"
                },
                "thanks": {
                    "name": "symfony/contracts",
                    "url": "https://github.com/symfony/contracts"
                }
            },
            "autoload": {
                "psr-4": {
                    "Symfony\\Contracts\\Translation\\": ""
                }
            },
            "notification-url": "https://packagist.org/downloads/",
            "license": [
                "MIT"
            ],
            "authors": [
                {
                    "name": "Nicolas Grekas",
                    "email": "p@tchwork.com"
                },
                {
                    "name": "Symfony Community",
                    "homepage": "https://symfony.com/contributors"
                }
            ],
            "description": "Generic abstractions related to translation",
            "homepage": "https://symfony.com",
            "keywords": [
                "abstractions",
                "contracts",
                "decoupling",
                "interfaces",
                "interoperability",
                "standards"
            ],
            "funding": [
                {
                    "url": "https://symfony.com/sponsor",
                    "type": "custom"
                },
                {
                    "url": "https://github.com/fabpot",
                    "type": "github"
                },
                {
                    "url": "https://tidelift.com/funding/github/packagist/symfony/symfony",
                    "type": "tidelift"
                }
            ],
            "time": "2020-07-06T13:23:11+00:00"
        },
        {
            "name": "symfony/var-dumper",
            "version": "v5.1.3",
            "source": {
                "type": "git",
                "url": "https://github.com/symfony/var-dumper.git",
                "reference": "2ebe1c7bb52052624d6dc1250f4abe525655d75a"
            },
            "dist": {
                "type": "zip",
                "url": "https://api.github.com/repos/symfony/var-dumper/zipball/2ebe1c7bb52052624d6dc1250f4abe525655d75a",
                "reference": "2ebe1c7bb52052624d6dc1250f4abe525655d75a",
                "shasum": ""
            },
            "require": {
                "php": ">=7.2.5",
                "symfony/polyfill-mbstring": "~1.0",
                "symfony/polyfill-php80": "^1.15"
            },
            "conflict": {
                "phpunit/phpunit": "<5.4.3",
                "symfony/console": "<4.4"
            },
            "require-dev": {
                "ext-iconv": "*",
                "symfony/console": "^4.4|^5.0",
                "symfony/process": "^4.4|^5.0",
                "twig/twig": "^2.4|^3.0"
            },
            "suggest": {
                "ext-iconv": "To convert non-UTF-8 strings to UTF-8 (or symfony/polyfill-iconv in case ext-iconv cannot be used).",
                "ext-intl": "To show region name in time zone dump",
                "symfony/console": "To use the ServerDumpCommand and/or the bin/var-dump-server script"
            },
            "bin": [
                "Resources/bin/var-dump-server"
            ],
            "type": "library",
            "extra": {
                "branch-alias": {
                    "dev-master": "5.1-dev"
                }
            },
            "autoload": {
                "files": [
                    "Resources/functions/dump.php"
                ],
                "psr-4": {
                    "Symfony\\Component\\VarDumper\\": ""
                },
                "exclude-from-classmap": [
                    "/Tests/"
                ]
            },
            "notification-url": "https://packagist.org/downloads/",
            "license": [
                "MIT"
            ],
            "authors": [
                {
                    "name": "Nicolas Grekas",
                    "email": "p@tchwork.com"
                },
                {
                    "name": "Symfony Community",
                    "homepage": "https://symfony.com/contributors"
                }
            ],
            "description": "Symfony mechanism for exploring and dumping PHP variables",
            "homepage": "https://symfony.com",
            "keywords": [
                "debug",
                "dump"
            ],
            "funding": [
                {
                    "url": "https://symfony.com/sponsor",
                    "type": "custom"
                },
                {
                    "url": "https://github.com/fabpot",
                    "type": "github"
                },
                {
                    "url": "https://tidelift.com/funding/github/packagist/symfony/symfony",
                    "type": "tidelift"
                }
            ],
            "time": "2020-06-24T13:36:18+00:00"
        },
        {
            "name": "tightenco/collect",
            "version": "v7.19.1",
            "source": {
                "type": "git",
                "url": "https://github.com/tightenco/collect.git",
                "reference": "e070bf74564f311bb3c97e673e97ea036b38a449"
            },
            "dist": {
                "type": "zip",
                "url": "https://api.github.com/repos/tightenco/collect/zipball/e070bf74564f311bb3c97e673e97ea036b38a449",
                "reference": "e070bf74564f311bb3c97e673e97ea036b38a449",
                "shasum": ""
            },
            "require": {
                "php": "^7.1.3",
                "symfony/var-dumper": "^3.4 || ^4.0 || ^5.0"
            },
            "require-dev": {
                "mockery/mockery": "^1.0",
                "nesbot/carbon": "^2.23.0",
                "phpunit/phpunit": "^7.0"
            },
            "type": "library",
            "autoload": {
                "files": [
                    "src/Collect/Support/helpers.php",
                    "src/Collect/Support/alias.php"
                ],
                "psr-4": {
                    "Tightenco\\Collect\\": "src/Collect"
                }
            },
            "notification-url": "https://packagist.org/downloads/",
            "license": [
                "MIT"
            ],
            "authors": [
                {
                    "name": "Taylor Otwell",
                    "email": "taylorotwell@gmail.com"
                }
            ],
            "description": "Collect - Illuminate Collections as a separate package.",
            "keywords": [
                "collection",
                "laravel"
            ],
            "time": "2020-07-10T22:08:24+00:00"
        },
        {
            "name": "tijsverkoyen/css-to-inline-styles",
            "version": "2.2.3",
            "source": {
                "type": "git",
                "url": "https://github.com/tijsverkoyen/CssToInlineStyles.git",
                "reference": "b43b05cf43c1b6d849478965062b6ef73e223bb5"
            },
            "dist": {
                "type": "zip",
                "url": "https://api.github.com/repos/tijsverkoyen/CssToInlineStyles/zipball/b43b05cf43c1b6d849478965062b6ef73e223bb5",
                "reference": "b43b05cf43c1b6d849478965062b6ef73e223bb5",
                "shasum": ""
            },
            "require": {
                "ext-dom": "*",
                "ext-libxml": "*",
                "php": "^5.5 || ^7.0 || ^8.0",
                "symfony/css-selector": "^2.7 || ^3.0 || ^4.0 || ^5.0"
            },
            "require-dev": {
                "phpunit/phpunit": "^4.8.35 || ^5.7 || ^6.0 || ^7.5"
            },
            "type": "library",
            "extra": {
                "branch-alias": {
                    "dev-master": "2.2.x-dev"
                }
            },
            "autoload": {
                "psr-4": {
                    "TijsVerkoyen\\CssToInlineStyles\\": "src"
                }
            },
            "notification-url": "https://packagist.org/downloads/",
            "license": [
                "BSD-3-Clause"
            ],
            "authors": [
                {
                    "name": "Tijs Verkoyen",
                    "email": "css_to_inline_styles@verkoyen.eu",
                    "role": "Developer"
                }
            ],
            "description": "CssToInlineStyles is a class that enables you to convert HTML-pages/files into HTML-pages/files with inline styles. This is very useful when you're sending emails.",
            "homepage": "https://github.com/tijsverkoyen/CssToInlineStyles",
            "time": "2020-07-13T06:12:54+00:00"
        },
        {
            "name": "twig/twig",
            "version": "v2.13.0",
            "source": {
                "type": "git",
                "url": "https://github.com/twigphp/Twig.git",
                "reference": "46a612ba1bbf6ee1c58acabacd868212ff8a2911"
            },
            "dist": {
                "type": "zip",
                "url": "https://api.github.com/repos/twigphp/Twig/zipball/46a612ba1bbf6ee1c58acabacd868212ff8a2911",
                "reference": "46a612ba1bbf6ee1c58acabacd868212ff8a2911",
                "shasum": ""
            },
            "require": {
                "php": ">=7.1.3",
                "symfony/polyfill-ctype": "^1.8",
                "symfony/polyfill-mbstring": "^1.3"
            },
            "require-dev": {
                "psr/container": "^1.0",
                "symfony/phpunit-bridge": "^4.4.9|^5.0.9"
            },
            "type": "library",
            "extra": {
                "branch-alias": {
                    "dev-master": "2.13-dev"
                }
            },
            "autoload": {
                "psr-0": {
                    "Twig_": "lib/"
                },
                "psr-4": {
                    "Twig\\": "src/"
                }
            },
            "notification-url": "https://packagist.org/downloads/",
            "license": [
                "BSD-3-Clause"
            ],
            "authors": [
                {
                    "name": "Fabien Potencier",
                    "email": "fabien@symfony.com",
                    "homepage": "http://fabien.potencier.org",
                    "role": "Lead Developer"
                },
                {
                    "name": "Twig Team",
                    "role": "Contributors"
                },
                {
                    "name": "Armin Ronacher",
                    "email": "armin.ronacher@active-4.com",
                    "role": "Project Founder"
                }
            ],
            "description": "Twig, the flexible, fast, and secure template language for PHP",
            "homepage": "https://twig.symfony.com",
            "keywords": [
                "templating"
            ],
            "funding": [
                {
                    "url": "https://certification.symfony.com/",
                    "type": "custom"
                },
                {
                    "url": "https://live.symfony.com/",
                    "type": "custom"
                },
                {
                    "url": "https://symfony.com/cloud/",
                    "type": "custom"
                },
                {
                    "url": "https://github.com/fabpot",
                    "type": "github"
                },
                {
                    "url": "https://tidelift.com/funding/github/packagist/twig/twig",
                    "type": "tidelift"
                }
            ],
            "time": "2020-07-05T13:08:05+00:00"
        },
        {
            "name": "vlucas/phpdotenv",
            "version": "v4.1.8",
            "source": {
                "type": "git",
                "url": "https://github.com/vlucas/phpdotenv.git",
                "reference": "572af79d913627a9d70374d27a6f5d689a35de32"
            },
            "dist": {
                "type": "zip",
                "url": "https://api.github.com/repos/vlucas/phpdotenv/zipball/572af79d913627a9d70374d27a6f5d689a35de32",
                "reference": "572af79d913627a9d70374d27a6f5d689a35de32",
                "shasum": ""
            },
            "require": {
                "php": "^5.5.9 || ^7.0 || ^8.0",
                "phpoption/phpoption": "^1.7.3",
                "symfony/polyfill-ctype": "^1.17"
            },
            "require-dev": {
                "bamarni/composer-bin-plugin": "^1.4.1",
                "ext-filter": "*",
                "ext-pcre": "*",
                "phpunit/phpunit": "^4.8.35 || ^5.7.27 || ^6.5.6 || ^7.0"
            },
            "suggest": {
                "ext-filter": "Required to use the boolean validator.",
                "ext-pcre": "Required to use most of the library."
            },
            "type": "library",
            "extra": {
                "branch-alias": {
                    "dev-master": "4.1-dev"
                }
            },
            "autoload": {
                "psr-4": {
                    "Dotenv\\": "src/"
                }
            },
            "notification-url": "https://packagist.org/downloads/",
            "license": [
                "BSD-3-Clause"
            ],
            "authors": [
                {
                    "name": "Graham Campbell",
                    "email": "graham@alt-three.com",
                    "homepage": "https://gjcampbell.co.uk/"
                },
                {
                    "name": "Vance Lucas",
                    "email": "vance@vancelucas.com",
                    "homepage": "https://vancelucas.com/"
                }
            ],
            "description": "Loads environment variables from `.env` to `getenv()`, `$_ENV` and `$_SERVER` automagically.",
            "keywords": [
                "dotenv",
                "env",
                "environment"
            ],
            "funding": [
                {
                    "url": "https://github.com/GrahamCampbell",
                    "type": "github"
                },
                {
                    "url": "https://tidelift.com/funding/github/packagist/vlucas/phpdotenv",
                    "type": "tidelift"
                }
            ],
            "time": "2020-07-14T19:22:52+00:00"
        },
        {
            "name": "voku/portable-ascii",
            "version": "1.5.3",
            "source": {
                "type": "git",
                "url": "https://github.com/voku/portable-ascii.git",
                "reference": "25bcbf01678930251fd572891447d9e318a6e2b8"
            },
            "dist": {
                "type": "zip",
                "url": "https://api.github.com/repos/voku/portable-ascii/zipball/25bcbf01678930251fd572891447d9e318a6e2b8",
                "reference": "25bcbf01678930251fd572891447d9e318a6e2b8",
                "shasum": ""
            },
            "require": {
                "php": ">=7.0.0"
            },
            "require-dev": {
                "phpunit/phpunit": "~6.0 || ~7.0"
            },
            "suggest": {
                "ext-intl": "Use Intl for transliterator_transliterate() support"
            },
            "type": "library",
            "autoload": {
                "psr-4": {
                    "voku\\": "src/voku/"
                }
            },
            "notification-url": "https://packagist.org/downloads/",
            "license": [
                "MIT"
            ],
            "authors": [
                {
                    "name": "Lars Moelleken",
                    "homepage": "http://www.moelleken.org/"
                }
            ],
            "description": "Portable ASCII library - performance optimized (ascii) string functions for php.",
            "homepage": "https://github.com/voku/portable-ascii",
            "keywords": [
                "ascii",
                "clean",
                "php"
            ],
            "funding": [
                {
                    "url": "https://www.paypal.me/moelleken",
                    "type": "custom"
                },
                {
                    "url": "https://github.com/voku",
                    "type": "github"
                },
                {
                    "url": "https://opencollective.com/portable-ascii",
                    "type": "open_collective"
                },
                {
                    "url": "https://www.patreon.com/voku",
                    "type": "patreon"
                },
                {
                    "url": "https://tidelift.com/funding/github/packagist/voku/portable-ascii",
                    "type": "tidelift"
                }
            ],
            "time": "2020-07-22T23:32:04+00:00"
        }
    ],
    "packages-dev": [
        {
            "name": "amphp/amp",
            "version": "v2.5.0",
            "source": {
                "type": "git",
                "url": "https://github.com/amphp/amp.git",
                "reference": "f220a51458bf4dd0dedebb171ac3457813c72bbc"
            },
            "dist": {
                "type": "zip",
                "url": "https://api.github.com/repos/amphp/amp/zipball/f220a51458bf4dd0dedebb171ac3457813c72bbc",
                "reference": "f220a51458bf4dd0dedebb171ac3457813c72bbc",
                "shasum": ""
            },
            "require": {
                "php": ">=7"
            },
            "require-dev": {
                "amphp/php-cs-fixer-config": "dev-master",
                "amphp/phpunit-util": "^1",
                "ext-json": "*",
                "jetbrains/phpstorm-stubs": "^2019.3",
                "phpunit/phpunit": "^6.0.9 | ^7",
                "psalm/phar": "^3.11@dev",
                "react/promise": "^2"
            },
            "type": "library",
            "extra": {
                "branch-alias": {
                    "dev-master": "2.x-dev"
                }
            },
            "autoload": {
                "psr-4": {
                    "Amp\\": "lib"
                },
                "files": [
                    "lib/functions.php",
                    "lib/Internal/functions.php"
                ]
            },
            "notification-url": "https://packagist.org/downloads/",
            "license": [
                "MIT"
            ],
            "authors": [
                {
                    "name": "Daniel Lowrey",
                    "email": "rdlowrey@php.net"
                },
                {
                    "name": "Aaron Piotrowski",
                    "email": "aaron@trowski.com"
                },
                {
                    "name": "Bob Weinand",
                    "email": "bobwei9@hotmail.com"
                },
                {
                    "name": "Niklas Keller",
                    "email": "me@kelunik.com"
                }
            ],
            "description": "A non-blocking concurrency framework for PHP applications.",
            "homepage": "http://amphp.org/amp",
            "keywords": [
                "async",
                "asynchronous",
                "awaitable",
                "concurrency",
                "event",
                "event-loop",
                "future",
                "non-blocking",
                "promise"
            ],
            "funding": [
                {
                    "url": "https://github.com/amphp",
                    "type": "github"
                }
            ],
            "time": "2020-07-14T21:47:18+00:00"
        },
        {
            "name": "amphp/byte-stream",
            "version": "v1.8.0",
            "source": {
                "type": "git",
                "url": "https://github.com/amphp/byte-stream.git",
                "reference": "f0c20cf598a958ba2aa8c6e5a71c697d652c7088"
            },
            "dist": {
                "type": "zip",
                "url": "https://api.github.com/repos/amphp/byte-stream/zipball/f0c20cf598a958ba2aa8c6e5a71c697d652c7088",
                "reference": "f0c20cf598a958ba2aa8c6e5a71c697d652c7088",
                "shasum": ""
            },
            "require": {
                "amphp/amp": "^2",
                "php": ">=7.1"
            },
            "require-dev": {
                "amphp/php-cs-fixer-config": "dev-master",
                "amphp/phpunit-util": "^1.4",
                "friendsofphp/php-cs-fixer": "^2.3",
                "jetbrains/phpstorm-stubs": "^2019.3",
                "phpunit/phpunit": "^6 || ^7 || ^8",
                "psalm/phar": "^3.11.4"
            },
            "type": "library",
            "extra": {
                "branch-alias": {
                    "dev-master": "1.x-dev"
                }
            },
            "autoload": {
                "psr-4": {
                    "Amp\\ByteStream\\": "lib"
                },
                "files": [
                    "lib/functions.php"
                ]
            },
            "notification-url": "https://packagist.org/downloads/",
            "license": [
                "MIT"
            ],
            "authors": [
                {
                    "name": "Aaron Piotrowski",
                    "email": "aaron@trowski.com"
                },
                {
                    "name": "Niklas Keller",
                    "email": "me@kelunik.com"
                }
            ],
            "description": "A stream abstraction to make working with non-blocking I/O simple.",
            "homepage": "http://amphp.org/byte-stream",
            "keywords": [
                "amp",
                "amphp",
                "async",
                "io",
                "non-blocking",
                "stream"
            ],
            "time": "2020-06-29T18:35:05+00:00"
        },
        {
            "name": "barryvdh/laravel-ide-helper",
            "version": "v2.7.0",
            "source": {
                "type": "git",
                "url": "https://github.com/barryvdh/laravel-ide-helper.git",
                "reference": "5f677edc14bdcfdcac36633e6eea71b2728a4dbc"
            },
            "dist": {
                "type": "zip",
                "url": "https://api.github.com/repos/barryvdh/laravel-ide-helper/zipball/5f677edc14bdcfdcac36633e6eea71b2728a4dbc",
                "reference": "5f677edc14bdcfdcac36633e6eea71b2728a4dbc",
                "shasum": ""
            },
            "require": {
                "barryvdh/reflection-docblock": "^2.0.6",
                "composer/composer": "^1.6",
                "doctrine/dbal": "~2.3",
                "illuminate/console": "^5.5|^6|^7",
                "illuminate/filesystem": "^5.5|^6|^7",
                "illuminate/support": "^5.5|^6|^7",
                "php": ">=7.2"
            },
            "require-dev": {
                "illuminate/config": "^5.5|^6|^7",
                "illuminate/view": "^5.5|^6|^7",
                "mockery/mockery": "^1.3",
                "orchestra/testbench": "^3|^4|^5",
                "phpro/grumphp": "^0.17.1",
                "squizlabs/php_codesniffer": "^3"
            },
            "type": "library",
            "extra": {
                "branch-alias": {
                    "dev-master": "2.6-dev"
                },
                "laravel": {
                    "providers": [
                        "Barryvdh\\LaravelIdeHelper\\IdeHelperServiceProvider"
                    ]
                }
            },
            "autoload": {
                "psr-4": {
                    "Barryvdh\\LaravelIdeHelper\\": "src"
                }
            },
            "notification-url": "https://packagist.org/downloads/",
            "license": [
                "MIT"
            ],
            "authors": [
                {
                    "name": "Barry vd. Heuvel",
                    "email": "barryvdh@gmail.com"
                }
            ],
            "description": "Laravel IDE Helper, generates correct PHPDocs for all Facade classes, to improve auto-completion.",
            "keywords": [
                "autocomplete",
                "codeintel",
                "helper",
                "ide",
                "laravel",
                "netbeans",
                "phpdoc",
                "phpstorm",
                "sublime"
            ],
            "funding": [
                {
                    "url": "https://github.com/barryvdh",
                    "type": "github"
                }
            ],
            "time": "2020-04-22T09:57:26+00:00"
        },
        {
            "name": "barryvdh/reflection-docblock",
            "version": "v2.0.6",
            "source": {
                "type": "git",
                "url": "https://github.com/barryvdh/ReflectionDocBlock.git",
                "reference": "6b69015d83d3daf9004a71a89f26e27d27ef6a16"
            },
            "dist": {
                "type": "zip",
                "url": "https://api.github.com/repos/barryvdh/ReflectionDocBlock/zipball/6b69015d83d3daf9004a71a89f26e27d27ef6a16",
                "reference": "6b69015d83d3daf9004a71a89f26e27d27ef6a16",
                "shasum": ""
            },
            "require": {
                "php": ">=5.3.3"
            },
            "require-dev": {
                "phpunit/phpunit": "~4.0,<4.5"
            },
            "suggest": {
                "dflydev/markdown": "~1.0",
                "erusev/parsedown": "~1.0"
            },
            "type": "library",
            "extra": {
                "branch-alias": {
                    "dev-master": "2.0.x-dev"
                }
            },
            "autoload": {
                "psr-0": {
                    "Barryvdh": [
                        "src/"
                    ]
                }
            },
            "notification-url": "https://packagist.org/downloads/",
            "license": [
                "MIT"
            ],
            "authors": [
                {
                    "name": "Mike van Riel",
                    "email": "mike.vanriel@naenius.com"
                }
            ],
            "time": "2018-12-13T10:34:14+00:00"
        },
        {
            "name": "composer/ca-bundle",
            "version": "1.2.7",
            "source": {
                "type": "git",
                "url": "https://github.com/composer/ca-bundle.git",
                "reference": "95c63ab2117a72f48f5a55da9740a3273d45b7fd"
            },
            "dist": {
                "type": "zip",
                "url": "https://api.github.com/repos/composer/ca-bundle/zipball/95c63ab2117a72f48f5a55da9740a3273d45b7fd",
                "reference": "95c63ab2117a72f48f5a55da9740a3273d45b7fd",
                "shasum": ""
            },
            "require": {
                "ext-openssl": "*",
                "ext-pcre": "*",
                "php": "^5.3.2 || ^7.0 || ^8.0"
            },
            "require-dev": {
                "phpunit/phpunit": "^4.8.35 || ^5.7 || 6.5 - 8",
                "psr/log": "^1.0",
                "symfony/process": "^2.5 || ^3.0 || ^4.0 || ^5.0"
            },
            "type": "library",
            "extra": {
                "branch-alias": {
                    "dev-master": "1.x-dev"
                }
            },
            "autoload": {
                "psr-4": {
                    "Composer\\CaBundle\\": "src"
                }
            },
            "notification-url": "https://packagist.org/downloads/",
            "license": [
                "MIT"
            ],
            "authors": [
                {
                    "name": "Jordi Boggiano",
                    "email": "j.boggiano@seld.be",
                    "homepage": "http://seld.be"
                }
            ],
            "description": "Lets you find a path to the system CA bundle, and includes a fallback to the Mozilla CA bundle.",
            "keywords": [
                "cabundle",
                "cacert",
                "certificate",
                "ssl",
                "tls"
            ],
            "funding": [
                {
                    "url": "https://packagist.com",
                    "type": "custom"
                },
                {
                    "url": "https://tidelift.com/funding/github/packagist/composer/composer",
                    "type": "tidelift"
                }
            ],
            "time": "2020-04-08T08:27:21+00:00"
        },
        {
            "name": "composer/composer",
            "version": "1.10.9",
            "source": {
                "type": "git",
                "url": "https://github.com/composer/composer.git",
                "reference": "83c3250093d5491600a822e176b107a945baf95a"
            },
            "dist": {
                "type": "zip",
                "url": "https://api.github.com/repos/composer/composer/zipball/83c3250093d5491600a822e176b107a945baf95a",
                "reference": "83c3250093d5491600a822e176b107a945baf95a",
                "shasum": ""
            },
            "require": {
                "composer/ca-bundle": "^1.0",
                "composer/semver": "^1.0",
                "composer/spdx-licenses": "^1.2",
                "composer/xdebug-handler": "^1.1",
                "justinrainbow/json-schema": "^5.2.10",
                "php": "^5.3.2 || ^7.0",
                "psr/log": "^1.0",
                "seld/jsonlint": "^1.4",
                "seld/phar-utils": "^1.0",
                "symfony/console": "^2.7 || ^3.0 || ^4.0 || ^5.0",
                "symfony/filesystem": "^2.7 || ^3.0 || ^4.0 || ^5.0",
                "symfony/finder": "^2.7 || ^3.0 || ^4.0 || ^5.0",
                "symfony/process": "^2.7 || ^3.0 || ^4.0 || ^5.0"
            },
            "conflict": {
                "symfony/console": "2.8.38"
            },
            "require-dev": {
                "phpspec/prophecy": "^1.10",
                "symfony/phpunit-bridge": "^4.2"
            },
            "suggest": {
                "ext-openssl": "Enabling the openssl extension allows you to access https URLs for repositories and packages",
                "ext-zip": "Enabling the zip extension allows you to unzip archives",
                "ext-zlib": "Allow gzip compression of HTTP requests"
            },
            "bin": [
                "bin/composer"
            ],
            "type": "library",
            "extra": {
                "branch-alias": {
                    "dev-master": "1.10-dev"
                }
            },
            "autoload": {
                "psr-4": {
                    "Composer\\": "src/Composer"
                }
            },
            "notification-url": "https://packagist.org/downloads/",
            "license": [
                "MIT"
            ],
            "authors": [
                {
                    "name": "Nils Adermann",
                    "email": "naderman@naderman.de",
                    "homepage": "http://www.naderman.de"
                },
                {
                    "name": "Jordi Boggiano",
                    "email": "j.boggiano@seld.be",
                    "homepage": "http://seld.be"
                }
            ],
            "description": "Composer helps you declare, manage and install dependencies of PHP projects. It ensures you have the right stack everywhere.",
            "homepage": "https://getcomposer.org/",
            "keywords": [
                "autoload",
                "dependency",
                "package"
            ],
            "funding": [
                {
                    "url": "https://packagist.com",
                    "type": "custom"
                },
                {
                    "url": "https://github.com/composer",
                    "type": "github"
                },
                {
                    "url": "https://tidelift.com/funding/github/packagist/composer/composer",
                    "type": "tidelift"
                }
            ],
            "time": "2020-07-16T10:57:00+00:00"
        },
        {
            "name": "composer/package-versions-deprecated",
            "version": "1.10.99",
            "source": {
                "type": "git",
                "url": "https://github.com/composer/package-versions-deprecated.git",
                "reference": "dd51b4443d58b34b6d9344cf4c288e621c9a826f"
            },
            "dist": {
                "type": "zip",
                "url": "https://api.github.com/repos/composer/package-versions-deprecated/zipball/dd51b4443d58b34b6d9344cf4c288e621c9a826f",
                "reference": "dd51b4443d58b34b6d9344cf4c288e621c9a826f",
                "shasum": ""
            },
            "require": {
                "composer-plugin-api": "^1.1.0 || ^2.0",
                "php": "^7"
            },
            "replace": {
                "ocramius/package-versions": "1.10.99"
            },
            "require-dev": {
                "composer/composer": "^1.9.3 || ^2.0@dev",
                "ext-zip": "^1.13",
                "phpunit/phpunit": "^6.5 || ^7"
            },
            "type": "composer-plugin",
            "extra": {
                "class": "PackageVersions\\Installer",
                "branch-alias": {
                    "dev-master": "1.x-dev"
                }
            },
            "autoload": {
                "psr-4": {
                    "PackageVersions\\": "src/PackageVersions"
                }
            },
            "notification-url": "https://packagist.org/downloads/",
            "license": [
                "MIT"
            ],
            "authors": [
                {
                    "name": "Marco Pivetta",
                    "email": "ocramius@gmail.com"
                },
                {
                    "name": "Jordi Boggiano",
                    "email": "j.boggiano@seld.be"
                }
            ],
            "description": "Composer plugin that provides efficient querying for installed package versions (no runtime IO)",
            "funding": [
                {
                    "url": "https://packagist.com",
                    "type": "custom"
                },
                {
                    "url": "https://github.com/composer",
                    "type": "github"
                },
                {
                    "url": "https://tidelift.com/funding/github/packagist/composer/composer",
                    "type": "tidelift"
                }
            ],
            "time": "2020-07-15T08:39:18+00:00"
        },
        {
            "name": "composer/semver",
            "version": "1.5.1",
            "source": {
                "type": "git",
                "url": "https://github.com/composer/semver.git",
                "reference": "c6bea70230ef4dd483e6bbcab6005f682ed3a8de"
            },
            "dist": {
                "type": "zip",
                "url": "https://api.github.com/repos/composer/semver/zipball/c6bea70230ef4dd483e6bbcab6005f682ed3a8de",
                "reference": "c6bea70230ef4dd483e6bbcab6005f682ed3a8de",
                "shasum": ""
            },
            "require": {
                "php": "^5.3.2 || ^7.0"
            },
            "require-dev": {
                "phpunit/phpunit": "^4.5 || ^5.0.5"
            },
            "type": "library",
            "extra": {
                "branch-alias": {
                    "dev-master": "1.x-dev"
                }
            },
            "autoload": {
                "psr-4": {
                    "Composer\\Semver\\": "src"
                }
            },
            "notification-url": "https://packagist.org/downloads/",
            "license": [
                "MIT"
            ],
            "authors": [
                {
                    "name": "Nils Adermann",
                    "email": "naderman@naderman.de",
                    "homepage": "http://www.naderman.de"
                },
                {
                    "name": "Jordi Boggiano",
                    "email": "j.boggiano@seld.be",
                    "homepage": "http://seld.be"
                },
                {
                    "name": "Rob Bast",
                    "email": "rob.bast@gmail.com",
                    "homepage": "http://robbast.nl"
                }
            ],
            "description": "Semver library that offers utilities, version constraint parsing and validation.",
            "keywords": [
                "semantic",
                "semver",
                "validation",
                "versioning"
            ],
            "time": "2020-01-13T12:06:48+00:00"
        },
        {
            "name": "composer/spdx-licenses",
            "version": "1.5.4",
            "source": {
                "type": "git",
                "url": "https://github.com/composer/spdx-licenses.git",
                "reference": "6946f785871e2314c60b4524851f3702ea4f2223"
            },
            "dist": {
                "type": "zip",
                "url": "https://api.github.com/repos/composer/spdx-licenses/zipball/6946f785871e2314c60b4524851f3702ea4f2223",
                "reference": "6946f785871e2314c60b4524851f3702ea4f2223",
                "shasum": ""
            },
            "require": {
                "php": "^5.3.2 || ^7.0 || ^8.0"
            },
            "require-dev": {
                "phpunit/phpunit": "^4.8.35 || ^5.7 || 6.5 - 7"
            },
            "type": "library",
            "extra": {
                "branch-alias": {
                    "dev-master": "1.x-dev"
                }
            },
            "autoload": {
                "psr-4": {
                    "Composer\\Spdx\\": "src"
                }
            },
            "notification-url": "https://packagist.org/downloads/",
            "license": [
                "MIT"
            ],
            "authors": [
                {
                    "name": "Nils Adermann",
                    "email": "naderman@naderman.de",
                    "homepage": "http://www.naderman.de"
                },
                {
                    "name": "Jordi Boggiano",
                    "email": "j.boggiano@seld.be",
                    "homepage": "http://seld.be"
                },
                {
                    "name": "Rob Bast",
                    "email": "rob.bast@gmail.com",
                    "homepage": "http://robbast.nl"
                }
            ],
            "description": "SPDX licenses list and validation library.",
            "keywords": [
                "license",
                "spdx",
                "validator"
            ],
            "funding": [
                {
                    "url": "https://packagist.com",
                    "type": "custom"
                },
                {
                    "url": "https://github.com/composer",
                    "type": "github"
                },
                {
                    "url": "https://tidelift.com/funding/github/packagist/composer/composer",
                    "type": "tidelift"
                }
            ],
            "time": "2020-07-15T15:35:07+00:00"
        },
        {
            "name": "composer/xdebug-handler",
            "version": "1.4.2",
            "source": {
                "type": "git",
                "url": "https://github.com/composer/xdebug-handler.git",
                "reference": "fa2aaf99e2087f013a14f7432c1cd2dd7d8f1f51"
            },
            "dist": {
                "type": "zip",
                "url": "https://api.github.com/repos/composer/xdebug-handler/zipball/fa2aaf99e2087f013a14f7432c1cd2dd7d8f1f51",
                "reference": "fa2aaf99e2087f013a14f7432c1cd2dd7d8f1f51",
                "shasum": ""
            },
            "require": {
                "php": "^5.3.2 || ^7.0 || ^8.0",
                "psr/log": "^1.0"
            },
            "require-dev": {
                "phpunit/phpunit": "^4.8.35 || ^5.7 || 6.5 - 8"
            },
            "type": "library",
            "autoload": {
                "psr-4": {
                    "Composer\\XdebugHandler\\": "src"
                }
            },
            "notification-url": "https://packagist.org/downloads/",
            "license": [
                "MIT"
            ],
            "authors": [
                {
                    "name": "John Stevenson",
                    "email": "john-stevenson@blueyonder.co.uk"
                }
            ],
            "description": "Restarts a process without Xdebug.",
            "keywords": [
                "Xdebug",
                "performance"
            ],
            "funding": [
                {
                    "url": "https://packagist.com",
                    "type": "custom"
                },
                {
                    "url": "https://github.com/composer",
                    "type": "github"
                },
                {
                    "url": "https://tidelift.com/funding/github/packagist/composer/composer",
                    "type": "tidelift"
                }
            ],
            "time": "2020-06-04T11:16:35+00:00"
        },
        {
            "name": "doctrine/instantiator",
            "version": "1.3.1",
            "source": {
                "type": "git",
                "url": "https://github.com/doctrine/instantiator.git",
                "reference": "f350df0268e904597e3bd9c4685c53e0e333feea"
            },
            "dist": {
                "type": "zip",
                "url": "https://api.github.com/repos/doctrine/instantiator/zipball/f350df0268e904597e3bd9c4685c53e0e333feea",
                "reference": "f350df0268e904597e3bd9c4685c53e0e333feea",
                "shasum": ""
            },
            "require": {
                "php": "^7.1 || ^8.0"
            },
            "require-dev": {
                "doctrine/coding-standard": "^6.0",
                "ext-pdo": "*",
                "ext-phar": "*",
                "phpbench/phpbench": "^0.13",
                "phpstan/phpstan-phpunit": "^0.11",
                "phpstan/phpstan-shim": "^0.11",
                "phpunit/phpunit": "^7.0"
            },
            "type": "library",
            "extra": {
                "branch-alias": {
                    "dev-master": "1.2.x-dev"
                }
            },
            "autoload": {
                "psr-4": {
                    "Doctrine\\Instantiator\\": "src/Doctrine/Instantiator/"
                }
            },
            "notification-url": "https://packagist.org/downloads/",
            "license": [
                "MIT"
            ],
            "authors": [
                {
                    "name": "Marco Pivetta",
                    "email": "ocramius@gmail.com",
                    "homepage": "http://ocramius.github.com/"
                }
            ],
            "description": "A small, lightweight utility to instantiate objects in PHP without invoking their constructors",
            "homepage": "https://www.doctrine-project.org/projects/instantiator.html",
            "keywords": [
                "constructor",
                "instantiate"
            ],
            "funding": [
                {
                    "url": "https://www.doctrine-project.org/sponsorship.html",
                    "type": "custom"
                },
                {
                    "url": "https://www.patreon.com/phpdoctrine",
                    "type": "patreon"
                },
                {
                    "url": "https://tidelift.com/funding/github/packagist/doctrine%2Finstantiator",
                    "type": "tidelift"
                }
            ],
            "time": "2020-05-29T17:27:14+00:00"
        },
        {
            "name": "ergebnis/phpstan-rules",
            "version": "0.15.0",
            "source": {
                "type": "git",
                "url": "https://github.com/ergebnis/phpstan-rules.git",
                "reference": "f0c49d0efdaebd9e663e9e5637253ebcc41048d7"
            },
            "dist": {
                "type": "zip",
                "url": "https://api.github.com/repos/ergebnis/phpstan-rules/zipball/f0c49d0efdaebd9e663e9e5637253ebcc41048d7",
                "reference": "f0c49d0efdaebd9e663e9e5637253ebcc41048d7",
                "shasum": ""
            },
            "require": {
                "ext-mbstring": "*",
                "nikic/php-parser": "^4.2.3",
                "php": "^7.1",
                "phpstan/phpstan": "~0.11.15 || ~0.12.0"
            },
            "require-dev": {
                "ergebnis/composer-normalize": "^2.5.1",
                "ergebnis/license": "~1.0.0",
                "ergebnis/php-cs-fixer-config": "^2.1.2",
                "ergebnis/test-util": "~1.0.0",
                "infection/infection": "~0.13.6",
                "nette/di": "^3.0.1",
                "phpstan/phpstan-deprecation-rules": "~0.11.2",
                "phpstan/phpstan-strict-rules": "~0.11.1",
                "phpunit/phpunit": "^7.5.20",
                "psalm/plugin-phpunit": "~0.10.0",
                "psr/container": "^1.0.0",
                "vimeo/psalm": "^3.11.2",
                "zendframework/zend-servicemanager": "^2.0.0"
            },
            "type": "phpstan-extension",
            "extra": {
                "phpstan": {
                    "includes": [
                        "rules.neon"
                    ]
                }
            },
            "autoload": {
                "psr-4": {
                    "Ergebnis\\PHPStan\\Rules\\": "src/"
                }
            },
            "notification-url": "https://packagist.org/downloads/",
            "license": [
                "MIT"
            ],
            "authors": [
                {
                    "name": "Andreas Möller",
                    "email": "am@localheinz.com"
                }
            ],
            "description": "Provides additional rules for phpstan/phpstan.",
            "homepage": "https://github.com/ergebnis/phpstan-rules",
            "keywords": [
                "PHPStan",
                "phpstan-extreme-rules",
                "phpstan-rules"
            ],
            "funding": [
                {
                    "url": "https://paypal.me/localheinz",
                    "type": "custom"
                },
                {
                    "url": "https://www.amazon.de/hz/wishlist/ls/2NCHMSJ4BC1OW",
                    "type": "custom"
                },
                {
                    "url": "https://www.buymeacoffee.com/localheinz",
                    "type": "custom"
                },
                {
                    "url": "https://github.com/localheinz",
                    "type": "github"
                }
            ],
            "time": "2020-05-10T18:39:28+00:00"
        },
        {
            "name": "felixfbecker/advanced-json-rpc",
            "version": "v3.1.1",
            "source": {
                "type": "git",
                "url": "https://github.com/felixfbecker/php-advanced-json-rpc.git",
                "reference": "0ed363f8de17d284d479ec813c9ad3f6834b5c40"
            },
            "dist": {
                "type": "zip",
                "url": "https://api.github.com/repos/felixfbecker/php-advanced-json-rpc/zipball/0ed363f8de17d284d479ec813c9ad3f6834b5c40",
                "reference": "0ed363f8de17d284d479ec813c9ad3f6834b5c40",
                "shasum": ""
            },
            "require": {
                "netresearch/jsonmapper": "^1.0 || ^2.0",
                "php": ">=7.0",
                "phpdocumentor/reflection-docblock": "^4.0.0 || ^5.0.0"
            },
            "require-dev": {
                "phpunit/phpunit": "^6.0.0"
            },
            "type": "library",
            "autoload": {
                "psr-4": {
                    "AdvancedJsonRpc\\": "lib/"
                }
            },
            "notification-url": "https://packagist.org/downloads/",
            "license": [
                "ISC"
            ],
            "authors": [
                {
                    "name": "Felix Becker",
                    "email": "felix.b@outlook.com"
                }
            ],
            "description": "A more advanced JSONRPC implementation",
            "time": "2020-03-11T15:21:41+00:00"
        },
        {
            "name": "felixfbecker/language-server-protocol",
            "version": "v1.4.0",
            "source": {
                "type": "git",
                "url": "https://github.com/felixfbecker/php-language-server-protocol.git",
                "reference": "378801f6139bb74ac215d81cca1272af61df9a9f"
            },
            "dist": {
                "type": "zip",
                "url": "https://api.github.com/repos/felixfbecker/php-language-server-protocol/zipball/378801f6139bb74ac215d81cca1272af61df9a9f",
                "reference": "378801f6139bb74ac215d81cca1272af61df9a9f",
                "shasum": ""
            },
            "require": {
                "php": "^7.0"
            },
            "require-dev": {
                "phpstan/phpstan": "*",
                "phpunit/phpunit": "^6.3",
                "squizlabs/php_codesniffer": "^3.1"
            },
            "type": "library",
            "autoload": {
                "psr-4": {
                    "LanguageServerProtocol\\": "src/"
                }
            },
            "notification-url": "https://packagist.org/downloads/",
            "license": [
                "ISC"
            ],
            "authors": [
                {
                    "name": "Felix Becker",
                    "email": "felix.b@outlook.com"
                }
            ],
            "description": "PHP classes for the Language Server Protocol",
            "keywords": [
                "language",
                "microsoft",
                "php",
                "server"
            ],
            "time": "2019-06-23T21:03:50+00:00"
        },
        {
            "name": "filp/whoops",
            "version": "2.7.3",
            "source": {
                "type": "git",
                "url": "https://github.com/filp/whoops.git",
                "reference": "5d5fe9bb3d656b514d455645b3addc5f7ba7714d"
            },
            "dist": {
                "type": "zip",
                "url": "https://api.github.com/repos/filp/whoops/zipball/5d5fe9bb3d656b514d455645b3addc5f7ba7714d",
                "reference": "5d5fe9bb3d656b514d455645b3addc5f7ba7714d",
                "shasum": ""
            },
            "require": {
                "php": "^5.5.9 || ^7.0",
                "psr/log": "^1.0.1"
            },
            "require-dev": {
                "mockery/mockery": "^0.9 || ^1.0",
                "phpunit/phpunit": "^4.8.35 || ^5.7 || ^6.0",
                "symfony/var-dumper": "^2.6 || ^3.0 || ^4.0 || ^5.0"
            },
            "suggest": {
                "symfony/var-dumper": "Pretty print complex values better with var-dumper available",
                "whoops/soap": "Formats errors as SOAP responses"
            },
            "type": "library",
            "extra": {
                "branch-alias": {
                    "dev-master": "2.6-dev"
                }
            },
            "autoload": {
                "psr-4": {
                    "Whoops\\": "src/Whoops/"
                }
            },
            "notification-url": "https://packagist.org/downloads/",
            "license": [
                "MIT"
            ],
            "authors": [
                {
                    "name": "Filipe Dobreira",
                    "homepage": "https://github.com/filp",
                    "role": "Developer"
                }
            ],
            "description": "php error handling for cool kids",
            "homepage": "https://filp.github.io/whoops/",
            "keywords": [
                "error",
                "exception",
                "handling",
                "library",
                "throwable",
                "whoops"
            ],
            "time": "2020-06-14T09:00:00+00:00"
        },
        {
            "name": "fzaninotto/faker",
            "version": "v1.9.1",
            "source": {
                "type": "git",
                "url": "https://github.com/fzaninotto/Faker.git",
                "reference": "fc10d778e4b84d5bd315dad194661e091d307c6f"
            },
            "dist": {
                "type": "zip",
                "url": "https://api.github.com/repos/fzaninotto/Faker/zipball/fc10d778e4b84d5bd315dad194661e091d307c6f",
                "reference": "fc10d778e4b84d5bd315dad194661e091d307c6f",
                "shasum": ""
            },
            "require": {
                "php": "^5.3.3 || ^7.0"
            },
            "require-dev": {
                "ext-intl": "*",
                "phpunit/phpunit": "^4.8.35 || ^5.7",
                "squizlabs/php_codesniffer": "^2.9.2"
            },
            "type": "library",
            "extra": {
                "branch-alias": {
                    "dev-master": "1.9-dev"
                }
            },
            "autoload": {
                "psr-4": {
                    "Faker\\": "src/Faker/"
                }
            },
            "notification-url": "https://packagist.org/downloads/",
            "license": [
                "MIT"
            ],
            "authors": [
                {
                    "name": "François Zaninotto"
                }
            ],
            "description": "Faker is a PHP library that generates fake data for you.",
            "keywords": [
                "data",
                "faker",
                "fixtures"
            ],
            "time": "2019-12-12T13:22:17+00:00"
        },
        {
            "name": "hamcrest/hamcrest-php",
            "version": "v2.0.1",
            "source": {
                "type": "git",
                "url": "https://github.com/hamcrest/hamcrest-php.git",
                "reference": "8c3d0a3f6af734494ad8f6fbbee0ba92422859f3"
            },
            "dist": {
                "type": "zip",
                "url": "https://api.github.com/repos/hamcrest/hamcrest-php/zipball/8c3d0a3f6af734494ad8f6fbbee0ba92422859f3",
                "reference": "8c3d0a3f6af734494ad8f6fbbee0ba92422859f3",
                "shasum": ""
            },
            "require": {
                "php": "^5.3|^7.0|^8.0"
            },
            "replace": {
                "cordoval/hamcrest-php": "*",
                "davedevelopment/hamcrest-php": "*",
                "kodova/hamcrest-php": "*"
            },
            "require-dev": {
                "phpunit/php-file-iterator": "^1.4 || ^2.0",
                "phpunit/phpunit": "^4.8.36 || ^5.7 || ^6.5 || ^7.0"
            },
            "type": "library",
            "extra": {
                "branch-alias": {
                    "dev-master": "2.1-dev"
                }
            },
            "autoload": {
                "classmap": [
                    "hamcrest"
                ]
            },
            "notification-url": "https://packagist.org/downloads/",
            "license": [
                "BSD-3-Clause"
            ],
            "description": "This is the PHP port of Hamcrest Matchers",
            "keywords": [
                "test"
            ],
            "time": "2020-07-09T08:09:16+00:00"
        },
        {
            "name": "johnkary/phpunit-speedtrap",
            "version": "v3.2.0",
            "source": {
                "type": "git",
                "url": "https://github.com/johnkary/phpunit-speedtrap.git",
                "reference": "8c0e149b80c6e86c33315f05699512678655c158"
            },
            "dist": {
                "type": "zip",
                "url": "https://api.github.com/repos/johnkary/phpunit-speedtrap/zipball/8c0e149b80c6e86c33315f05699512678655c158",
                "reference": "8c0e149b80c6e86c33315f05699512678655c158",
                "shasum": ""
            },
            "require": {
                "php": ">=7.1",
                "phpunit/phpunit": "^7.0 || ^8.0 || ^9.0"
            },
            "type": "library",
            "extra": {
                "branch-alias": {
                    "dev-master": "3.2-dev"
                }
            },
            "autoload": {
                "psr-4": {
                    "JohnKary\\PHPUnit\\Listener\\": "src/"
                }
            },
            "notification-url": "https://packagist.org/downloads/",
            "license": [
                "MIT"
            ],
            "authors": [
                {
                    "name": "John Kary",
                    "email": "john@johnkary.net"
                }
            ],
            "description": "Find and report on slow tests in your PHPUnit test suite",
            "homepage": "https://github.com/johnkary/phpunit-speedtrap",
            "keywords": [
                "phpunit",
                "profile",
                "slow"
            ],
            "time": "2020-02-12T16:19:51+00:00"
        },
        {
            "name": "justinrainbow/json-schema",
            "version": "5.2.10",
            "source": {
                "type": "git",
                "url": "https://github.com/justinrainbow/json-schema.git",
                "reference": "2ba9c8c862ecd5510ed16c6340aa9f6eadb4f31b"
            },
            "dist": {
                "type": "zip",
                "url": "https://api.github.com/repos/justinrainbow/json-schema/zipball/2ba9c8c862ecd5510ed16c6340aa9f6eadb4f31b",
                "reference": "2ba9c8c862ecd5510ed16c6340aa9f6eadb4f31b",
                "shasum": ""
            },
            "require": {
                "php": ">=5.3.3"
            },
            "require-dev": {
                "friendsofphp/php-cs-fixer": "~2.2.20||~2.15.1",
                "json-schema/json-schema-test-suite": "1.2.0",
                "phpunit/phpunit": "^4.8.35"
            },
            "bin": [
                "bin/validate-json"
            ],
            "type": "library",
            "extra": {
                "branch-alias": {
                    "dev-master": "5.0.x-dev"
                }
            },
            "autoload": {
                "psr-4": {
                    "JsonSchema\\": "src/JsonSchema/"
                }
            },
            "notification-url": "https://packagist.org/downloads/",
            "license": [
                "MIT"
            ],
            "authors": [
                {
                    "name": "Bruno Prieto Reis",
                    "email": "bruno.p.reis@gmail.com"
                },
                {
                    "name": "Justin Rainbow",
                    "email": "justin.rainbow@gmail.com"
                },
                {
                    "name": "Igor Wiedler",
                    "email": "igor@wiedler.ch"
                },
                {
                    "name": "Robert Schönthal",
                    "email": "seroscho@googlemail.com"
                }
            ],
            "description": "A library to validate a json schema.",
            "homepage": "https://github.com/justinrainbow/json-schema",
            "keywords": [
                "json",
                "schema"
            ],
            "time": "2020-05-27T16:41:55+00:00"
        },
        {
            "name": "mockery/mockery",
            "version": "1.4.1",
            "source": {
                "type": "git",
                "url": "https://github.com/mockery/mockery.git",
                "reference": "1404386ca3410b04fe58b9517e85d702ab33b2c6"
            },
            "dist": {
                "type": "zip",
                "url": "https://api.github.com/repos/mockery/mockery/zipball/1404386ca3410b04fe58b9517e85d702ab33b2c6",
                "reference": "1404386ca3410b04fe58b9517e85d702ab33b2c6",
                "shasum": ""
            },
            "require": {
                "hamcrest/hamcrest-php": "^2.0.1",
                "lib-pcre": ">=7.0",
                "php": "^7.3 || ^8.0"
            },
            "conflict": {
                "phpunit/phpunit": "<8.0"
            },
            "require-dev": {
                "phpunit/phpunit": "^8.5 || ^9.0"
            },
            "type": "library",
            "extra": {
                "branch-alias": {
                    "dev-master": "1.4.x-dev"
                }
            },
            "autoload": {
                "psr-0": {
                    "Mockery": "library/"
                }
            },
            "notification-url": "https://packagist.org/downloads/",
            "license": [
                "BSD-3-Clause"
            ],
            "authors": [
                {
                    "name": "Pádraic Brady",
                    "email": "padraic.brady@gmail.com",
                    "homepage": "http://blog.astrumfutura.com"
                },
                {
                    "name": "Dave Marshall",
                    "email": "dave.marshall@atstsolutions.co.uk",
                    "homepage": "http://davedevelopment.co.uk"
                }
            ],
            "description": "Mockery is a simple yet flexible PHP mock object framework",
            "homepage": "https://github.com/mockery/mockery",
            "keywords": [
                "BDD",
                "TDD",
                "library",
                "mock",
                "mock objects",
                "mockery",
                "stub",
                "test",
                "test double",
                "testing"
            ],
            "time": "2020-07-09T08:31:54+00:00"
        },
        {
            "name": "myclabs/deep-copy",
            "version": "1.10.1",
            "source": {
                "type": "git",
                "url": "https://github.com/myclabs/DeepCopy.git",
                "reference": "969b211f9a51aa1f6c01d1d2aef56d3bd91598e5"
            },
            "dist": {
                "type": "zip",
                "url": "https://api.github.com/repos/myclabs/DeepCopy/zipball/969b211f9a51aa1f6c01d1d2aef56d3bd91598e5",
                "reference": "969b211f9a51aa1f6c01d1d2aef56d3bd91598e5",
                "shasum": ""
            },
            "require": {
                "php": "^7.1 || ^8.0"
            },
            "replace": {
                "myclabs/deep-copy": "self.version"
            },
            "require-dev": {
                "doctrine/collections": "^1.0",
                "doctrine/common": "^2.6",
                "phpunit/phpunit": "^7.1"
            },
            "type": "library",
            "autoload": {
                "psr-4": {
                    "DeepCopy\\": "src/DeepCopy/"
                },
                "files": [
                    "src/DeepCopy/deep_copy.php"
                ]
            },
            "notification-url": "https://packagist.org/downloads/",
            "license": [
                "MIT"
            ],
            "description": "Create deep copies (clones) of your objects",
            "keywords": [
                "clone",
                "copy",
                "duplicate",
                "object",
                "object graph"
            ],
            "funding": [
                {
                    "url": "https://tidelift.com/funding/github/packagist/myclabs/deep-copy",
                    "type": "tidelift"
                }
            ],
            "time": "2020-06-29T13:22:24+00:00"
        },
        {
            "name": "netresearch/jsonmapper",
            "version": "v2.1.0",
            "source": {
                "type": "git",
                "url": "https://github.com/cweiske/jsonmapper.git",
                "reference": "e0f1e33a71587aca81be5cffbb9746510e1fe04e"
            },
            "dist": {
                "type": "zip",
                "url": "https://api.github.com/repos/cweiske/jsonmapper/zipball/e0f1e33a71587aca81be5cffbb9746510e1fe04e",
                "reference": "e0f1e33a71587aca81be5cffbb9746510e1fe04e",
                "shasum": ""
            },
            "require": {
                "ext-json": "*",
                "ext-pcre": "*",
                "ext-reflection": "*",
                "ext-spl": "*",
                "php": ">=5.6"
            },
            "require-dev": {
                "phpunit/phpunit": "~4.8.35 || ~5.7 || ~6.4 || ~7.0",
                "squizlabs/php_codesniffer": "~3.5"
            },
            "type": "library",
            "autoload": {
                "psr-0": {
                    "JsonMapper": "src/"
                }
            },
            "notification-url": "https://packagist.org/downloads/",
            "license": [
                "OSL-3.0"
            ],
            "authors": [
                {
                    "name": "Christian Weiske",
                    "email": "cweiske@cweiske.de",
                    "homepage": "http://github.com/cweiske/jsonmapper/",
                    "role": "Developer"
                }
            ],
            "description": "Map nested JSON structures onto PHP classes",
            "time": "2020-04-16T18:48:43+00:00"
        },
        {
            "name": "nikic/php-parser",
            "version": "v4.6.0",
            "source": {
                "type": "git",
                "url": "https://github.com/nikic/PHP-Parser.git",
                "reference": "c346bbfafe2ff60680258b631afb730d186ed864"
            },
            "dist": {
                "type": "zip",
                "url": "https://api.github.com/repos/nikic/PHP-Parser/zipball/c346bbfafe2ff60680258b631afb730d186ed864",
                "reference": "c346bbfafe2ff60680258b631afb730d186ed864",
                "shasum": ""
            },
            "require": {
                "ext-tokenizer": "*",
                "php": ">=7.0"
            },
            "require-dev": {
                "ircmaxell/php-yacc": "0.0.5",
                "phpunit/phpunit": "^6.5 || ^7.0 || ^8.0"
            },
            "bin": [
                "bin/php-parse"
            ],
            "type": "library",
            "extra": {
                "branch-alias": {
                    "dev-master": "4.3-dev"
                }
            },
            "autoload": {
                "psr-4": {
                    "PhpParser\\": "lib/PhpParser"
                }
            },
            "notification-url": "https://packagist.org/downloads/",
            "license": [
                "BSD-3-Clause"
            ],
            "authors": [
                {
                    "name": "Nikita Popov"
                }
            ],
            "description": "A PHP parser written in PHP",
            "keywords": [
                "parser",
                "php"
            ],
            "time": "2020-07-02T17:12:47+00:00"
        },
        {
<<<<<<< HEAD
            "name": "nunomaduro/larastan",
            "version": "v0.6.1",
            "source": {
                "type": "git",
                "url": "https://github.com/nunomaduro/larastan.git",
                "reference": "7e333510eaaed6fc0e670c69fed148320ecb1cac"
            },
            "dist": {
                "type": "zip",
                "url": "https://api.github.com/repos/nunomaduro/larastan/zipball/7e333510eaaed6fc0e670c69fed148320ecb1cac",
                "reference": "7e333510eaaed6fc0e670c69fed148320ecb1cac",
                "shasum": ""
            },
            "require": {
                "composer/composer": "^1.0 || ^2.0",
                "ext-json": "*",
                "illuminate/console": "^6.0 || ^7.0 || ^8.0",
                "illuminate/container": "^6.0 || ^7.0 || ^8.0",
                "illuminate/contracts": "^6.0 || ^7.0 || ^8.0",
                "illuminate/database": "^6.0 || ^7.0 || ^8.0",
                "illuminate/http": "^6.0 || ^7.0 || ^8.0",
                "illuminate/pipeline": "^6.0 || ^7.0 || ^8.0",
                "illuminate/support": "^6.0 || ^7.0 || ^8.0",
                "mockery/mockery": "^0.9 || ^1.0",
                "php": "^7.2",
                "phpstan/phpstan": "^0.12.28",
                "symfony/process": "^4.3 || ^5.0"
            },
            "require-dev": {
                "orchestra/testbench": "^4.0 || ^5.0",
                "phpunit/phpunit": "^7.3 || ^8.2"
            },
            "suggest": {
                "orchestra/testbench": "^4.0 || ^5.0"
            },
            "type": "phpstan-extension",
            "extra": {
                "branch-alias": {
                    "dev-master": "0.6-dev"
                },
                "phpstan": {
                    "includes": [
                        "extension.neon"
                    ]
                }
            },
            "autoload": {
                "psr-4": {
                    "NunoMaduro\\Larastan\\": "src/"
                }
            },
            "notification-url": "https://packagist.org/downloads/",
            "license": [
                "MIT"
            ],
            "authors": [
                {
                    "name": "Nuno Maduro",
                    "email": "enunomaduro@gmail.com"
                }
            ],
            "description": "Larastan - Discover bugs in your code without running it. A phpstan/phpstan wrapper for Laravel",
            "keywords": [
                "PHPStan",
                "code analyse",
                "code analysis",
                "larastan",
                "laravel",
                "package",
                "php",
                "static analysis"
            ],
            "funding": [
                {
                    "url": "https://www.paypal.com/cgi-bin/webscr?cmd=_s-xclick&hosted_button_id=66BYDWAT92N6L",
                    "type": "custom"
                },
                {
                    "url": "https://github.com/canvural",
                    "type": "github"
                },
                {
                    "url": "https://github.com/nunomaduro",
                    "type": "github"
                },
                {
                    "url": "https://www.patreon.com/nunomaduro",
                    "type": "patreon"
                }
            ],
            "time": "2020-06-20T12:11:51+00:00"
        },
        {
            "name": "ocramius/package-versions",
            "version": "1.9.0",
            "source": {
                "type": "git",
                "url": "https://github.com/Ocramius/PackageVersions.git",
                "reference": "94c9d42a466c57f91390cdd49c81313264f49d85"
            },
            "dist": {
                "type": "zip",
                "url": "https://api.github.com/repos/Ocramius/PackageVersions/zipball/94c9d42a466c57f91390cdd49c81313264f49d85",
                "reference": "94c9d42a466c57f91390cdd49c81313264f49d85",
                "shasum": ""
            },
            "require": {
                "composer-plugin-api": "^1.1.0 || ^2.0",
                "php": "^7.4.0"
            },
            "require-dev": {
                "composer/composer": "^1.9.3 || ^2.0@dev",
                "doctrine/coding-standard": "^7.0.2",
                "ext-zip": "^1.15.0",
                "infection/infection": "^0.15.3",
                "phpunit/phpunit": "^9.1.1",
                "vimeo/psalm": "^3.9.3"
            },
            "type": "composer-plugin",
            "extra": {
                "class": "PackageVersions\\Installer",
                "branch-alias": {
                    "dev-master": "1.99.x-dev"
                }
            },
            "autoload": {
                "psr-4": {
                    "PackageVersions\\": "src/PackageVersions"
                }
            },
            "notification-url": "https://packagist.org/downloads/",
            "license": [
                "MIT"
            ],
            "authors": [
                {
                    "name": "Marco Pivetta",
                    "email": "ocramius@gmail.com"
                }
            ],
            "description": "Composer plugin that provides efficient querying for installed package versions (no runtime IO)",
            "funding": [
                {
                    "url": "https://github.com/Ocramius",
                    "type": "github"
                },
                {
                    "url": "https://tidelift.com/funding/github/packagist/ocramius/package-versions",
                    "type": "tidelift"
                }
            ],
            "time": "2020-06-22T14:15:44+00:00"
        },
        {
=======
>>>>>>> cd19e861
            "name": "openlss/lib-array2xml",
            "version": "1.0.0",
            "source": {
                "type": "git",
                "url": "https://github.com/nullivex/lib-array2xml.git",
                "reference": "a91f18a8dfc69ffabe5f9b068bc39bb202c81d90"
            },
            "dist": {
                "type": "zip",
                "url": "https://api.github.com/repos/nullivex/lib-array2xml/zipball/a91f18a8dfc69ffabe5f9b068bc39bb202c81d90",
                "reference": "a91f18a8dfc69ffabe5f9b068bc39bb202c81d90",
                "shasum": ""
            },
            "require": {
                "php": ">=5.3.2"
            },
            "type": "library",
            "autoload": {
                "psr-0": {
                    "LSS": ""
                }
            },
            "notification-url": "https://packagist.org/downloads/",
            "license": [
                "Apache-2.0"
            ],
            "authors": [
                {
                    "name": "Bryan Tong",
                    "email": "bryan@nullivex.com",
                    "homepage": "https://www.nullivex.com"
                },
                {
                    "name": "Tony Butler",
                    "email": "spudz76@gmail.com",
                    "homepage": "https://www.nullivex.com"
                }
            ],
            "description": "Array2XML conversion library credit to lalit.org",
            "homepage": "https://www.nullivex.com",
            "keywords": [
                "array",
                "array conversion",
                "xml",
                "xml conversion"
            ],
            "time": "2019-03-29T20:06:56+00:00"
        },
        {
            "name": "orchestra/testbench",
            "version": "v5.3.0",
            "source": {
                "type": "git",
                "url": "https://github.com/orchestral/testbench.git",
                "reference": "57129325ae77e9e3fa6a577b4c3544398af1620e"
            },
            "dist": {
                "type": "zip",
                "url": "https://api.github.com/repos/orchestral/testbench/zipball/57129325ae77e9e3fa6a577b4c3544398af1620e",
                "reference": "57129325ae77e9e3fa6a577b4c3544398af1620e",
                "shasum": ""
            },
            "require": {
                "laravel/framework": "^7.10",
                "mockery/mockery": "^1.3.1",
                "orchestra/testbench-core": "^5.1.4",
                "php": ">=7.2.5",
                "phpunit/phpunit": "^8.4 || ^9.0"
            },
            "type": "library",
            "extra": {
                "branch-alias": {
                    "dev-master": "6.0-dev"
                }
            },
            "notification-url": "https://packagist.org/downloads/",
            "license": [
                "MIT"
            ],
            "authors": [
                {
                    "name": "Mior Muhammad Zaki",
                    "email": "crynobone@gmail.com",
                    "homepage": "https://github.com/crynobone"
                }
            ],
            "description": "Laravel Testing Helper for Packages Development",
            "homepage": "http://orchestraplatform.com/docs/latest/components/testbench/",
            "keywords": [
                "BDD",
                "TDD",
                "laravel",
                "orchestra-platform",
                "orchestral",
                "testing"
            ],
            "funding": [
                {
                    "url": "https://paypal.me/crynobone",
                    "type": "custom"
                },
                {
                    "url": "https://www.patreon.com/crynobone",
                    "type": "patreon"
                }
            ],
            "time": "2020-05-30T01:04:58+00:00"
        },
        {
            "name": "orchestra/testbench-core",
            "version": "v5.1.4",
            "source": {
                "type": "git",
                "url": "https://github.com/orchestral/testbench-core.git",
                "reference": "41ebd765f5b3f1aba366cc6b2f5b3856a1715519"
            },
            "dist": {
                "type": "zip",
                "url": "https://api.github.com/repos/orchestral/testbench-core/zipball/41ebd765f5b3f1aba366cc6b2f5b3856a1715519",
                "reference": "41ebd765f5b3f1aba366cc6b2f5b3856a1715519",
                "shasum": ""
            },
            "require": {
                "fzaninotto/faker": "^1.9.1",
                "php": ">=7.2.5"
            },
            "require-dev": {
                "laravel/framework": "^7.1",
                "laravel/laravel": "dev-master",
                "mockery/mockery": "^1.3.1",
                "orchestra/canvas": "^5.0",
                "phpunit/phpunit": "^8.4 || ^9.0"
            },
            "suggest": {
                "laravel/framework": "Required for testing (^7.1).",
                "mockery/mockery": "Allow using Mockery for testing (^1.3.1).",
                "orchestra/testbench-browser-kit": "Allow using legacy Laravel BrowserKit for testing (^5.0).",
                "orchestra/testbench-dusk": "Allow using Laravel Dusk for testing (^5.0).",
                "phpunit/phpunit": "Allow using PHPUnit for testing (^8.4 || ^9.0)."
            },
            "type": "library",
            "extra": {
                "branch-alias": {
                    "dev-master": "5.0-dev"
                }
            },
            "autoload": {
                "psr-4": {
                    "Orchestra\\Testbench\\": "src/"
                }
            },
            "notification-url": "https://packagist.org/downloads/",
            "license": [
                "MIT"
            ],
            "authors": [
                {
                    "name": "Mior Muhammad Zaki",
                    "email": "crynobone@gmail.com",
                    "homepage": "https://github.com/crynobone"
                }
            ],
            "description": "Testing Helper for Laravel Development",
            "homepage": "http://orchestraplatform.com/docs/latest/components/testbench/",
            "keywords": [
                "BDD",
                "TDD",
                "laravel",
                "orchestra-platform",
                "orchestral",
                "testing"
            ],
            "funding": [
                {
                    "url": "https://paypal.me/crynobone",
                    "type": "custom"
                },
                {
                    "url": "https://www.patreon.com/crynobone",
                    "type": "patreon"
                }
            ],
            "time": "2020-05-02T13:35:10+00:00"
        },
        {
            "name": "phar-io/manifest",
            "version": "1.0.3",
            "source": {
                "type": "git",
                "url": "https://github.com/phar-io/manifest.git",
                "reference": "7761fcacf03b4d4f16e7ccb606d4879ca431fcf4"
            },
            "dist": {
                "type": "zip",
                "url": "https://api.github.com/repos/phar-io/manifest/zipball/7761fcacf03b4d4f16e7ccb606d4879ca431fcf4",
                "reference": "7761fcacf03b4d4f16e7ccb606d4879ca431fcf4",
                "shasum": ""
            },
            "require": {
                "ext-dom": "*",
                "ext-phar": "*",
                "phar-io/version": "^2.0",
                "php": "^5.6 || ^7.0"
            },
            "type": "library",
            "extra": {
                "branch-alias": {
                    "dev-master": "1.0.x-dev"
                }
            },
            "autoload": {
                "classmap": [
                    "src/"
                ]
            },
            "notification-url": "https://packagist.org/downloads/",
            "license": [
                "BSD-3-Clause"
            ],
            "authors": [
                {
                    "name": "Arne Blankerts",
                    "email": "arne@blankerts.de",
                    "role": "Developer"
                },
                {
                    "name": "Sebastian Heuer",
                    "email": "sebastian@phpeople.de",
                    "role": "Developer"
                },
                {
                    "name": "Sebastian Bergmann",
                    "email": "sebastian@phpunit.de",
                    "role": "Developer"
                }
            ],
            "description": "Component for reading phar.io manifest information from a PHP Archive (PHAR)",
            "time": "2018-07-08T19:23:20+00:00"
        },
        {
            "name": "phar-io/version",
            "version": "2.0.1",
            "source": {
                "type": "git",
                "url": "https://github.com/phar-io/version.git",
                "reference": "45a2ec53a73c70ce41d55cedef9063630abaf1b6"
            },
            "dist": {
                "type": "zip",
                "url": "https://api.github.com/repos/phar-io/version/zipball/45a2ec53a73c70ce41d55cedef9063630abaf1b6",
                "reference": "45a2ec53a73c70ce41d55cedef9063630abaf1b6",
                "shasum": ""
            },
            "require": {
                "php": "^5.6 || ^7.0"
            },
            "type": "library",
            "autoload": {
                "classmap": [
                    "src/"
                ]
            },
            "notification-url": "https://packagist.org/downloads/",
            "license": [
                "BSD-3-Clause"
            ],
            "authors": [
                {
                    "name": "Arne Blankerts",
                    "email": "arne@blankerts.de",
                    "role": "Developer"
                },
                {
                    "name": "Sebastian Heuer",
                    "email": "sebastian@phpeople.de",
                    "role": "Developer"
                },
                {
                    "name": "Sebastian Bergmann",
                    "email": "sebastian@phpunit.de",
                    "role": "Developer"
                }
            ],
            "description": "Library for handling version information and constraints",
            "time": "2018-07-08T19:19:57+00:00"
        },
        {
            "name": "phpdocumentor/reflection-common",
            "version": "2.2.0",
            "source": {
                "type": "git",
                "url": "https://github.com/phpDocumentor/ReflectionCommon.git",
                "reference": "1d01c49d4ed62f25aa84a747ad35d5a16924662b"
            },
            "dist": {
                "type": "zip",
                "url": "https://api.github.com/repos/phpDocumentor/ReflectionCommon/zipball/1d01c49d4ed62f25aa84a747ad35d5a16924662b",
                "reference": "1d01c49d4ed62f25aa84a747ad35d5a16924662b",
                "shasum": ""
            },
            "require": {
                "php": "^7.2 || ^8.0"
            },
            "type": "library",
            "extra": {
                "branch-alias": {
                    "dev-2.x": "2.x-dev"
                }
            },
            "autoload": {
                "psr-4": {
                    "phpDocumentor\\Reflection\\": "src/"
                }
            },
            "notification-url": "https://packagist.org/downloads/",
            "license": [
                "MIT"
            ],
            "authors": [
                {
                    "name": "Jaap van Otterdijk",
                    "email": "opensource@ijaap.nl"
                }
            ],
            "description": "Common reflection classes used by phpdocumentor to reflect the code structure",
            "homepage": "http://www.phpdoc.org",
            "keywords": [
                "FQSEN",
                "phpDocumentor",
                "phpdoc",
                "reflection",
                "static analysis"
            ],
            "time": "2020-06-27T09:03:43+00:00"
        },
        {
            "name": "phpdocumentor/reflection-docblock",
            "version": "5.2.0",
            "source": {
                "type": "git",
                "url": "https://github.com/phpDocumentor/ReflectionDocBlock.git",
                "reference": "3170448f5769fe19f456173d833734e0ff1b84df"
            },
            "dist": {
                "type": "zip",
                "url": "https://api.github.com/repos/phpDocumentor/ReflectionDocBlock/zipball/3170448f5769fe19f456173d833734e0ff1b84df",
                "reference": "3170448f5769fe19f456173d833734e0ff1b84df",
                "shasum": ""
            },
            "require": {
                "ext-filter": "*",
                "php": "^7.2 || ^8.0",
                "phpdocumentor/reflection-common": "^2.2",
                "phpdocumentor/type-resolver": "^1.3",
                "webmozart/assert": "^1.9.1"
            },
            "require-dev": {
                "mockery/mockery": "~1.3.2"
            },
            "type": "library",
            "extra": {
                "branch-alias": {
                    "dev-master": "5.x-dev"
                }
            },
            "autoload": {
                "psr-4": {
                    "phpDocumentor\\Reflection\\": "src"
                }
            },
            "notification-url": "https://packagist.org/downloads/",
            "license": [
                "MIT"
            ],
            "authors": [
                {
                    "name": "Mike van Riel",
                    "email": "me@mikevanriel.com"
                },
                {
                    "name": "Jaap van Otterdijk",
                    "email": "account@ijaap.nl"
                }
            ],
            "description": "With this component, a library can provide support for annotations via DocBlocks or otherwise retrieve information that is embedded in a DocBlock.",
            "time": "2020-07-20T20:05:34+00:00"
        },
        {
            "name": "phpdocumentor/type-resolver",
            "version": "1.3.0",
            "source": {
                "type": "git",
                "url": "https://github.com/phpDocumentor/TypeResolver.git",
                "reference": "e878a14a65245fbe78f8080eba03b47c3b705651"
            },
            "dist": {
                "type": "zip",
                "url": "https://api.github.com/repos/phpDocumentor/TypeResolver/zipball/e878a14a65245fbe78f8080eba03b47c3b705651",
                "reference": "e878a14a65245fbe78f8080eba03b47c3b705651",
                "shasum": ""
            },
            "require": {
                "php": "^7.2 || ^8.0",
                "phpdocumentor/reflection-common": "^2.0"
            },
            "require-dev": {
                "ext-tokenizer": "*"
            },
            "type": "library",
            "extra": {
                "branch-alias": {
                    "dev-1.x": "1.x-dev"
                }
            },
            "autoload": {
                "psr-4": {
                    "phpDocumentor\\Reflection\\": "src"
                }
            },
            "notification-url": "https://packagist.org/downloads/",
            "license": [
                "MIT"
            ],
            "authors": [
                {
                    "name": "Mike van Riel",
                    "email": "me@mikevanriel.com"
                }
            ],
            "description": "A PSR-5 based resolver of Class names, Types and Structural Element Names",
            "time": "2020-06-27T10:12:23+00:00"
        },
        {
            "name": "phpspec/prophecy",
            "version": "1.11.1",
            "source": {
                "type": "git",
                "url": "https://github.com/phpspec/prophecy.git",
                "reference": "b20034be5efcdab4fb60ca3a29cba2949aead160"
            },
            "dist": {
                "type": "zip",
                "url": "https://api.github.com/repos/phpspec/prophecy/zipball/b20034be5efcdab4fb60ca3a29cba2949aead160",
                "reference": "b20034be5efcdab4fb60ca3a29cba2949aead160",
                "shasum": ""
            },
            "require": {
                "doctrine/instantiator": "^1.2",
                "php": "^7.2",
                "phpdocumentor/reflection-docblock": "^5.0",
                "sebastian/comparator": "^3.0 || ^4.0",
                "sebastian/recursion-context": "^3.0 || ^4.0"
            },
            "require-dev": {
                "phpspec/phpspec": "^6.0",
                "phpunit/phpunit": "^8.0"
            },
            "type": "library",
            "extra": {
                "branch-alias": {
                    "dev-master": "1.11.x-dev"
                }
            },
            "autoload": {
                "psr-4": {
                    "Prophecy\\": "src/Prophecy"
                }
            },
            "notification-url": "https://packagist.org/downloads/",
            "license": [
                "MIT"
            ],
            "authors": [
                {
                    "name": "Konstantin Kudryashov",
                    "email": "ever.zet@gmail.com",
                    "homepage": "http://everzet.com"
                },
                {
                    "name": "Marcello Duarte",
                    "email": "marcello.duarte@gmail.com"
                }
            ],
            "description": "Highly opinionated mocking framework for PHP 5.3+",
            "homepage": "https://github.com/phpspec/prophecy",
            "keywords": [
                "Double",
                "Dummy",
                "fake",
                "mock",
                "spy",
                "stub"
            ],
            "time": "2020-07-08T12:44:21+00:00"
        },
        {
            "name": "phpstan/phpstan",
            "version": "0.12.33",
            "source": {
                "type": "git",
                "url": "https://github.com/phpstan/phpstan.git",
                "reference": "46e698a0452526a05c4a351d7c47c4b8c37a548d"
            },
            "dist": {
                "type": "zip",
                "url": "https://api.github.com/repos/phpstan/phpstan/zipball/46e698a0452526a05c4a351d7c47c4b8c37a548d",
                "reference": "46e698a0452526a05c4a351d7c47c4b8c37a548d",
                "shasum": ""
            },
            "require": {
                "php": "^7.1|^8.0"
            },
            "conflict": {
                "phpstan/phpstan-shim": "*"
            },
            "bin": [
                "phpstan",
                "phpstan.phar"
            ],
            "type": "library",
            "extra": {
                "branch-alias": {
                    "dev-master": "0.12-dev"
                }
            },
            "autoload": {
                "files": [
                    "bootstrap.php"
                ]
            },
            "notification-url": "https://packagist.org/downloads/",
            "license": [
                "MIT"
            ],
            "description": "PHPStan - PHP Static Analysis Tool",
            "funding": [
                {
                    "url": "https://github.com/ondrejmirtes",
                    "type": "github"
                },
                {
                    "url": "https://www.patreon.com/phpstan",
                    "type": "patreon"
                },
                {
                    "url": "https://tidelift.com/funding/github/packagist/phpstan/phpstan",
                    "type": "tidelift"
                }
            ],
            "time": "2020-07-19T22:10:11+00:00"
        },
        {
            "name": "phpstan/phpstan-deprecation-rules",
            "version": "0.12.5",
            "source": {
                "type": "git",
                "url": "https://github.com/phpstan/phpstan-deprecation-rules.git",
                "reference": "bfabc6a1b4617fbcbff43f03a4c04eae9bafae21"
            },
            "dist": {
                "type": "zip",
                "url": "https://api.github.com/repos/phpstan/phpstan-deprecation-rules/zipball/bfabc6a1b4617fbcbff43f03a4c04eae9bafae21",
                "reference": "bfabc6a1b4617fbcbff43f03a4c04eae9bafae21",
                "shasum": ""
            },
            "require": {
                "php": "^7.1 || ^8.0",
                "phpstan/phpstan": "^0.12.26"
            },
            "require-dev": {
                "consistence/coding-standard": "^3.0.1",
                "dealerdirect/phpcodesniffer-composer-installer": "^0.7.0",
                "ergebnis/composer-normalize": "^2.0.2",
                "jakub-onderka/php-parallel-lint": "^1.0",
                "phing/phing": "^2.16.0",
                "phpstan/phpstan-phpunit": "^0.12",
                "phpunit/phpunit": "^7.0",
                "slevomat/coding-standard": "^4.5.2"
            },
            "type": "phpstan-extension",
            "extra": {
                "branch-alias": {
                    "dev-master": "0.12-dev"
                },
                "phpstan": {
                    "includes": [
                        "rules.neon"
                    ]
                }
            },
            "autoload": {
                "psr-4": {
                    "PHPStan\\": "src/"
                }
            },
            "notification-url": "https://packagist.org/downloads/",
            "license": [
                "MIT"
            ],
            "description": "PHPStan rules for detecting usage of deprecated classes, methods, properties, constants and traits.",
            "time": "2020-07-21T14:52:30+00:00"
        },
        {
            "name": "phpunit/php-code-coverage",
            "version": "8.0.2",
            "source": {
                "type": "git",
                "url": "https://github.com/sebastianbergmann/php-code-coverage.git",
                "reference": "ca6647ffddd2add025ab3f21644a441d7c146cdc"
            },
            "dist": {
                "type": "zip",
                "url": "https://api.github.com/repos/sebastianbergmann/php-code-coverage/zipball/ca6647ffddd2add025ab3f21644a441d7c146cdc",
                "reference": "ca6647ffddd2add025ab3f21644a441d7c146cdc",
                "shasum": ""
            },
            "require": {
                "ext-dom": "*",
                "ext-xmlwriter": "*",
                "php": "^7.3",
                "phpunit/php-file-iterator": "^3.0",
                "phpunit/php-text-template": "^2.0",
                "phpunit/php-token-stream": "^4.0",
                "sebastian/code-unit-reverse-lookup": "^2.0",
                "sebastian/environment": "^5.0",
                "sebastian/version": "^3.0",
                "theseer/tokenizer": "^1.1.3"
            },
            "require-dev": {
                "phpunit/phpunit": "^9.0"
            },
            "suggest": {
                "ext-pcov": "*",
                "ext-xdebug": "*"
            },
            "type": "library",
            "extra": {
                "branch-alias": {
                    "dev-master": "8.0-dev"
                }
            },
            "autoload": {
                "classmap": [
                    "src/"
                ]
            },
            "notification-url": "https://packagist.org/downloads/",
            "license": [
                "BSD-3-Clause"
            ],
            "authors": [
                {
                    "name": "Sebastian Bergmann",
                    "email": "sebastian@phpunit.de",
                    "role": "lead"
                }
            ],
            "description": "Library that provides collection, processing, and rendering functionality for PHP code coverage information.",
            "homepage": "https://github.com/sebastianbergmann/php-code-coverage",
            "keywords": [
                "coverage",
                "testing",
                "xunit"
            ],
            "funding": [
                {
                    "url": "https://github.com/sebastianbergmann",
                    "type": "github"
                }
            ],
            "time": "2020-05-23T08:02:54+00:00"
        },
        {
            "name": "phpunit/php-file-iterator",
            "version": "3.0.4",
            "source": {
                "type": "git",
                "url": "https://github.com/sebastianbergmann/php-file-iterator.git",
                "reference": "25fefc5b19835ca653877fe081644a3f8c1d915e"
            },
            "dist": {
                "type": "zip",
                "url": "https://api.github.com/repos/sebastianbergmann/php-file-iterator/zipball/25fefc5b19835ca653877fe081644a3f8c1d915e",
                "reference": "25fefc5b19835ca653877fe081644a3f8c1d915e",
                "shasum": ""
            },
            "require": {
                "php": "^7.3 || ^8.0"
            },
            "require-dev": {
                "phpunit/phpunit": "^9.0"
            },
            "type": "library",
            "extra": {
                "branch-alias": {
                    "dev-master": "3.0-dev"
                }
            },
            "autoload": {
                "classmap": [
                    "src/"
                ]
            },
            "notification-url": "https://packagist.org/downloads/",
            "license": [
                "BSD-3-Clause"
            ],
            "authors": [
                {
                    "name": "Sebastian Bergmann",
                    "email": "sebastian@phpunit.de",
                    "role": "lead"
                }
            ],
            "description": "FilterIterator implementation that filters files based on a list of suffixes.",
            "homepage": "https://github.com/sebastianbergmann/php-file-iterator/",
            "keywords": [
                "filesystem",
                "iterator"
            ],
            "funding": [
                {
                    "url": "https://github.com/sebastianbergmann",
                    "type": "github"
                }
            ],
            "time": "2020-07-11T05:18:21+00:00"
        },
        {
            "name": "phpunit/php-invoker",
            "version": "3.0.2",
            "source": {
                "type": "git",
                "url": "https://github.com/sebastianbergmann/php-invoker.git",
                "reference": "f6eedfed1085dd1f4c599629459a0277d25f9a66"
            },
            "dist": {
                "type": "zip",
                "url": "https://api.github.com/repos/sebastianbergmann/php-invoker/zipball/f6eedfed1085dd1f4c599629459a0277d25f9a66",
                "reference": "f6eedfed1085dd1f4c599629459a0277d25f9a66",
                "shasum": ""
            },
            "require": {
                "php": "^7.3 || ^8.0"
            },
            "require-dev": {
                "ext-pcntl": "*",
                "phpunit/phpunit": "^9.0"
            },
            "suggest": {
                "ext-pcntl": "*"
            },
            "type": "library",
            "extra": {
                "branch-alias": {
                    "dev-master": "3.0-dev"
                }
            },
            "autoload": {
                "classmap": [
                    "src/"
                ]
            },
            "notification-url": "https://packagist.org/downloads/",
            "license": [
                "BSD-3-Clause"
            ],
            "authors": [
                {
                    "name": "Sebastian Bergmann",
                    "email": "sebastian@phpunit.de",
                    "role": "lead"
                }
            ],
            "description": "Invoke callables with a timeout",
            "homepage": "https://github.com/sebastianbergmann/php-invoker/",
            "keywords": [
                "process"
            ],
            "funding": [
                {
                    "url": "https://github.com/sebastianbergmann",
                    "type": "github"
                }
            ],
            "time": "2020-06-26T11:53:53+00:00"
        },
        {
            "name": "phpunit/php-text-template",
            "version": "2.0.2",
            "source": {
                "type": "git",
                "url": "https://github.com/sebastianbergmann/php-text-template.git",
                "reference": "6ff9c8ea4d3212b88fcf74e25e516e2c51c99324"
            },
            "dist": {
                "type": "zip",
                "url": "https://api.github.com/repos/sebastianbergmann/php-text-template/zipball/6ff9c8ea4d3212b88fcf74e25e516e2c51c99324",
                "reference": "6ff9c8ea4d3212b88fcf74e25e516e2c51c99324",
                "shasum": ""
            },
            "require": {
                "php": "^7.3 || ^8.0"
            },
            "require-dev": {
                "phpunit/phpunit": "^9.0"
            },
            "type": "library",
            "extra": {
                "branch-alias": {
                    "dev-master": "2.0-dev"
                }
            },
            "autoload": {
                "classmap": [
                    "src/"
                ]
            },
            "notification-url": "https://packagist.org/downloads/",
            "license": [
                "BSD-3-Clause"
            ],
            "authors": [
                {
                    "name": "Sebastian Bergmann",
                    "email": "sebastian@phpunit.de",
                    "role": "lead"
                }
            ],
            "description": "Simple template engine.",
            "homepage": "https://github.com/sebastianbergmann/php-text-template/",
            "keywords": [
                "template"
            ],
            "funding": [
                {
                    "url": "https://github.com/sebastianbergmann",
                    "type": "github"
                }
            ],
            "time": "2020-06-26T11:55:37+00:00"
        },
        {
            "name": "phpunit/php-timer",
            "version": "5.0.1",
            "source": {
                "type": "git",
                "url": "https://github.com/sebastianbergmann/php-timer.git",
                "reference": "cc49734779cbb302bf51a44297dab8c4bbf941e7"
            },
            "dist": {
                "type": "zip",
                "url": "https://api.github.com/repos/sebastianbergmann/php-timer/zipball/cc49734779cbb302bf51a44297dab8c4bbf941e7",
                "reference": "cc49734779cbb302bf51a44297dab8c4bbf941e7",
                "shasum": ""
            },
            "require": {
                "php": "^7.3 || ^8.0"
            },
            "require-dev": {
                "phpunit/phpunit": "^9.2"
            },
            "type": "library",
            "extra": {
                "branch-alias": {
                    "dev-master": "5.0-dev"
                }
            },
            "autoload": {
                "classmap": [
                    "src/"
                ]
            },
            "notification-url": "https://packagist.org/downloads/",
            "license": [
                "BSD-3-Clause"
            ],
            "authors": [
                {
                    "name": "Sebastian Bergmann",
                    "email": "sebastian@phpunit.de",
                    "role": "lead"
                }
            ],
            "description": "Utility class for timing",
            "homepage": "https://github.com/sebastianbergmann/php-timer/",
            "keywords": [
                "timer"
            ],
            "funding": [
                {
                    "url": "https://github.com/sebastianbergmann",
                    "type": "github"
                }
            ],
            "time": "2020-06-26T11:58:13+00:00"
        },
        {
            "name": "phpunit/php-token-stream",
            "version": "4.0.3",
            "source": {
                "type": "git",
                "url": "https://github.com/sebastianbergmann/php-token-stream.git",
                "reference": "5672711b6b07b14d5ab694e700c62eeb82fcf374"
            },
            "dist": {
                "type": "zip",
                "url": "https://api.github.com/repos/sebastianbergmann/php-token-stream/zipball/5672711b6b07b14d5ab694e700c62eeb82fcf374",
                "reference": "5672711b6b07b14d5ab694e700c62eeb82fcf374",
                "shasum": ""
            },
            "require": {
                "ext-tokenizer": "*",
                "php": "^7.3 || ^8.0"
            },
            "require-dev": {
                "phpunit/phpunit": "^9.0"
            },
            "type": "library",
            "extra": {
                "branch-alias": {
                    "dev-master": "4.0-dev"
                }
            },
            "autoload": {
                "classmap": [
                    "src/"
                ]
            },
            "notification-url": "https://packagist.org/downloads/",
            "license": [
                "BSD-3-Clause"
            ],
            "authors": [
                {
                    "name": "Sebastian Bergmann",
                    "email": "sebastian@phpunit.de"
                }
            ],
            "description": "Wrapper around PHP's tokenizer extension.",
            "homepage": "https://github.com/sebastianbergmann/php-token-stream/",
            "keywords": [
                "tokenizer"
            ],
            "funding": [
                {
                    "url": "https://github.com/sebastianbergmann",
                    "type": "github"
                }
            ],
            "time": "2020-06-27T06:36:25+00:00"
        },
        {
            "name": "phpunit/phpunit",
            "version": "9.2.6",
            "source": {
                "type": "git",
                "url": "https://github.com/sebastianbergmann/phpunit.git",
                "reference": "1c6a9e4312e209e659f1fce3ce88dd197c2448f6"
            },
            "dist": {
                "type": "zip",
                "url": "https://api.github.com/repos/sebastianbergmann/phpunit/zipball/1c6a9e4312e209e659f1fce3ce88dd197c2448f6",
                "reference": "1c6a9e4312e209e659f1fce3ce88dd197c2448f6",
                "shasum": ""
            },
            "require": {
                "doctrine/instantiator": "^1.3.1",
                "ext-dom": "*",
                "ext-json": "*",
                "ext-libxml": "*",
                "ext-mbstring": "*",
                "ext-xml": "*",
                "ext-xmlwriter": "*",
                "myclabs/deep-copy": "^1.9.5",
                "phar-io/manifest": "^1.0.3",
                "phar-io/version": "^2.0.1",
                "php": "^7.3",
                "phpspec/prophecy": "^1.10.3",
                "phpunit/php-code-coverage": "^8.0.2",
                "phpunit/php-file-iterator": "^3.0.3",
                "phpunit/php-invoker": "^3.0.2",
                "phpunit/php-text-template": "^2.0.2",
                "phpunit/php-timer": "^5.0.1",
                "sebastian/code-unit": "^1.0.5",
                "sebastian/comparator": "^4.0.3",
                "sebastian/diff": "^4.0.1",
                "sebastian/environment": "^5.1.2",
                "sebastian/exporter": "^4.0.2",
                "sebastian/global-state": "^4.0",
                "sebastian/object-enumerator": "^4.0.2",
                "sebastian/resource-operations": "^3.0.2",
                "sebastian/type": "^2.1.1",
                "sebastian/version": "^3.0.1"
            },
            "require-dev": {
                "ext-pdo": "*",
                "phpspec/prophecy-phpunit": "^2.0"
            },
            "suggest": {
                "ext-soap": "*",
                "ext-xdebug": "*"
            },
            "bin": [
                "phpunit"
            ],
            "type": "library",
            "extra": {
                "branch-alias": {
                    "dev-master": "9.2-dev"
                }
            },
            "autoload": {
                "classmap": [
                    "src/"
                ],
                "files": [
                    "src/Framework/Assert/Functions.php"
                ]
            },
            "notification-url": "https://packagist.org/downloads/",
            "license": [
                "BSD-3-Clause"
            ],
            "authors": [
                {
                    "name": "Sebastian Bergmann",
                    "email": "sebastian@phpunit.de",
                    "role": "lead"
                }
            ],
            "description": "The PHP Unit Testing framework.",
            "homepage": "https://phpunit.de/",
            "keywords": [
                "phpunit",
                "testing",
                "xunit"
            ],
            "funding": [
                {
                    "url": "https://phpunit.de/donate.html",
                    "type": "custom"
                },
                {
                    "url": "https://github.com/sebastianbergmann",
                    "type": "github"
                }
            ],
            "time": "2020-07-13T17:55:55+00:00"
        },
        {
            "name": "psalm/plugin-laravel",
            "version": "v1.3.1",
            "source": {
                "type": "git",
                "url": "https://github.com/psalm/psalm-plugin-laravel.git",
                "reference": "58a444c30f6710b90ac2e1fd986097df4f35806b"
            },
            "dist": {
                "type": "zip",
                "url": "https://api.github.com/repos/psalm/psalm-plugin-laravel/zipball/58a444c30f6710b90ac2e1fd986097df4f35806b",
                "reference": "58a444c30f6710b90ac2e1fd986097df4f35806b",
                "shasum": ""
            },
            "require": {
                "barryvdh/laravel-ide-helper": "^2.7",
                "ext-simplexml": "*",
                "illuminate/container": "5.8.* || ^6.0 || ^7.0",
                "illuminate/contracts": "5.8.* || ^6.0 || ^7.0",
                "illuminate/database": "5.8.* || ^6.0 || ^7.0",
                "illuminate/http": "5.8.* || ^6.0 || ^7.0",
                "illuminate/support": "5.8.* || ^6.0 || ^7.0",
                "orchestra/testbench": "^3.8 || ^4.0 || ^5.0",
                "php": "^7.2|^8",
                "vimeo/psalm": "^3.11.7"
            },
            "require-dev": {
                "codeception/codeception": "^4.1.6",
                "codeception/module-asserts": "^1.0.0",
                "codeception/module-phpbrowser": "^1.0.0",
                "slevomat/coding-standard": "^6.2",
                "squizlabs/php_codesniffer": "*",
                "weirdan/codeception-psalm-module": "^0.8"
            },
            "type": "psalm-plugin",
            "extra": {
                "branch-alias": {
                    "dev-master": "1.x-dev"
                },
                "psalm": {
                    "pluginClass": "Psalm\\LaravelPlugin\\Plugin"
                }
            },
            "autoload": {
                "psr-4": {
                    "Psalm\\LaravelPlugin\\": "src"
                }
            },
            "notification-url": "https://packagist.org/downloads/",
            "license": [
                "MIT"
            ],
            "authors": [
                {
                    "name": "Matthew Brown",
                    "email": "github@muglug.com"
                }
            ],
            "description": "A Laravel plugin for Psalm",
            "time": "2020-06-22T14:35:17+00:00"
        },
        {
            "name": "roave/security-advisories",
            "version": "dev-master",
            "source": {
                "type": "git",
                "url": "https://github.com/Roave/SecurityAdvisories.git",
                "reference": "f693c37873d31bff5adb1279cb05a2f4ce5efb43"
            },
            "dist": {
                "type": "zip",
                "url": "https://api.github.com/repos/Roave/SecurityAdvisories/zipball/f693c37873d31bff5adb1279cb05a2f4ce5efb43",
                "reference": "f693c37873d31bff5adb1279cb05a2f4ce5efb43",
                "shasum": ""
            },
            "conflict": {
                "3f/pygmentize": "<1.2",
                "adodb/adodb-php": "<5.20.12",
                "alterphp/easyadmin-extension-bundle": ">=1.2,<1.2.11|>=1.3,<1.3.1",
                "amphp/artax": "<1.0.6|>=2,<2.0.6",
                "amphp/http": "<1.0.1",
                "amphp/http-client": ">=4,<4.4",
                "api-platform/core": ">=2.2,<2.2.10|>=2.3,<2.3.6",
                "asymmetricrypt/asymmetricrypt": ">=0,<9.9.99",
                "aws/aws-sdk-php": ">=3,<3.2.1",
                "bagisto/bagisto": "<0.1.5",
                "barrelstrength/sprout-base-email": "<1.2.7",
                "barrelstrength/sprout-forms": "<3.9",
                "bolt/bolt": "<3.7.1",
                "brightlocal/phpwhois": "<=4.2.5",
                "buddypress/buddypress": "<5.1.2",
                "bugsnag/bugsnag-laravel": ">=2,<2.0.2",
                "cakephp/cakephp": ">=1.3,<1.3.18|>=2,<2.4.99|>=2.5,<2.5.99|>=2.6,<2.6.12|>=2.7,<2.7.6|>=3,<3.5.18|>=3.6,<3.6.15|>=3.7,<3.7.7",
                "cart2quote/module-quotation": ">=4.1.6,<=4.4.5|>=5,<5.4.4",
                "cartalyst/sentry": "<=2.1.6",
                "centreon/centreon": "<18.10.8|>=19,<19.4.5",
                "cesnet/simplesamlphp-module-proxystatistics": "<3.1",
                "codeigniter/framework": "<=3.0.6",
                "composer/composer": "<=1-alpha.11",
                "contao-components/mediaelement": ">=2.14.2,<2.21.1",
                "contao/core": ">=2,<3.5.39",
                "contao/core-bundle": ">=4,<4.4.46|>=4.5,<4.8.6",
                "contao/listing-bundle": ">=4,<4.4.8",
                "datadog/dd-trace": ">=0.30,<0.30.2",
                "david-garcia/phpwhois": "<=4.3.1",
                "doctrine/annotations": ">=1,<1.2.7",
                "doctrine/cache": ">=1,<1.3.2|>=1.4,<1.4.2",
                "doctrine/common": ">=2,<2.4.3|>=2.5,<2.5.1",
                "doctrine/dbal": ">=2,<2.0.8|>=2.1,<2.1.2",
                "doctrine/doctrine-bundle": "<1.5.2",
                "doctrine/doctrine-module": "<=0.7.1",
                "doctrine/mongodb-odm": ">=1,<1.0.2",
                "doctrine/mongodb-odm-bundle": ">=2,<3.0.1",
                "doctrine/orm": ">=2,<2.4.8|>=2.5,<2.5.1",
                "dolibarr/dolibarr": "<11.0.4",
                "dompdf/dompdf": ">=0.6,<0.6.2",
                "drupal/core": ">=7,<7.72|>=8,<8.8.8|>=8.9,<8.9.1|>=9,<9.0.1",
                "drupal/drupal": ">=7,<7.72|>=8,<8.8.8|>=8.9,<8.9.1|>=9,<9.0.1",
                "endroid/qr-code-bundle": "<3.4.2",
                "enshrined/svg-sanitize": "<0.13.1",
                "erusev/parsedown": "<1.7.2",
                "ezsystems/demobundle": ">=5.4,<5.4.6.1",
                "ezsystems/ezdemo-ls-extension": ">=5.4,<5.4.2.1",
                "ezsystems/ezfind-ls": ">=5.3,<5.3.6.1|>=5.4,<5.4.11.1|>=2017.12,<2017.12.0.1",
                "ezsystems/ezplatform": ">=1.7,<1.7.9.1|>=1.13,<1.13.5.1|>=2.5,<2.5.4",
                "ezsystems/ezplatform-admin-ui": ">=1.3,<1.3.5|>=1.4,<1.4.6",
                "ezsystems/ezplatform-admin-ui-assets": ">=4,<4.2",
                "ezsystems/ezplatform-kernel": ">=1,<1.0.2.1",
                "ezsystems/ezplatform-user": ">=1,<1.0.1",
                "ezsystems/ezpublish-kernel": ">=5.3,<5.3.12.1|>=5.4,<5.4.14.2|>=6,<6.7.9.1|>=6.8,<6.13.6.3|>=7,<7.2.4.1|>=7.3,<7.3.2.1|>=7.5,<7.5.7.1",
                "ezsystems/ezpublish-legacy": ">=5.3,<5.3.12.6|>=5.4,<5.4.14.1|>=2011,<2017.12.7.2|>=2018.6,<2018.6.1.4|>=2018.9,<2018.9.1.3|>=2019.3,<2019.3.4.2",
                "ezsystems/repository-forms": ">=2.3,<2.3.2.1",
                "ezyang/htmlpurifier": "<4.1.1",
                "firebase/php-jwt": "<2",
                "fooman/tcpdf": "<6.2.22",
                "fossar/tcpdf-parser": "<6.2.22",
                "friendsofsymfony/oauth2-php": "<1.3",
                "friendsofsymfony/rest-bundle": ">=1.2,<1.2.2",
                "friendsofsymfony/user-bundle": ">=1.2,<1.3.5",
                "friendsoftypo3/mediace": ">=7.6.2,<7.6.5",
                "fuel/core": "<1.8.1",
                "getgrav/grav": "<1.7-beta.8",
                "gos/web-socket-bundle": "<1.10.4|>=2,<2.6.1|>=3,<3.3",
                "gree/jose": "<=2.2",
                "gregwar/rst": "<1.0.3",
                "guzzlehttp/guzzle": ">=4-rc.2,<4.2.4|>=5,<5.3.1|>=6,<6.2.1",
                "illuminate/auth": ">=4,<4.0.99|>=4.1,<=4.1.31|>=4.2,<=4.2.22|>=5,<=5.0.35|>=5.1,<=5.1.46|>=5.2,<=5.2.45|>=5.3,<=5.3.31|>=5.4,<=5.4.36|>=5.5,<5.5.10",
                "illuminate/cookie": ">=4,<=4.0.11|>=4.1,<=4.1.31|>=4.2,<=4.2.22|>=5,<=5.0.35|>=5.1,<=5.1.46|>=5.2,<=5.2.45|>=5.3,<=5.3.31|>=5.4,<=5.4.36|>=5.5,<5.5.42|>=5.6,<5.6.30",
                "illuminate/database": ">=4,<4.0.99|>=4.1,<4.1.29",
                "illuminate/encryption": ">=4,<=4.0.11|>=4.1,<=4.1.31|>=4.2,<=4.2.22|>=5,<=5.0.35|>=5.1,<=5.1.46|>=5.2,<=5.2.45|>=5.3,<=5.3.31|>=5.4,<=5.4.36|>=5.5,<5.5.40|>=5.6,<5.6.15",
                "illuminate/view": ">=7,<7.1.2",
                "ivankristianto/phpwhois": "<=4.3",
                "james-heinrich/getid3": "<1.9.9",
                "joomla/session": "<1.3.1",
                "jsmitty12/phpwhois": "<5.1",
                "kazist/phpwhois": "<=4.2.6",
                "kreait/firebase-php": ">=3.2,<3.8.1",
                "la-haute-societe/tcpdf": "<6.2.22",
                "laravel/framework": ">=4,<4.0.99|>=4.1,<=4.1.31|>=4.2,<=4.2.22|>=5,<=5.0.35|>=5.1,<=5.1.46|>=5.2,<=5.2.45|>=5.3,<=5.3.31|>=5.4,<=5.4.36|>=5.5,<5.5.42|>=5.6,<5.6.30|>=7,<7.1.2",
                "laravel/socialite": ">=1,<1.0.99|>=2,<2.0.10",
                "league/commonmark": "<0.18.3",
                "librenms/librenms": "<1.53",
                "magento/community-edition": ">=2,<2.2.10|>=2.3,<2.3.3",
                "magento/magento1ce": "<1.9.4.3",
                "magento/magento1ee": ">=1,<1.14.4.3",
                "magento/product-community-edition": ">=2,<2.2.10|>=2.3,<2.3.2-p.2",
                "marcwillmann/turn": "<0.3.3",
                "mittwald/typo3_forum": "<1.2.1",
                "monolog/monolog": ">=1.8,<1.12",
                "namshi/jose": "<2.2",
                "nystudio107/craft-seomatic": "<3.3",
                "nzo/url-encryptor-bundle": ">=4,<4.3.2|>=5,<5.0.1",
                "october/backend": ">=1.0.319,<1.0.467",
                "october/cms": ">=1.0.319,<1.0.466",
                "october/october": ">=1.0.319,<1.0.466",
                "onelogin/php-saml": "<2.10.4",
                "oneup/uploader-bundle": "<1.9.3|>=2,<2.1.5",
                "openid/php-openid": "<2.3",
                "oro/crm": ">=1.7,<1.7.4",
                "oro/platform": ">=1.7,<1.7.4",
                "padraic/humbug_get_contents": "<1.1.2",
                "pagarme/pagarme-php": ">=0,<3",
                "paragonie/random_compat": "<2",
                "paypal/merchant-sdk-php": "<3.12",
                "pear/archive_tar": "<1.4.4",
                "phpfastcache/phpfastcache": ">=5,<5.0.13",
                "phpmailer/phpmailer": "<6.1.6",
                "phpmussel/phpmussel": ">=1,<1.6",
                "phpmyadmin/phpmyadmin": "<4.9.2",
                "phpoffice/phpexcel": "<1.8.2",
                "phpoffice/phpspreadsheet": "<1.8",
                "phpunit/phpunit": ">=4.8.19,<4.8.28|>=5.0.10,<5.6.3",
                "phpwhois/phpwhois": "<=4.2.5",
                "phpxmlrpc/extras": "<0.6.1",
                "pimcore/pimcore": "<6.3",
                "prestashop/autoupgrade": ">=4,<4.10.1",
                "prestashop/gamification": "<2.3.2",
                "prestashop/ps_facetedsearch": "<3.4.1",
                "privatebin/privatebin": "<1.2.2|>=1.3,<1.3.2",
                "propel/propel": ">=2-alpha.1,<=2-alpha.7",
                "propel/propel1": ">=1,<=1.7.1",
                "pusher/pusher-php-server": "<2.2.1",
                "rainlab/debugbar-plugin": "<3.1",
                "robrichards/xmlseclibs": "<3.0.4",
                "sabre/dav": ">=1.6,<1.6.99|>=1.7,<1.7.11|>=1.8,<1.8.9",
                "scheb/two-factor-bundle": ">=0,<3.26|>=4,<4.11",
                "sensiolabs/connect": "<4.2.3",
                "serluck/phpwhois": "<=4.2.6",
                "shopware/shopware": "<5.3.7",
                "silverstripe/admin": ">=1.0.3,<1.0.4|>=1.1,<1.1.1",
                "silverstripe/assets": ">=1,<1.4.7|>=1.5,<1.5.2",
                "silverstripe/cms": "<4.3.6|>=4.4,<4.4.4",
                "silverstripe/comments": ">=1.3,<1.9.99|>=2,<2.9.99|>=3,<3.1.1",
                "silverstripe/forum": "<=0.6.1|>=0.7,<=0.7.3",
                "silverstripe/framework": "<4.4.7|>=4.5,<4.5.4",
                "silverstripe/graphql": ">=2,<2.0.5|>=3,<3.1.2|>=3.2,<3.2.4",
                "silverstripe/registry": ">=2.1,<2.1.2|>=2.2,<2.2.1",
                "silverstripe/restfulserver": ">=1,<1.0.9|>=2,<2.0.4",
                "silverstripe/subsites": ">=2,<2.1.1",
                "silverstripe/taxonomy": ">=1.3,<1.3.1|>=2,<2.0.1",
                "silverstripe/userforms": "<3",
                "simple-updates/phpwhois": "<=1",
                "simplesamlphp/saml2": "<1.10.6|>=2,<2.3.8|>=3,<3.1.4",
                "simplesamlphp/simplesamlphp": "<1.18.6",
                "simplesamlphp/simplesamlphp-module-infocard": "<1.0.1",
                "simplito/elliptic-php": "<1.0.6",
                "slim/slim": "<2.6",
                "smarty/smarty": "<3.1.33",
                "socalnick/scn-social-auth": "<1.15.2",
                "spoonity/tcpdf": "<6.2.22",
                "squizlabs/php_codesniffer": ">=1,<2.8.1|>=3,<3.0.1",
                "ssddanbrown/bookstack": "<0.29.2",
                "stormpath/sdk": ">=0,<9.9.99",
                "studio-42/elfinder": "<2.1.49",
                "swiftmailer/swiftmailer": ">=4,<5.4.5",
                "sylius/admin-bundle": ">=1,<1.0.17|>=1.1,<1.1.9|>=1.2,<1.2.2",
                "sylius/grid": ">=1,<1.1.19|>=1.2,<1.2.18|>=1.3,<1.3.13|>=1.4,<1.4.5|>=1.5,<1.5.1",
                "sylius/grid-bundle": ">=1,<1.1.19|>=1.2,<1.2.18|>=1.3,<1.3.13|>=1.4,<1.4.5|>=1.5,<1.5.1",
                "sylius/resource-bundle": "<1.3.13|>=1.4,<1.4.6|>=1.5,<1.5.1|>=1.6,<1.6.3",
                "sylius/sylius": "<1.3.16|>=1.4,<1.4.12|>=1.5,<1.5.9|>=1.6,<1.6.5",
                "symbiote/silverstripe-multivaluefield": ">=3,<3.0.99",
                "symbiote/silverstripe-versionedfiles": "<=2.0.3",
                "symfony/cache": ">=3.1,<3.4.35|>=4,<4.2.12|>=4.3,<4.3.8",
                "symfony/dependency-injection": ">=2,<2.0.17|>=2.7,<2.7.51|>=2.8,<2.8.50|>=3,<3.4.26|>=4,<4.1.12|>=4.2,<4.2.7",
                "symfony/error-handler": ">=4.4,<4.4.4|>=5,<5.0.4",
                "symfony/form": ">=2.3,<2.3.35|>=2.4,<2.6.12|>=2.7,<2.7.50|>=2.8,<2.8.49|>=3,<3.4.20|>=4,<4.0.15|>=4.1,<4.1.9|>=4.2,<4.2.1",
                "symfony/framework-bundle": ">=2,<2.3.18|>=2.4,<2.4.8|>=2.5,<2.5.2|>=2.7,<2.7.51|>=2.8,<2.8.50|>=3,<3.4.26|>=4,<4.1.12|>=4.2,<4.2.7",
                "symfony/http-foundation": ">=2,<2.8.52|>=3,<3.4.35|>=4,<4.2.12|>=4.3,<4.3.8|>=4.4,<4.4.7|>=5,<5.0.7",
                "symfony/http-kernel": ">=2,<2.8.52|>=3,<3.4.35|>=4,<4.2.12|>=4.3,<4.3.8",
                "symfony/intl": ">=2.7,<2.7.38|>=2.8,<2.8.31|>=3,<3.2.14|>=3.3,<3.3.13",
                "symfony/mime": ">=4.3,<4.3.8",
                "symfony/phpunit-bridge": ">=2.8,<2.8.50|>=3,<3.4.26|>=4,<4.1.12|>=4.2,<4.2.7",
                "symfony/polyfill": ">=1,<1.10",
                "symfony/polyfill-php55": ">=1,<1.10",
                "symfony/proxy-manager-bridge": ">=2.7,<2.7.51|>=2.8,<2.8.50|>=3,<3.4.26|>=4,<4.1.12|>=4.2,<4.2.7",
                "symfony/routing": ">=2,<2.0.19",
                "symfony/security": ">=2,<2.7.51|>=2.8,<2.8.50|>=3,<3.4.26|>=4,<4.1.12|>=4.2,<4.2.7|>=4.4,<4.4.7|>=5,<5.0.7",
                "symfony/security-bundle": ">=2,<2.7.48|>=2.8,<2.8.41|>=3,<3.3.17|>=3.4,<3.4.11|>=4,<4.0.11",
                "symfony/security-core": ">=2.4,<2.6.13|>=2.7,<2.7.9|>=2.7.30,<2.7.32|>=2.8,<2.8.37|>=3,<3.3.17|>=3.4,<3.4.7|>=4,<4.0.7",
                "symfony/security-csrf": ">=2.4,<2.7.48|>=2.8,<2.8.41|>=3,<3.3.17|>=3.4,<3.4.11|>=4,<4.0.11",
                "symfony/security-guard": ">=2.8,<2.8.41|>=3,<3.3.17|>=3.4,<3.4.11|>=4,<4.0.11",
                "symfony/security-http": ">=2.3,<2.3.41|>=2.4,<2.7.51|>=2.8,<2.8.50|>=3,<3.4.26|>=4,<4.2.12|>=4.3,<4.3.8|>=4.4,<4.4.7|>=5,<5.0.7",
                "symfony/serializer": ">=2,<2.0.11",
                "symfony/symfony": ">=2,<2.8.52|>=3,<3.4.35|>=4,<4.2.12|>=4.3,<4.3.8|>=4.4,<4.4.7|>=5,<5.0.7",
                "symfony/translation": ">=2,<2.0.17",
                "symfony/validator": ">=2,<2.0.24|>=2.1,<2.1.12|>=2.2,<2.2.5|>=2.3,<2.3.3",
                "symfony/var-exporter": ">=4.2,<4.2.12|>=4.3,<4.3.8",
                "symfony/web-profiler-bundle": ">=2,<2.3.19|>=2.4,<2.4.9|>=2.5,<2.5.4",
                "symfony/yaml": ">=2,<2.0.22|>=2.1,<2.1.7",
                "t3g/svg-sanitizer": "<1.0.3",
                "tecnickcom/tcpdf": "<6.2.22",
                "thelia/backoffice-default-template": ">=2.1,<2.1.2",
                "thelia/thelia": ">=2.1-beta.1,<2.1.3",
                "theonedemon/phpwhois": "<=4.2.5",
                "titon/framework": ">=0,<9.9.99",
                "truckersmp/phpwhois": "<=4.3.1",
                "twig/twig": "<1.38|>=2,<2.7",
                "typo3/cms": ">=6.2,<6.2.30|>=7,<7.6.32|>=8,<8.7.30|>=9,<9.5.20|>=10,<10.4.6",
                "typo3/cms-core": ">=8,<8.7.30|>=9,<9.5.20|>=10,<10.4.6",
                "typo3/flow": ">=1,<1.0.4|>=1.1,<1.1.1|>=2,<2.0.1|>=2.3,<2.3.16|>=3,<3.0.10|>=3.1,<3.1.7|>=3.2,<3.2.7|>=3.3,<3.3.5",
                "typo3/neos": ">=1.1,<1.1.3|>=1.2,<1.2.13|>=2,<2.0.4",
                "typo3/phar-stream-wrapper": ">=1,<2.1.1|>=3,<3.1.1",
                "ua-parser/uap-php": "<3.8",
                "usmanhalalit/pixie": "<1.0.3|>=2,<2.0.2",
                "verot/class.upload.php": "<=1.0.3|>=2,<=2.0.4",
                "wallabag/tcpdf": "<6.2.22",
                "willdurand/js-translation-bundle": "<2.1.1",
                "yii2mod/yii2-cms": "<1.9.2",
                "yiisoft/yii": ">=1.1.14,<1.1.15",
                "yiisoft/yii2": "<2.0.15",
                "yiisoft/yii2-bootstrap": "<2.0.4",
                "yiisoft/yii2-dev": "<2.0.15",
                "yiisoft/yii2-elasticsearch": "<2.0.5",
                "yiisoft/yii2-gii": "<2.0.4",
                "yiisoft/yii2-jui": "<2.0.4",
                "yiisoft/yii2-redis": "<2.0.8",
                "yourls/yourls": "<1.7.4",
                "zendframework/zend-cache": ">=2.4,<2.4.8|>=2.5,<2.5.3",
                "zendframework/zend-captcha": ">=2,<2.4.9|>=2.5,<2.5.2",
                "zendframework/zend-crypt": ">=2,<2.4.9|>=2.5,<2.5.2",
                "zendframework/zend-db": ">=2,<2.0.99|>=2.1,<2.1.99|>=2.2,<2.2.10|>=2.3,<2.3.5",
                "zendframework/zend-developer-tools": ">=1.2.2,<1.2.3",
                "zendframework/zend-diactoros": ">=1,<1.8.4",
                "zendframework/zend-feed": ">=1,<2.10.3",
                "zendframework/zend-form": ">=2,<2.2.7|>=2.3,<2.3.1",
                "zendframework/zend-http": ">=1,<2.8.1",
                "zendframework/zend-json": ">=2.1,<2.1.6|>=2.2,<2.2.6",
                "zendframework/zend-ldap": ">=2,<2.0.99|>=2.1,<2.1.99|>=2.2,<2.2.8|>=2.3,<2.3.3",
                "zendframework/zend-mail": ">=2,<2.4.11|>=2.5,<2.7.2",
                "zendframework/zend-navigation": ">=2,<2.2.7|>=2.3,<2.3.1",
                "zendframework/zend-session": ">=2,<2.0.99|>=2.1,<2.1.99|>=2.2,<2.2.9|>=2.3,<2.3.4",
                "zendframework/zend-validator": ">=2.3,<2.3.6",
                "zendframework/zend-view": ">=2,<2.2.7|>=2.3,<2.3.1",
                "zendframework/zend-xmlrpc": ">=2.1,<2.1.6|>=2.2,<2.2.6",
                "zendframework/zendframework": "<2.5.1",
                "zendframework/zendframework1": "<1.12.20",
                "zendframework/zendopenid": ">=2,<2.0.2",
                "zendframework/zendxml": ">=1,<1.0.1",
                "zetacomponents/mail": "<1.8.2",
                "zf-commons/zfc-user": "<1.2.2",
                "zfcampus/zf-apigility-doctrine": ">=1,<1.0.3",
                "zfr/zfr-oauth2-server-module": "<0.1.2"
            },
            "type": "metapackage",
            "notification-url": "https://packagist.org/downloads/",
            "license": [
                "MIT"
            ],
            "authors": [
                {
                    "name": "Marco Pivetta",
                    "email": "ocramius@gmail.com",
                    "role": "maintainer"
                },
                {
                    "name": "Ilya Tribusean",
                    "email": "slash3b@gmail.com",
                    "role": "maintainer"
                }
            ],
            "description": "Prevents installation of composer packages with known security vulnerabilities: no API, simply require it",
            "funding": [
                {
                    "url": "https://github.com/Ocramius",
                    "type": "github"
                },
                {
                    "url": "https://tidelift.com/funding/github/packagist/roave/security-advisories",
                    "type": "tidelift"
                }
            ],
            "time": "2020-07-29T19:02:51+00:00"
        },
        {
            "name": "sebastian/code-unit",
            "version": "1.0.5",
            "source": {
                "type": "git",
                "url": "https://github.com/sebastianbergmann/code-unit.git",
                "reference": "c1e2df332c905079980b119c4db103117e5e5c90"
            },
            "dist": {
                "type": "zip",
                "url": "https://api.github.com/repos/sebastianbergmann/code-unit/zipball/c1e2df332c905079980b119c4db103117e5e5c90",
                "reference": "c1e2df332c905079980b119c4db103117e5e5c90",
                "shasum": ""
            },
            "require": {
                "php": "^7.3 || ^8.0"
            },
            "require-dev": {
                "phpunit/phpunit": "^9.0"
            },
            "type": "library",
            "extra": {
                "branch-alias": {
                    "dev-master": "1.0-dev"
                }
            },
            "autoload": {
                "classmap": [
                    "src/"
                ]
            },
            "notification-url": "https://packagist.org/downloads/",
            "license": [
                "BSD-3-Clause"
            ],
            "authors": [
                {
                    "name": "Sebastian Bergmann",
                    "email": "sebastian@phpunit.de",
                    "role": "lead"
                }
            ],
            "description": "Collection of value objects that represent the PHP code units",
            "homepage": "https://github.com/sebastianbergmann/code-unit",
            "funding": [
                {
                    "url": "https://github.com/sebastianbergmann",
                    "type": "github"
                }
            ],
            "time": "2020-06-26T12:50:45+00:00"
        },
        {
            "name": "sebastian/code-unit-reverse-lookup",
            "version": "2.0.2",
            "source": {
                "type": "git",
                "url": "https://github.com/sebastianbergmann/code-unit-reverse-lookup.git",
                "reference": "ee51f9bb0c6d8a43337055db3120829fa14da819"
            },
            "dist": {
                "type": "zip",
                "url": "https://api.github.com/repos/sebastianbergmann/code-unit-reverse-lookup/zipball/ee51f9bb0c6d8a43337055db3120829fa14da819",
                "reference": "ee51f9bb0c6d8a43337055db3120829fa14da819",
                "shasum": ""
            },
            "require": {
                "php": "^7.3 || ^8.0"
            },
            "require-dev": {
                "phpunit/phpunit": "^9.0"
            },
            "type": "library",
            "extra": {
                "branch-alias": {
                    "dev-master": "2.0-dev"
                }
            },
            "autoload": {
                "classmap": [
                    "src/"
                ]
            },
            "notification-url": "https://packagist.org/downloads/",
            "license": [
                "BSD-3-Clause"
            ],
            "authors": [
                {
                    "name": "Sebastian Bergmann",
                    "email": "sebastian@phpunit.de"
                }
            ],
            "description": "Looks up which function or method a line of code belongs to",
            "homepage": "https://github.com/sebastianbergmann/code-unit-reverse-lookup/",
            "funding": [
                {
                    "url": "https://github.com/sebastianbergmann",
                    "type": "github"
                }
            ],
            "time": "2020-06-26T12:04:00+00:00"
        },
        {
            "name": "sebastian/comparator",
            "version": "4.0.3",
            "source": {
                "type": "git",
                "url": "https://github.com/sebastianbergmann/comparator.git",
                "reference": "dcc580eadfaa4e7f9d2cf9ae1922134ea962e14f"
            },
            "dist": {
                "type": "zip",
                "url": "https://api.github.com/repos/sebastianbergmann/comparator/zipball/dcc580eadfaa4e7f9d2cf9ae1922134ea962e14f",
                "reference": "dcc580eadfaa4e7f9d2cf9ae1922134ea962e14f",
                "shasum": ""
            },
            "require": {
                "php": "^7.3 || ^8.0",
                "sebastian/diff": "^4.0",
                "sebastian/exporter": "^4.0"
            },
            "require-dev": {
                "phpunit/phpunit": "^9.0"
            },
            "type": "library",
            "extra": {
                "branch-alias": {
                    "dev-master": "4.0-dev"
                }
            },
            "autoload": {
                "classmap": [
                    "src/"
                ]
            },
            "notification-url": "https://packagist.org/downloads/",
            "license": [
                "BSD-3-Clause"
            ],
            "authors": [
                {
                    "name": "Sebastian Bergmann",
                    "email": "sebastian@phpunit.de"
                },
                {
                    "name": "Jeff Welch",
                    "email": "whatthejeff@gmail.com"
                },
                {
                    "name": "Volker Dusch",
                    "email": "github@wallbash.com"
                },
                {
                    "name": "Bernhard Schussek",
                    "email": "bschussek@2bepublished.at"
                }
            ],
            "description": "Provides the functionality to compare PHP values for equality",
            "homepage": "https://github.com/sebastianbergmann/comparator",
            "keywords": [
                "comparator",
                "compare",
                "equality"
            ],
            "funding": [
                {
                    "url": "https://github.com/sebastianbergmann",
                    "type": "github"
                }
            ],
            "time": "2020-06-26T12:05:46+00:00"
        },
        {
            "name": "sebastian/diff",
            "version": "4.0.2",
            "source": {
                "type": "git",
                "url": "https://github.com/sebastianbergmann/diff.git",
                "reference": "1e90b4cf905a7d06c420b1d2e9d11a4dc8a13113"
            },
            "dist": {
                "type": "zip",
                "url": "https://api.github.com/repos/sebastianbergmann/diff/zipball/1e90b4cf905a7d06c420b1d2e9d11a4dc8a13113",
                "reference": "1e90b4cf905a7d06c420b1d2e9d11a4dc8a13113",
                "shasum": ""
            },
            "require": {
                "php": "^7.3 || ^8.0"
            },
            "require-dev": {
                "phpunit/phpunit": "^9.0",
                "symfony/process": "^4.2 || ^5"
            },
            "type": "library",
            "extra": {
                "branch-alias": {
                    "dev-master": "4.0-dev"
                }
            },
            "autoload": {
                "classmap": [
                    "src/"
                ]
            },
            "notification-url": "https://packagist.org/downloads/",
            "license": [
                "BSD-3-Clause"
            ],
            "authors": [
                {
                    "name": "Sebastian Bergmann",
                    "email": "sebastian@phpunit.de"
                },
                {
                    "name": "Kore Nordmann",
                    "email": "mail@kore-nordmann.de"
                }
            ],
            "description": "Diff implementation",
            "homepage": "https://github.com/sebastianbergmann/diff",
            "keywords": [
                "diff",
                "udiff",
                "unidiff",
                "unified diff"
            ],
            "funding": [
                {
                    "url": "https://github.com/sebastianbergmann",
                    "type": "github"
                }
            ],
            "time": "2020-06-30T04:46:02+00:00"
        },
        {
            "name": "sebastian/environment",
            "version": "5.1.2",
            "source": {
                "type": "git",
                "url": "https://github.com/sebastianbergmann/environment.git",
                "reference": "0a757cab9d5b7ef49a619f1143e6c9c1bc0fe9d2"
            },
            "dist": {
                "type": "zip",
                "url": "https://api.github.com/repos/sebastianbergmann/environment/zipball/0a757cab9d5b7ef49a619f1143e6c9c1bc0fe9d2",
                "reference": "0a757cab9d5b7ef49a619f1143e6c9c1bc0fe9d2",
                "shasum": ""
            },
            "require": {
                "php": "^7.3 || ^8.0"
            },
            "require-dev": {
                "phpunit/phpunit": "^9.0"
            },
            "suggest": {
                "ext-posix": "*"
            },
            "type": "library",
            "extra": {
                "branch-alias": {
                    "dev-master": "5.0-dev"
                }
            },
            "autoload": {
                "classmap": [
                    "src/"
                ]
            },
            "notification-url": "https://packagist.org/downloads/",
            "license": [
                "BSD-3-Clause"
            ],
            "authors": [
                {
                    "name": "Sebastian Bergmann",
                    "email": "sebastian@phpunit.de"
                }
            ],
            "description": "Provides functionality to handle HHVM/PHP environments",
            "homepage": "http://www.github.com/sebastianbergmann/environment",
            "keywords": [
                "Xdebug",
                "environment",
                "hhvm"
            ],
            "funding": [
                {
                    "url": "https://github.com/sebastianbergmann",
                    "type": "github"
                }
            ],
            "time": "2020-06-26T12:07:24+00:00"
        },
        {
            "name": "sebastian/exporter",
            "version": "4.0.2",
            "source": {
                "type": "git",
                "url": "https://github.com/sebastianbergmann/exporter.git",
                "reference": "571d721db4aec847a0e59690b954af33ebf9f023"
            },
            "dist": {
                "type": "zip",
                "url": "https://api.github.com/repos/sebastianbergmann/exporter/zipball/571d721db4aec847a0e59690b954af33ebf9f023",
                "reference": "571d721db4aec847a0e59690b954af33ebf9f023",
                "shasum": ""
            },
            "require": {
                "php": "^7.3 || ^8.0",
                "sebastian/recursion-context": "^4.0"
            },
            "require-dev": {
                "ext-mbstring": "*",
                "phpunit/phpunit": "^9.2"
            },
            "type": "library",
            "extra": {
                "branch-alias": {
                    "dev-master": "4.0-dev"
                }
            },
            "autoload": {
                "classmap": [
                    "src/"
                ]
            },
            "notification-url": "https://packagist.org/downloads/",
            "license": [
                "BSD-3-Clause"
            ],
            "authors": [
                {
                    "name": "Sebastian Bergmann",
                    "email": "sebastian@phpunit.de"
                },
                {
                    "name": "Jeff Welch",
                    "email": "whatthejeff@gmail.com"
                },
                {
                    "name": "Volker Dusch",
                    "email": "github@wallbash.com"
                },
                {
                    "name": "Adam Harvey",
                    "email": "aharvey@php.net"
                },
                {
                    "name": "Bernhard Schussek",
                    "email": "bschussek@gmail.com"
                }
            ],
            "description": "Provides the functionality to export PHP variables for visualization",
            "homepage": "http://www.github.com/sebastianbergmann/exporter",
            "keywords": [
                "export",
                "exporter"
            ],
            "funding": [
                {
                    "url": "https://github.com/sebastianbergmann",
                    "type": "github"
                }
            ],
            "time": "2020-06-26T12:08:55+00:00"
        },
        {
            "name": "sebastian/global-state",
            "version": "4.0.0",
            "source": {
                "type": "git",
                "url": "https://github.com/sebastianbergmann/global-state.git",
                "reference": "bdb1e7c79e592b8c82cb1699be3c8743119b8a72"
            },
            "dist": {
                "type": "zip",
                "url": "https://api.github.com/repos/sebastianbergmann/global-state/zipball/bdb1e7c79e592b8c82cb1699be3c8743119b8a72",
                "reference": "bdb1e7c79e592b8c82cb1699be3c8743119b8a72",
                "shasum": ""
            },
            "require": {
                "php": "^7.3",
                "sebastian/object-reflector": "^2.0",
                "sebastian/recursion-context": "^4.0"
            },
            "require-dev": {
                "ext-dom": "*",
                "phpunit/phpunit": "^9.0"
            },
            "suggest": {
                "ext-uopz": "*"
            },
            "type": "library",
            "extra": {
                "branch-alias": {
                    "dev-master": "4.0-dev"
                }
            },
            "autoload": {
                "classmap": [
                    "src/"
                ]
            },
            "notification-url": "https://packagist.org/downloads/",
            "license": [
                "BSD-3-Clause"
            ],
            "authors": [
                {
                    "name": "Sebastian Bergmann",
                    "email": "sebastian@phpunit.de"
                }
            ],
            "description": "Snapshotting of global state",
            "homepage": "http://www.github.com/sebastianbergmann/global-state",
            "keywords": [
                "global state"
            ],
            "time": "2020-02-07T06:11:37+00:00"
        },
        {
            "name": "sebastian/object-enumerator",
            "version": "4.0.2",
            "source": {
                "type": "git",
                "url": "https://github.com/sebastianbergmann/object-enumerator.git",
                "reference": "074fed2d0a6d08e1677dd8ce9d32aecb384917b8"
            },
            "dist": {
                "type": "zip",
                "url": "https://api.github.com/repos/sebastianbergmann/object-enumerator/zipball/074fed2d0a6d08e1677dd8ce9d32aecb384917b8",
                "reference": "074fed2d0a6d08e1677dd8ce9d32aecb384917b8",
                "shasum": ""
            },
            "require": {
                "php": "^7.3 || ^8.0",
                "sebastian/object-reflector": "^2.0",
                "sebastian/recursion-context": "^4.0"
            },
            "require-dev": {
                "phpunit/phpunit": "^9.0"
            },
            "type": "library",
            "extra": {
                "branch-alias": {
                    "dev-master": "4.0-dev"
                }
            },
            "autoload": {
                "classmap": [
                    "src/"
                ]
            },
            "notification-url": "https://packagist.org/downloads/",
            "license": [
                "BSD-3-Clause"
            ],
            "authors": [
                {
                    "name": "Sebastian Bergmann",
                    "email": "sebastian@phpunit.de"
                }
            ],
            "description": "Traverses array structures and object graphs to enumerate all referenced objects",
            "homepage": "https://github.com/sebastianbergmann/object-enumerator/",
            "funding": [
                {
                    "url": "https://github.com/sebastianbergmann",
                    "type": "github"
                }
            ],
            "time": "2020-06-26T12:11:32+00:00"
        },
        {
            "name": "sebastian/object-reflector",
            "version": "2.0.2",
            "source": {
                "type": "git",
                "url": "https://github.com/sebastianbergmann/object-reflector.git",
                "reference": "127a46f6b057441b201253526f81d5406d6c7840"
            },
            "dist": {
                "type": "zip",
                "url": "https://api.github.com/repos/sebastianbergmann/object-reflector/zipball/127a46f6b057441b201253526f81d5406d6c7840",
                "reference": "127a46f6b057441b201253526f81d5406d6c7840",
                "shasum": ""
            },
            "require": {
                "php": "^7.3 || ^8.0"
            },
            "require-dev": {
                "phpunit/phpunit": "^9.0"
            },
            "type": "library",
            "extra": {
                "branch-alias": {
                    "dev-master": "2.0-dev"
                }
            },
            "autoload": {
                "classmap": [
                    "src/"
                ]
            },
            "notification-url": "https://packagist.org/downloads/",
            "license": [
                "BSD-3-Clause"
            ],
            "authors": [
                {
                    "name": "Sebastian Bergmann",
                    "email": "sebastian@phpunit.de"
                }
            ],
            "description": "Allows reflection of object attributes, including inherited and non-public ones",
            "homepage": "https://github.com/sebastianbergmann/object-reflector/",
            "funding": [
                {
                    "url": "https://github.com/sebastianbergmann",
                    "type": "github"
                }
            ],
            "time": "2020-06-26T12:12:55+00:00"
        },
        {
            "name": "sebastian/recursion-context",
            "version": "4.0.2",
            "source": {
                "type": "git",
                "url": "https://github.com/sebastianbergmann/recursion-context.git",
                "reference": "062231bf61d2b9448c4fa5a7643b5e1829c11d63"
            },
            "dist": {
                "type": "zip",
                "url": "https://api.github.com/repos/sebastianbergmann/recursion-context/zipball/062231bf61d2b9448c4fa5a7643b5e1829c11d63",
                "reference": "062231bf61d2b9448c4fa5a7643b5e1829c11d63",
                "shasum": ""
            },
            "require": {
                "php": "^7.3 || ^8.0"
            },
            "require-dev": {
                "phpunit/phpunit": "^9.0"
            },
            "type": "library",
            "extra": {
                "branch-alias": {
                    "dev-master": "4.0-dev"
                }
            },
            "autoload": {
                "classmap": [
                    "src/"
                ]
            },
            "notification-url": "https://packagist.org/downloads/",
            "license": [
                "BSD-3-Clause"
            ],
            "authors": [
                {
                    "name": "Sebastian Bergmann",
                    "email": "sebastian@phpunit.de"
                },
                {
                    "name": "Jeff Welch",
                    "email": "whatthejeff@gmail.com"
                },
                {
                    "name": "Adam Harvey",
                    "email": "aharvey@php.net"
                }
            ],
            "description": "Provides functionality to recursively process PHP variables",
            "homepage": "http://www.github.com/sebastianbergmann/recursion-context",
            "funding": [
                {
                    "url": "https://github.com/sebastianbergmann",
                    "type": "github"
                }
            ],
            "time": "2020-06-26T12:14:17+00:00"
        },
        {
            "name": "sebastian/resource-operations",
            "version": "3.0.2",
            "source": {
                "type": "git",
                "url": "https://github.com/sebastianbergmann/resource-operations.git",
                "reference": "0653718a5a629b065e91f774595267f8dc32e213"
            },
            "dist": {
                "type": "zip",
                "url": "https://api.github.com/repos/sebastianbergmann/resource-operations/zipball/0653718a5a629b065e91f774595267f8dc32e213",
                "reference": "0653718a5a629b065e91f774595267f8dc32e213",
                "shasum": ""
            },
            "require": {
                "php": "^7.3 || ^8.0"
            },
            "require-dev": {
                "phpunit/phpunit": "^9.0"
            },
            "type": "library",
            "extra": {
                "branch-alias": {
                    "dev-master": "3.0-dev"
                }
            },
            "autoload": {
                "classmap": [
                    "src/"
                ]
            },
            "notification-url": "https://packagist.org/downloads/",
            "license": [
                "BSD-3-Clause"
            ],
            "authors": [
                {
                    "name": "Sebastian Bergmann",
                    "email": "sebastian@phpunit.de"
                }
            ],
            "description": "Provides a list of PHP built-in functions that operate on resources",
            "homepage": "https://www.github.com/sebastianbergmann/resource-operations",
            "funding": [
                {
                    "url": "https://github.com/sebastianbergmann",
                    "type": "github"
                }
            ],
            "time": "2020-06-26T12:16:22+00:00"
        },
        {
            "name": "sebastian/type",
            "version": "2.2.1",
            "source": {
                "type": "git",
                "url": "https://github.com/sebastianbergmann/type.git",
                "reference": "86991e2b33446cd96e648c18bcdb1e95afb2c05a"
            },
            "dist": {
                "type": "zip",
                "url": "https://api.github.com/repos/sebastianbergmann/type/zipball/86991e2b33446cd96e648c18bcdb1e95afb2c05a",
                "reference": "86991e2b33446cd96e648c18bcdb1e95afb2c05a",
                "shasum": ""
            },
            "require": {
                "php": "^7.3 || ^8.0"
            },
            "require-dev": {
                "phpunit/phpunit": "^9.2"
            },
            "type": "library",
            "extra": {
                "branch-alias": {
                    "dev-master": "2.2-dev"
                }
            },
            "autoload": {
                "classmap": [
                    "src/"
                ]
            },
            "notification-url": "https://packagist.org/downloads/",
            "license": [
                "BSD-3-Clause"
            ],
            "authors": [
                {
                    "name": "Sebastian Bergmann",
                    "email": "sebastian@phpunit.de",
                    "role": "lead"
                }
            ],
            "description": "Collection of value objects that represent the types of the PHP type system",
            "homepage": "https://github.com/sebastianbergmann/type",
            "funding": [
                {
                    "url": "https://github.com/sebastianbergmann",
                    "type": "github"
                }
            ],
            "time": "2020-07-05T08:31:53+00:00"
        },
        {
            "name": "sebastian/version",
            "version": "3.0.1",
            "source": {
                "type": "git",
                "url": "https://github.com/sebastianbergmann/version.git",
                "reference": "626586115d0ed31cb71483be55beb759b5af5a3c"
            },
            "dist": {
                "type": "zip",
                "url": "https://api.github.com/repos/sebastianbergmann/version/zipball/626586115d0ed31cb71483be55beb759b5af5a3c",
                "reference": "626586115d0ed31cb71483be55beb759b5af5a3c",
                "shasum": ""
            },
            "require": {
                "php": "^7.3 || ^8.0"
            },
            "type": "library",
            "extra": {
                "branch-alias": {
                    "dev-master": "3.0-dev"
                }
            },
            "autoload": {
                "classmap": [
                    "src/"
                ]
            },
            "notification-url": "https://packagist.org/downloads/",
            "license": [
                "BSD-3-Clause"
            ],
            "authors": [
                {
                    "name": "Sebastian Bergmann",
                    "email": "sebastian@phpunit.de",
                    "role": "lead"
                }
            ],
            "description": "Library that helps with managing the version number of Git-hosted PHP projects",
            "homepage": "https://github.com/sebastianbergmann/version",
            "funding": [
                {
                    "url": "https://github.com/sebastianbergmann",
                    "type": "github"
                }
            ],
            "time": "2020-06-26T12:18:43+00:00"
        },
        {
            "name": "seld/jsonlint",
            "version": "1.8.0",
            "source": {
                "type": "git",
                "url": "https://github.com/Seldaek/jsonlint.git",
                "reference": "ff2aa5420bfbc296cf6a0bc785fa5b35736de7c1"
            },
            "dist": {
                "type": "zip",
                "url": "https://api.github.com/repos/Seldaek/jsonlint/zipball/ff2aa5420bfbc296cf6a0bc785fa5b35736de7c1",
                "reference": "ff2aa5420bfbc296cf6a0bc785fa5b35736de7c1",
                "shasum": ""
            },
            "require": {
                "php": "^5.3 || ^7.0 || ^8.0"
            },
            "require-dev": {
                "phpunit/phpunit": "^4.8.35 || ^5.7 || ^6.0"
            },
            "bin": [
                "bin/jsonlint"
            ],
            "type": "library",
            "autoload": {
                "psr-4": {
                    "Seld\\JsonLint\\": "src/Seld/JsonLint/"
                }
            },
            "notification-url": "https://packagist.org/downloads/",
            "license": [
                "MIT"
            ],
            "authors": [
                {
                    "name": "Jordi Boggiano",
                    "email": "j.boggiano@seld.be",
                    "homepage": "http://seld.be"
                }
            ],
            "description": "JSON Linter",
            "keywords": [
                "json",
                "linter",
                "parser",
                "validator"
            ],
            "funding": [
                {
                    "url": "https://github.com/Seldaek",
                    "type": "github"
                },
                {
                    "url": "https://tidelift.com/funding/github/packagist/seld/jsonlint",
                    "type": "tidelift"
                }
            ],
            "time": "2020-04-30T19:05:18+00:00"
        },
        {
            "name": "seld/phar-utils",
            "version": "1.1.1",
            "source": {
                "type": "git",
                "url": "https://github.com/Seldaek/phar-utils.git",
                "reference": "8674b1d84ffb47cc59a101f5d5a3b61e87d23796"
            },
            "dist": {
                "type": "zip",
                "url": "https://api.github.com/repos/Seldaek/phar-utils/zipball/8674b1d84ffb47cc59a101f5d5a3b61e87d23796",
                "reference": "8674b1d84ffb47cc59a101f5d5a3b61e87d23796",
                "shasum": ""
            },
            "require": {
                "php": ">=5.3"
            },
            "type": "library",
            "extra": {
                "branch-alias": {
                    "dev-master": "1.x-dev"
                }
            },
            "autoload": {
                "psr-4": {
                    "Seld\\PharUtils\\": "src/"
                }
            },
            "notification-url": "https://packagist.org/downloads/",
            "license": [
                "MIT"
            ],
            "authors": [
                {
                    "name": "Jordi Boggiano",
                    "email": "j.boggiano@seld.be"
                }
            ],
            "description": "PHAR file format utilities, for when PHP phars you up",
            "keywords": [
                "phar"
            ],
            "time": "2020-07-07T18:42:57+00:00"
        },
        {
            "name": "symfony/filesystem",
            "version": "v5.1.3",
            "source": {
                "type": "git",
                "url": "https://github.com/symfony/filesystem.git",
                "reference": "6e4320f06d5f2cce0d96530162491f4465179157"
            },
            "dist": {
                "type": "zip",
                "url": "https://api.github.com/repos/symfony/filesystem/zipball/6e4320f06d5f2cce0d96530162491f4465179157",
                "reference": "6e4320f06d5f2cce0d96530162491f4465179157",
                "shasum": ""
            },
            "require": {
                "php": ">=7.2.5",
                "symfony/polyfill-ctype": "~1.8"
            },
            "type": "library",
            "extra": {
                "branch-alias": {
                    "dev-master": "5.1-dev"
                }
            },
            "autoload": {
                "psr-4": {
                    "Symfony\\Component\\Filesystem\\": ""
                },
                "exclude-from-classmap": [
                    "/Tests/"
                ]
            },
            "notification-url": "https://packagist.org/downloads/",
            "license": [
                "MIT"
            ],
            "authors": [
                {
                    "name": "Fabien Potencier",
                    "email": "fabien@symfony.com"
                },
                {
                    "name": "Symfony Community",
                    "homepage": "https://symfony.com/contributors"
                }
            ],
            "description": "Symfony Filesystem Component",
            "homepage": "https://symfony.com",
            "funding": [
                {
                    "url": "https://symfony.com/sponsor",
                    "type": "custom"
                },
                {
                    "url": "https://github.com/fabpot",
                    "type": "github"
                },
                {
                    "url": "https://tidelift.com/funding/github/packagist/symfony/symfony",
                    "type": "tidelift"
                }
            ],
            "time": "2020-05-30T20:35:19+00:00"
        },
        {
            "name": "thecodingmachine/phpstan-strict-rules",
            "version": "v0.12.0",
            "source": {
                "type": "git",
                "url": "https://github.com/thecodingmachine/phpstan-strict-rules.git",
                "reference": "8c58cc87dc870382b228c95c4f1cc9fc871aaf28"
            },
            "dist": {
                "type": "zip",
                "url": "https://api.github.com/repos/thecodingmachine/phpstan-strict-rules/zipball/8c58cc87dc870382b228c95c4f1cc9fc871aaf28",
                "reference": "8c58cc87dc870382b228c95c4f1cc9fc871aaf28",
                "shasum": ""
            },
            "require": {
                "php": "^7.1",
                "phpstan/phpstan": "^0.12"
            },
            "require-dev": {
                "php-coveralls/php-coveralls": "^2.1",
                "phpunit/phpunit": "^7.1"
            },
            "type": "phpstan-extension",
            "extra": {
                "branch-alias": {
                    "dev-master": "0.12-dev"
                },
                "phpstan": {
                    "includes": [
                        "phpstan-strict-rules.neon"
                    ]
                }
            },
            "autoload": {
                "psr-4": {
                    "TheCodingMachine\\PHPStan\\": "src/"
                }
            },
            "notification-url": "https://packagist.org/downloads/",
            "license": [
                "MIT"
            ],
            "authors": [
                {
                    "name": "David Négrier",
                    "email": "d.negrier@thecodingmachine.com"
                }
            ],
            "description": "A set of additional rules for PHPStan based on best practices followed at TheCodingMachine",
            "time": "2019-12-04T11:25:22+00:00"
        },
        {
            "name": "theseer/tokenizer",
            "version": "1.2.0",
            "source": {
                "type": "git",
                "url": "https://github.com/theseer/tokenizer.git",
                "reference": "75a63c33a8577608444246075ea0af0d052e452a"
            },
            "dist": {
                "type": "zip",
                "url": "https://api.github.com/repos/theseer/tokenizer/zipball/75a63c33a8577608444246075ea0af0d052e452a",
                "reference": "75a63c33a8577608444246075ea0af0d052e452a",
                "shasum": ""
            },
            "require": {
                "ext-dom": "*",
                "ext-tokenizer": "*",
                "ext-xmlwriter": "*",
                "php": "^7.2 || ^8.0"
            },
            "type": "library",
            "autoload": {
                "classmap": [
                    "src/"
                ]
            },
            "notification-url": "https://packagist.org/downloads/",
            "license": [
                "BSD-3-Clause"
            ],
            "authors": [
                {
                    "name": "Arne Blankerts",
                    "email": "arne@blankerts.de",
                    "role": "Developer"
                }
            ],
            "description": "A small library for converting tokenized PHP source code into XML and potentially other formats",
            "funding": [
                {
                    "url": "https://github.com/theseer",
                    "type": "github"
                }
            ],
            "time": "2020-07-12T23:59:07+00:00"
        },
        {
            "name": "vimeo/psalm",
            "version": "3.13.0",
            "source": {
                "type": "git",
                "url": "https://github.com/vimeo/psalm.git",
                "reference": "5635070ec6ddf3d9369a798ed19c5f7d90229908"
            },
            "dist": {
                "type": "zip",
                "url": "https://api.github.com/repos/vimeo/psalm/zipball/5635070ec6ddf3d9369a798ed19c5f7d90229908",
                "reference": "5635070ec6ddf3d9369a798ed19c5f7d90229908",
                "shasum": ""
            },
            "require": {
                "amphp/amp": "^2.1",
                "amphp/byte-stream": "^1.5",
                "composer/package-versions-deprecated": "^1.8.0",
                "composer/semver": "^1.4 || ^2.0 || ^3.0",
                "composer/xdebug-handler": "^1.1",
                "ext-dom": "*",
                "ext-json": "*",
                "ext-libxml": "*",
                "ext-simplexml": "*",
                "ext-tokenizer": "*",
                "felixfbecker/advanced-json-rpc": "^3.0.3",
                "felixfbecker/language-server-protocol": "^1.4",
                "netresearch/jsonmapper": "^1.0 || ^2.0 || ^3.0",
                "nikic/php-parser": "4.3.* || 4.4.* || 4.5.* || 4.6.*",
                "openlss/lib-array2xml": "^1.0",
                "php": "^7.1.3|^8",
                "sebastian/diff": "^3.0 || ^4.0",
                "symfony/console": "^3.4.17 || ^4.1.6 || ^5.0",
                "webmozart/glob": "^4.1",
                "webmozart/path-util": "^2.3"
            },
            "provide": {
                "psalm/psalm": "self.version"
            },
            "require-dev": {
                "amphp/amp": "^2.4.2",
                "bamarni/composer-bin-plugin": "^1.2",
                "brianium/paratest": "^4.0.0",
                "ext-curl": "*",
                "phpmyadmin/sql-parser": "5.1.0",
                "phpspec/prophecy": ">=1.9.0",
                "phpunit/phpunit": "^7.5.16 || ^8.5 || ^9.0",
                "psalm/plugin-phpunit": "^0.10",
                "slevomat/coding-standard": "^5.0",
                "squizlabs/php_codesniffer": "^3.5",
                "symfony/process": "^4.3"
            },
            "suggest": {
                "ext-igbinary": "^2.0.5"
            },
            "bin": [
                "psalm",
                "psalm-language-server",
                "psalm-plugin",
                "psalm-refactor",
                "psalter"
            ],
            "type": "library",
            "extra": {
                "branch-alias": {
                    "dev-master": "3.x-dev",
                    "dev-2.x": "2.x-dev",
                    "dev-1.x": "1.x-dev"
                }
            },
            "autoload": {
                "psr-4": {
                    "Psalm\\": "src/Psalm/"
                },
                "files": [
                    "src/functions.php",
                    "src/spl_object_id.php"
                ]
            },
            "notification-url": "https://packagist.org/downloads/",
            "license": [
                "MIT"
            ],
            "authors": [
                {
                    "name": "Matthew Brown"
                }
            ],
            "description": "A static analysis tool for finding errors in PHP applications",
            "keywords": [
                "code",
                "inspection",
                "php"
            ],
            "time": "2020-07-30T16:11:28+00:00"
        },
        {
            "name": "webmozart/assert",
            "version": "1.9.1",
            "source": {
                "type": "git",
                "url": "https://github.com/webmozart/assert.git",
                "reference": "bafc69caeb4d49c39fd0779086c03a3738cbb389"
            },
            "dist": {
                "type": "zip",
                "url": "https://api.github.com/repos/webmozart/assert/zipball/bafc69caeb4d49c39fd0779086c03a3738cbb389",
                "reference": "bafc69caeb4d49c39fd0779086c03a3738cbb389",
                "shasum": ""
            },
            "require": {
                "php": "^5.3.3 || ^7.0 || ^8.0",
                "symfony/polyfill-ctype": "^1.8"
            },
            "conflict": {
                "phpstan/phpstan": "<0.12.20",
                "vimeo/psalm": "<3.9.1"
            },
            "require-dev": {
                "phpunit/phpunit": "^4.8.36 || ^7.5.13"
            },
            "type": "library",
            "autoload": {
                "psr-4": {
                    "Webmozart\\Assert\\": "src/"
                }
            },
            "notification-url": "https://packagist.org/downloads/",
            "license": [
                "MIT"
            ],
            "authors": [
                {
                    "name": "Bernhard Schussek",
                    "email": "bschussek@gmail.com"
                }
            ],
            "description": "Assertions to validate method input/output with nice error messages.",
            "keywords": [
                "assert",
                "check",
                "validate"
            ],
            "time": "2020-07-08T17:02:28+00:00"
        },
        {
            "name": "webmozart/glob",
            "version": "4.1.0",
            "source": {
                "type": "git",
                "url": "https://github.com/webmozart/glob.git",
                "reference": "3cbf63d4973cf9d780b93d2da8eec7e4a9e63bbe"
            },
            "dist": {
                "type": "zip",
                "url": "https://api.github.com/repos/webmozart/glob/zipball/3cbf63d4973cf9d780b93d2da8eec7e4a9e63bbe",
                "reference": "3cbf63d4973cf9d780b93d2da8eec7e4a9e63bbe",
                "shasum": ""
            },
            "require": {
                "php": "^5.3.3|^7.0",
                "webmozart/path-util": "^2.2"
            },
            "require-dev": {
                "phpunit/phpunit": "^4.6",
                "sebastian/version": "^1.0.1",
                "symfony/filesystem": "^2.5"
            },
            "type": "library",
            "extra": {
                "branch-alias": {
                    "dev-master": "4.1-dev"
                }
            },
            "autoload": {
                "psr-4": {
                    "Webmozart\\Glob\\": "src/"
                }
            },
            "notification-url": "https://packagist.org/downloads/",
            "license": [
                "MIT"
            ],
            "authors": [
                {
                    "name": "Bernhard Schussek",
                    "email": "bschussek@gmail.com"
                }
            ],
            "description": "A PHP implementation of Ant's glob.",
            "time": "2015-12-29T11:14:33+00:00"
        },
        {
            "name": "webmozart/path-util",
            "version": "2.3.0",
            "source": {
                "type": "git",
                "url": "https://github.com/webmozart/path-util.git",
                "reference": "d939f7edc24c9a1bb9c0dee5cb05d8e859490725"
            },
            "dist": {
                "type": "zip",
                "url": "https://api.github.com/repos/webmozart/path-util/zipball/d939f7edc24c9a1bb9c0dee5cb05d8e859490725",
                "reference": "d939f7edc24c9a1bb9c0dee5cb05d8e859490725",
                "shasum": ""
            },
            "require": {
                "php": ">=5.3.3",
                "webmozart/assert": "~1.0"
            },
            "require-dev": {
                "phpunit/phpunit": "^4.6",
                "sebastian/version": "^1.0.1"
            },
            "type": "library",
            "extra": {
                "branch-alias": {
                    "dev-master": "2.3-dev"
                }
            },
            "autoload": {
                "psr-4": {
                    "Webmozart\\PathUtil\\": "src/"
                }
            },
            "notification-url": "https://packagist.org/downloads/",
            "license": [
                "MIT"
            ],
            "authors": [
                {
                    "name": "Bernhard Schussek",
                    "email": "bschussek@gmail.com"
                }
            ],
            "description": "A robust cross-platform utility for normalizing, comparing and modifying file paths.",
            "time": "2015-12-17T08:42:14+00:00"
        }
    ],
    "aliases": [],
    "minimum-stability": "stable",
    "stability-flags": {
        "roave/security-advisories": 20
    },
    "prefer-stable": false,
    "prefer-lowest": false,
    "platform": {
        "php": ">=7.4.0",
        "ext-bcmath": "*",
        "ext-curl": "*",
        "ext-fileinfo": "*",
        "ext-gd": "*",
        "ext-intl": "*",
        "ext-json": "*",
        "ext-openssl": "*",
        "ext-pdo": "*",
        "ext-session": "*",
        "ext-simplexml": "*",
        "ext-tokenizer": "*",
        "ext-xml": "*"
    },
    "platform-dev": [],
    "plugin-api-version": "1.1.0"
}<|MERGE_RESOLUTION|>--- conflicted
+++ resolved
@@ -4,11 +4,8 @@
         "Read more about it at https://getcomposer.org/doc/01-basic-usage.md#installing-dependencies",
         "This file is @generated automatically"
     ],
-<<<<<<< HEAD
+
     "content-hash": "4b5202505732cec5b0a2f9d2fa43e939",
-=======
-    "content-hash": "d2251a23c0f09e4125a1c87d23e25104",
->>>>>>> cd19e861
     "packages": [
         {
             "name": "adldap2/adldap2",
@@ -7982,7 +7979,6 @@
             "time": "2020-07-02T17:12:47+00:00"
         },
         {
-<<<<<<< HEAD
             "name": "nunomaduro/larastan",
             "version": "v0.6.1",
             "source": {
@@ -8137,8 +8133,6 @@
             "time": "2020-06-22T14:15:44+00:00"
         },
         {
-=======
->>>>>>> cd19e861
             "name": "openlss/lib-array2xml",
             "version": "1.0.0",
             "source": {
