{
    "_readme": [
        "This file locks the dependencies of your project to a known state",
        "Read more about it at https://getcomposer.org/doc/01-basic-usage.md#installing-dependencies",
        "This file is @generated automatically"
    ],
<<<<<<< HEAD
    "content-hash": "4230f1333b687bd2443ab952863f07e0",
=======
    "content-hash": "aa2338cf980bee39c1e9ab48ace47a04",
>>>>>>> 93ae8269
    "packages": [
        {
            "name": "bacon/bacon-qr-code",
            "version": "2.0.8",
            "source": {
                "type": "git",
                "url": "https://github.com/Bacon/BaconQrCode.git",
                "reference": "8674e51bb65af933a5ffaf1c308a660387c35c22"
            },
            "dist": {
                "type": "zip",
                "url": "https://api.github.com/repos/Bacon/BaconQrCode/zipball/8674e51bb65af933a5ffaf1c308a660387c35c22",
                "reference": "8674e51bb65af933a5ffaf1c308a660387c35c22",
                "shasum": ""
            },
            "require": {
                "dasprid/enum": "^1.0.3",
                "ext-iconv": "*",
                "php": "^7.1 || ^8.0"
            },
            "require-dev": {
                "phly/keep-a-changelog": "^2.1",
                "phpunit/phpunit": "^7 | ^8 | ^9",
                "spatie/phpunit-snapshot-assertions": "^4.2.9",
                "squizlabs/php_codesniffer": "^3.4"
            },
            "suggest": {
                "ext-imagick": "to generate QR code images"
            },
            "type": "library",
            "autoload": {
                "psr-4": {
                    "BaconQrCode\\": "src/"
                }
            },
            "notification-url": "https://packagist.org/downloads/",
            "license": [
                "BSD-2-Clause"
            ],
            "authors": [
                {
                    "name": "Ben Scholzen 'DASPRiD'",
                    "email": "mail@dasprids.de",
                    "homepage": "https://dasprids.de/",
                    "role": "Developer"
                }
            ],
            "description": "BaconQrCode is a QR code generator for PHP.",
            "homepage": "https://github.com/Bacon/BaconQrCode",
            "support": {
                "issues": "https://github.com/Bacon/BaconQrCode/issues",
                "source": "https://github.com/Bacon/BaconQrCode/tree/2.0.8"
            },
            "time": "2022-12-07T17:46:57+00:00"
        },
        {
            "name": "brick/math",
            "version": "0.10.2",
            "source": {
                "type": "git",
                "url": "https://github.com/brick/math.git",
                "reference": "459f2781e1a08d52ee56b0b1444086e038561e3f"
            },
            "dist": {
                "type": "zip",
                "url": "https://api.github.com/repos/brick/math/zipball/459f2781e1a08d52ee56b0b1444086e038561e3f",
                "reference": "459f2781e1a08d52ee56b0b1444086e038561e3f",
                "shasum": ""
            },
            "require": {
                "ext-json": "*",
                "php": "^7.4 || ^8.0"
            },
            "require-dev": {
                "php-coveralls/php-coveralls": "^2.2",
                "phpunit/phpunit": "^9.0",
                "vimeo/psalm": "4.25.0"
            },
            "type": "library",
            "autoload": {
                "psr-4": {
                    "Brick\\Math\\": "src/"
                }
            },
            "notification-url": "https://packagist.org/downloads/",
            "license": [
                "MIT"
            ],
            "description": "Arbitrary-precision arithmetic library",
            "keywords": [
                "Arbitrary-precision",
                "BigInteger",
                "BigRational",
                "arithmetic",
                "bigdecimal",
                "bignum",
                "brick",
                "math"
            ],
            "support": {
                "issues": "https://github.com/brick/math/issues",
                "source": "https://github.com/brick/math/tree/0.10.2"
            },
            "funding": [
                {
                    "url": "https://github.com/BenMorel",
                    "type": "github"
                }
            ],
            "time": "2022-08-10T22:54:19+00:00"
        },
        {
            "name": "dasprid/enum",
            "version": "1.0.3",
            "source": {
                "type": "git",
                "url": "https://github.com/DASPRiD/Enum.git",
                "reference": "5abf82f213618696dda8e3bf6f64dd042d8542b2"
            },
            "dist": {
                "type": "zip",
                "url": "https://api.github.com/repos/DASPRiD/Enum/zipball/5abf82f213618696dda8e3bf6f64dd042d8542b2",
                "reference": "5abf82f213618696dda8e3bf6f64dd042d8542b2",
                "shasum": ""
            },
            "require-dev": {
                "phpunit/phpunit": "^7 | ^8 | ^9",
                "squizlabs/php_codesniffer": "^3.4"
            },
            "type": "library",
            "autoload": {
                "psr-4": {
                    "DASPRiD\\Enum\\": "src/"
                }
            },
            "notification-url": "https://packagist.org/downloads/",
            "license": [
                "BSD-2-Clause"
            ],
            "authors": [
                {
                    "name": "Ben Scholzen 'DASPRiD'",
                    "email": "mail@dasprids.de",
                    "homepage": "https://dasprids.de/",
                    "role": "Developer"
                }
            ],
            "description": "PHP 7.1 enum implementation",
            "keywords": [
                "enum",
                "map"
            ],
            "support": {
                "issues": "https://github.com/DASPRiD/Enum/issues",
                "source": "https://github.com/DASPRiD/Enum/tree/1.0.3"
            },
            "time": "2020-10-02T16:03:48+00:00"
        },
        {
            "name": "defuse/php-encryption",
            "version": "v2.3.1",
            "source": {
                "type": "git",
                "url": "https://github.com/defuse/php-encryption.git",
                "reference": "77880488b9954b7884c25555c2a0ea9e7053f9d2"
            },
            "dist": {
                "type": "zip",
                "url": "https://api.github.com/repos/defuse/php-encryption/zipball/77880488b9954b7884c25555c2a0ea9e7053f9d2",
                "reference": "77880488b9954b7884c25555c2a0ea9e7053f9d2",
                "shasum": ""
            },
            "require": {
                "ext-openssl": "*",
                "paragonie/random_compat": ">= 2",
                "php": ">=5.6.0"
            },
            "require-dev": {
                "phpunit/phpunit": "^4|^5|^6|^7|^8|^9"
            },
            "bin": [
                "bin/generate-defuse-key"
            ],
            "type": "library",
            "autoload": {
                "psr-4": {
                    "Defuse\\Crypto\\": "src"
                }
            },
            "notification-url": "https://packagist.org/downloads/",
            "license": [
                "MIT"
            ],
            "authors": [
                {
                    "name": "Taylor Hornby",
                    "email": "taylor@defuse.ca",
                    "homepage": "https://defuse.ca/"
                },
                {
                    "name": "Scott Arciszewski",
                    "email": "info@paragonie.com",
                    "homepage": "https://paragonie.com"
                }
            ],
            "description": "Secure PHP Encryption Library",
            "keywords": [
                "aes",
                "authenticated encryption",
                "cipher",
                "crypto",
                "cryptography",
                "encrypt",
                "encryption",
                "openssl",
                "security",
                "symmetric key cryptography"
            ],
            "support": {
                "issues": "https://github.com/defuse/php-encryption/issues",
                "source": "https://github.com/defuse/php-encryption/tree/v2.3.1"
            },
            "time": "2021-04-09T23:57:26+00:00"
        },
        {
            "name": "dflydev/dot-access-data",
            "version": "v3.0.2",
            "source": {
                "type": "git",
                "url": "https://github.com/dflydev/dflydev-dot-access-data.git",
                "reference": "f41715465d65213d644d3141a6a93081be5d3549"
            },
            "dist": {
                "type": "zip",
                "url": "https://api.github.com/repos/dflydev/dflydev-dot-access-data/zipball/f41715465d65213d644d3141a6a93081be5d3549",
                "reference": "f41715465d65213d644d3141a6a93081be5d3549",
                "shasum": ""
            },
            "require": {
                "php": "^7.1 || ^8.0"
            },
            "require-dev": {
                "phpstan/phpstan": "^0.12.42",
                "phpunit/phpunit": "^7.5 || ^8.5 || ^9.3",
                "scrutinizer/ocular": "1.6.0",
                "squizlabs/php_codesniffer": "^3.5",
                "vimeo/psalm": "^4.0.0"
            },
            "type": "library",
            "extra": {
                "branch-alias": {
                    "dev-main": "3.x-dev"
                }
            },
            "autoload": {
                "psr-4": {
                    "Dflydev\\DotAccessData\\": "src/"
                }
            },
            "notification-url": "https://packagist.org/downloads/",
            "license": [
                "MIT"
            ],
            "authors": [
                {
                    "name": "Dragonfly Development Inc.",
                    "email": "info@dflydev.com",
                    "homepage": "http://dflydev.com"
                },
                {
                    "name": "Beau Simensen",
                    "email": "beau@dflydev.com",
                    "homepage": "http://beausimensen.com"
                },
                {
                    "name": "Carlos Frutos",
                    "email": "carlos@kiwing.it",
                    "homepage": "https://github.com/cfrutos"
                },
                {
                    "name": "Colin O'Dell",
                    "email": "colinodell@gmail.com",
                    "homepage": "https://www.colinodell.com"
                }
            ],
            "description": "Given a deep data structure, access data by dot notation.",
            "homepage": "https://github.com/dflydev/dflydev-dot-access-data",
            "keywords": [
                "access",
                "data",
                "dot",
                "notation"
            ],
            "support": {
                "issues": "https://github.com/dflydev/dflydev-dot-access-data/issues",
                "source": "https://github.com/dflydev/dflydev-dot-access-data/tree/v3.0.2"
            },
            "time": "2022-10-27T11:44:00+00:00"
        },
        {
            "name": "diglactic/laravel-breadcrumbs",
            "version": "v8.0.1",
            "source": {
                "type": "git",
                "url": "https://github.com/diglactic/laravel-breadcrumbs.git",
                "reference": "b2c594e56fd15ef3112436e2067dca13131dd990"
            },
            "dist": {
                "type": "zip",
                "url": "https://api.github.com/repos/diglactic/laravel-breadcrumbs/zipball/b2c594e56fd15ef3112436e2067dca13131dd990",
                "reference": "b2c594e56fd15ef3112436e2067dca13131dd990",
                "shasum": ""
            },
            "require": {
                "facade/ignition-contracts": "^1.0",
                "laravel/framework": "^6.0 || ^7.0 || ^8.0 || ^9.0",
                "php": "^7.2 || ^8.0"
            },
            "conflict": {
                "davejamesmiller/laravel-breadcrumbs": "*"
            },
            "require-dev": {
                "orchestra/testbench": "^4.10 || ^5.9 || ^6.4 || ^7.0",
                "php-coveralls/php-coveralls": "^2.4",
                "phpunit/phpunit": "^8.5 || ^9.4",
                "spatie/phpunit-snapshot-assertions": "^2.2 || ^4.2"
            },
            "type": "library",
            "extra": {
                "laravel": {
                    "providers": [
                        "Diglactic\\Breadcrumbs\\ServiceProvider"
                    ],
                    "aliases": {
                        "Breadcrumbs": "Diglactic\\Breadcrumbs\\Breadcrumbs"
                    }
                }
            },
            "autoload": {
                "psr-4": {
                    "Diglactic\\Breadcrumbs\\": "src/"
                }
            },
            "notification-url": "https://packagist.org/downloads/",
            "license": [
                "MIT"
            ],
            "authors": [
                {
                    "name": "Sheng Slogar",
                    "email": "sheng@diglactic.com",
                    "role": "Maintainer"
                },
                {
                    "name": "Dave James Miller",
                    "email": "dave@davejamesmiller.com",
                    "role": "Original Creator"
                }
            ],
            "description": "A simple Laravel-style way to create breadcrumbs.",
            "homepage": "https://github.com/diglactic/laravel-breadcrumbs",
            "keywords": [
                "laravel"
            ],
            "support": {
                "issues": "https://github.com/diglactic/laravel-breadcrumbs/issues",
                "source": "https://github.com/diglactic/laravel-breadcrumbs/tree/v8.0.1"
            },
            "time": "2022-09-02T16:18:17+00:00"
        },
        {
            "name": "doctrine/cache",
            "version": "2.2.0",
            "source": {
                "type": "git",
                "url": "https://github.com/doctrine/cache.git",
                "reference": "1ca8f21980e770095a31456042471a57bc4c68fb"
            },
            "dist": {
                "type": "zip",
                "url": "https://api.github.com/repos/doctrine/cache/zipball/1ca8f21980e770095a31456042471a57bc4c68fb",
                "reference": "1ca8f21980e770095a31456042471a57bc4c68fb",
                "shasum": ""
            },
            "require": {
                "php": "~7.1 || ^8.0"
            },
            "conflict": {
                "doctrine/common": ">2.2,<2.4"
            },
            "require-dev": {
                "cache/integration-tests": "dev-master",
                "doctrine/coding-standard": "^9",
                "phpunit/phpunit": "^7.5 || ^8.5 || ^9.5",
                "psr/cache": "^1.0 || ^2.0 || ^3.0",
                "symfony/cache": "^4.4 || ^5.4 || ^6",
                "symfony/var-exporter": "^4.4 || ^5.4 || ^6"
            },
            "type": "library",
            "autoload": {
                "psr-4": {
                    "Doctrine\\Common\\Cache\\": "lib/Doctrine/Common/Cache"
                }
            },
            "notification-url": "https://packagist.org/downloads/",
            "license": [
                "MIT"
            ],
            "authors": [
                {
                    "name": "Guilherme Blanco",
                    "email": "guilhermeblanco@gmail.com"
                },
                {
                    "name": "Roman Borschel",
                    "email": "roman@code-factory.org"
                },
                {
                    "name": "Benjamin Eberlei",
                    "email": "kontakt@beberlei.de"
                },
                {
                    "name": "Jonathan Wage",
                    "email": "jonwage@gmail.com"
                },
                {
                    "name": "Johannes Schmitt",
                    "email": "schmittjoh@gmail.com"
                }
            ],
            "description": "PHP Doctrine Cache library is a popular cache implementation that supports many different drivers such as redis, memcache, apc, mongodb and others.",
            "homepage": "https://www.doctrine-project.org/projects/cache.html",
            "keywords": [
                "abstraction",
                "apcu",
                "cache",
                "caching",
                "couchdb",
                "memcached",
                "php",
                "redis",
                "xcache"
            ],
            "support": {
                "issues": "https://github.com/doctrine/cache/issues",
                "source": "https://github.com/doctrine/cache/tree/2.2.0"
            },
            "funding": [
                {
                    "url": "https://www.doctrine-project.org/sponsorship.html",
                    "type": "custom"
                },
                {
                    "url": "https://www.patreon.com/phpdoctrine",
                    "type": "patreon"
                },
                {
                    "url": "https://tidelift.com/funding/github/packagist/doctrine%2Fcache",
                    "type": "tidelift"
                }
            ],
            "time": "2022-05-20T20:07:39+00:00"
        },
        {
            "name": "doctrine/dbal",
            "version": "3.5.2",
            "source": {
                "type": "git",
                "url": "https://github.com/doctrine/dbal.git",
                "reference": "63e513cebbbaf96a6795e5c5ee34d205831bfc85"
            },
            "dist": {
                "type": "zip",
                "url": "https://api.github.com/repos/doctrine/dbal/zipball/63e513cebbbaf96a6795e5c5ee34d205831bfc85",
                "reference": "63e513cebbbaf96a6795e5c5ee34d205831bfc85",
                "shasum": ""
            },
            "require": {
                "composer-runtime-api": "^2",
                "doctrine/cache": "^1.11|^2.0",
                "doctrine/deprecations": "^0.5.3|^1",
                "doctrine/event-manager": "^1|^2",
                "php": "^7.4 || ^8.0",
                "psr/cache": "^1|^2|^3",
                "psr/log": "^1|^2|^3"
            },
            "require-dev": {
                "doctrine/coding-standard": "11.0.0",
                "jetbrains/phpstorm-stubs": "2022.3",
                "phpstan/phpstan": "1.9.2",
                "phpstan/phpstan-strict-rules": "^1.4",
                "phpunit/phpunit": "9.5.27",
                "psalm/plugin-phpunit": "0.18.4",
                "squizlabs/php_codesniffer": "3.7.1",
                "symfony/cache": "^5.4|^6.0",
                "symfony/console": "^4.4|^5.4|^6.0",
                "vimeo/psalm": "4.30.0"
            },
            "suggest": {
                "symfony/console": "For helpful console commands such as SQL execution and import of files."
            },
            "bin": [
                "bin/doctrine-dbal"
            ],
            "type": "library",
            "autoload": {
                "psr-4": {
                    "Doctrine\\DBAL\\": "src"
                }
            },
            "notification-url": "https://packagist.org/downloads/",
            "license": [
                "MIT"
            ],
            "authors": [
                {
                    "name": "Guilherme Blanco",
                    "email": "guilhermeblanco@gmail.com"
                },
                {
                    "name": "Roman Borschel",
                    "email": "roman@code-factory.org"
                },
                {
                    "name": "Benjamin Eberlei",
                    "email": "kontakt@beberlei.de"
                },
                {
                    "name": "Jonathan Wage",
                    "email": "jonwage@gmail.com"
                }
            ],
            "description": "Powerful PHP database abstraction layer (DBAL) with many features for database schema introspection and management.",
            "homepage": "https://www.doctrine-project.org/projects/dbal.html",
            "keywords": [
                "abstraction",
                "database",
                "db2",
                "dbal",
                "mariadb",
                "mssql",
                "mysql",
                "oci8",
                "oracle",
                "pdo",
                "pgsql",
                "postgresql",
                "queryobject",
                "sasql",
                "sql",
                "sqlite",
                "sqlserver",
                "sqlsrv"
            ],
            "support": {
                "issues": "https://github.com/doctrine/dbal/issues",
                "source": "https://github.com/doctrine/dbal/tree/3.5.2"
            },
            "funding": [
                {
                    "url": "https://www.doctrine-project.org/sponsorship.html",
                    "type": "custom"
                },
                {
                    "url": "https://www.patreon.com/phpdoctrine",
                    "type": "patreon"
                },
                {
                    "url": "https://tidelift.com/funding/github/packagist/doctrine%2Fdbal",
                    "type": "tidelift"
                }
            ],
            "time": "2022-12-19T08:17:34+00:00"
        },
        {
            "name": "doctrine/deprecations",
            "version": "v1.0.0",
            "source": {
                "type": "git",
                "url": "https://github.com/doctrine/deprecations.git",
                "reference": "0e2a4f1f8cdfc7a92ec3b01c9334898c806b30de"
            },
            "dist": {
                "type": "zip",
                "url": "https://api.github.com/repos/doctrine/deprecations/zipball/0e2a4f1f8cdfc7a92ec3b01c9334898c806b30de",
                "reference": "0e2a4f1f8cdfc7a92ec3b01c9334898c806b30de",
                "shasum": ""
            },
            "require": {
                "php": "^7.1|^8.0"
            },
            "require-dev": {
                "doctrine/coding-standard": "^9",
                "phpunit/phpunit": "^7.5|^8.5|^9.5",
                "psr/log": "^1|^2|^3"
            },
            "suggest": {
                "psr/log": "Allows logging deprecations via PSR-3 logger implementation"
            },
            "type": "library",
            "autoload": {
                "psr-4": {
                    "Doctrine\\Deprecations\\": "lib/Doctrine/Deprecations"
                }
            },
            "notification-url": "https://packagist.org/downloads/",
            "license": [
                "MIT"
            ],
            "description": "A small layer on top of trigger_error(E_USER_DEPRECATED) or PSR-3 logging with options to disable all deprecations or selectively for packages.",
            "homepage": "https://www.doctrine-project.org/",
            "support": {
                "issues": "https://github.com/doctrine/deprecations/issues",
                "source": "https://github.com/doctrine/deprecations/tree/v1.0.0"
            },
            "time": "2022-05-02T15:47:09+00:00"
        },
        {
            "name": "doctrine/event-manager",
            "version": "2.0.0",
            "source": {
                "type": "git",
                "url": "https://github.com/doctrine/event-manager.git",
                "reference": "750671534e0241a7c50ea5b43f67e23eb5c96f32"
            },
            "dist": {
                "type": "zip",
                "url": "https://api.github.com/repos/doctrine/event-manager/zipball/750671534e0241a7c50ea5b43f67e23eb5c96f32",
                "reference": "750671534e0241a7c50ea5b43f67e23eb5c96f32",
                "shasum": ""
            },
            "require": {
                "php": "^8.1"
            },
            "conflict": {
                "doctrine/common": "<2.9"
            },
            "require-dev": {
                "doctrine/coding-standard": "^10",
                "phpstan/phpstan": "^1.8.8",
                "phpunit/phpunit": "^9.5",
                "vimeo/psalm": "^4.28"
            },
            "type": "library",
            "autoload": {
                "psr-4": {
                    "Doctrine\\Common\\": "src"
                }
            },
            "notification-url": "https://packagist.org/downloads/",
            "license": [
                "MIT"
            ],
            "authors": [
                {
                    "name": "Guilherme Blanco",
                    "email": "guilhermeblanco@gmail.com"
                },
                {
                    "name": "Roman Borschel",
                    "email": "roman@code-factory.org"
                },
                {
                    "name": "Benjamin Eberlei",
                    "email": "kontakt@beberlei.de"
                },
                {
                    "name": "Jonathan Wage",
                    "email": "jonwage@gmail.com"
                },
                {
                    "name": "Johannes Schmitt",
                    "email": "schmittjoh@gmail.com"
                },
                {
                    "name": "Marco Pivetta",
                    "email": "ocramius@gmail.com"
                }
            ],
            "description": "The Doctrine Event Manager is a simple PHP event system that was built to be used with the various Doctrine projects.",
            "homepage": "https://www.doctrine-project.org/projects/event-manager.html",
            "keywords": [
                "event",
                "event dispatcher",
                "event manager",
                "event system",
                "events"
            ],
            "support": {
                "issues": "https://github.com/doctrine/event-manager/issues",
                "source": "https://github.com/doctrine/event-manager/tree/2.0.0"
            },
            "funding": [
                {
                    "url": "https://www.doctrine-project.org/sponsorship.html",
                    "type": "custom"
                },
                {
                    "url": "https://www.patreon.com/phpdoctrine",
                    "type": "patreon"
                },
                {
                    "url": "https://tidelift.com/funding/github/packagist/doctrine%2Fevent-manager",
                    "type": "tidelift"
                }
            ],
            "time": "2022-10-12T20:59:15+00:00"
        },
        {
            "name": "doctrine/inflector",
            "version": "2.0.6",
            "source": {
                "type": "git",
                "url": "https://github.com/doctrine/inflector.git",
                "reference": "d9d313a36c872fd6ee06d9a6cbcf713eaa40f024"
            },
            "dist": {
                "type": "zip",
                "url": "https://api.github.com/repos/doctrine/inflector/zipball/d9d313a36c872fd6ee06d9a6cbcf713eaa40f024",
                "reference": "d9d313a36c872fd6ee06d9a6cbcf713eaa40f024",
                "shasum": ""
            },
            "require": {
                "php": "^7.2 || ^8.0"
            },
            "require-dev": {
                "doctrine/coding-standard": "^10",
                "phpstan/phpstan": "^1.8",
                "phpstan/phpstan-phpunit": "^1.1",
                "phpstan/phpstan-strict-rules": "^1.3",
                "phpunit/phpunit": "^8.5 || ^9.5",
                "vimeo/psalm": "^4.25"
            },
            "type": "library",
            "autoload": {
                "psr-4": {
                    "Doctrine\\Inflector\\": "lib/Doctrine/Inflector"
                }
            },
            "notification-url": "https://packagist.org/downloads/",
            "license": [
                "MIT"
            ],
            "authors": [
                {
                    "name": "Guilherme Blanco",
                    "email": "guilhermeblanco@gmail.com"
                },
                {
                    "name": "Roman Borschel",
                    "email": "roman@code-factory.org"
                },
                {
                    "name": "Benjamin Eberlei",
                    "email": "kontakt@beberlei.de"
                },
                {
                    "name": "Jonathan Wage",
                    "email": "jonwage@gmail.com"
                },
                {
                    "name": "Johannes Schmitt",
                    "email": "schmittjoh@gmail.com"
                }
            ],
            "description": "PHP Doctrine Inflector is a small library that can perform string manipulations with regard to upper/lowercase and singular/plural forms of words.",
            "homepage": "https://www.doctrine-project.org/projects/inflector.html",
            "keywords": [
                "inflection",
                "inflector",
                "lowercase",
                "manipulation",
                "php",
                "plural",
                "singular",
                "strings",
                "uppercase",
                "words"
            ],
            "support": {
                "issues": "https://github.com/doctrine/inflector/issues",
                "source": "https://github.com/doctrine/inflector/tree/2.0.6"
            },
            "funding": [
                {
                    "url": "https://www.doctrine-project.org/sponsorship.html",
                    "type": "custom"
                },
                {
                    "url": "https://www.patreon.com/phpdoctrine",
                    "type": "patreon"
                },
                {
                    "url": "https://tidelift.com/funding/github/packagist/doctrine%2Finflector",
                    "type": "tidelift"
                }
            ],
            "time": "2022-10-20T09:10:12+00:00"
        },
        {
            "name": "doctrine/lexer",
            "version": "2.1.0",
            "source": {
                "type": "git",
                "url": "https://github.com/doctrine/lexer.git",
                "reference": "39ab8fcf5a51ce4b85ca97c7a7d033eb12831124"
            },
            "dist": {
                "type": "zip",
                "url": "https://api.github.com/repos/doctrine/lexer/zipball/39ab8fcf5a51ce4b85ca97c7a7d033eb12831124",
                "reference": "39ab8fcf5a51ce4b85ca97c7a7d033eb12831124",
                "shasum": ""
            },
            "require": {
                "doctrine/deprecations": "^1.0",
                "php": "^7.1 || ^8.0"
            },
            "require-dev": {
                "doctrine/coding-standard": "^9 || ^10",
                "phpstan/phpstan": "^1.3",
                "phpunit/phpunit": "^7.5 || ^8.5 || ^9.5",
                "psalm/plugin-phpunit": "^0.18.3",
                "vimeo/psalm": "^4.11 || ^5.0"
            },
            "type": "library",
            "autoload": {
                "psr-4": {
                    "Doctrine\\Common\\Lexer\\": "src"
                }
            },
            "notification-url": "https://packagist.org/downloads/",
            "license": [
                "MIT"
            ],
            "authors": [
                {
                    "name": "Guilherme Blanco",
                    "email": "guilhermeblanco@gmail.com"
                },
                {
                    "name": "Roman Borschel",
                    "email": "roman@code-factory.org"
                },
                {
                    "name": "Johannes Schmitt",
                    "email": "schmittjoh@gmail.com"
                }
            ],
            "description": "PHP Doctrine Lexer parser library that can be used in Top-Down, Recursive Descent Parsers.",
            "homepage": "https://www.doctrine-project.org/projects/lexer.html",
            "keywords": [
                "annotations",
                "docblock",
                "lexer",
                "parser",
                "php"
            ],
            "support": {
                "issues": "https://github.com/doctrine/lexer/issues",
                "source": "https://github.com/doctrine/lexer/tree/2.1.0"
            },
            "funding": [
                {
                    "url": "https://www.doctrine-project.org/sponsorship.html",
                    "type": "custom"
                },
                {
                    "url": "https://www.patreon.com/phpdoctrine",
                    "type": "patreon"
                },
                {
                    "url": "https://tidelift.com/funding/github/packagist/doctrine%2Flexer",
                    "type": "tidelift"
                }
            ],
            "time": "2022-12-14T08:49:07+00:00"
        },
        {
            "name": "dragonmantank/cron-expression",
            "version": "v3.3.2",
            "source": {
                "type": "git",
                "url": "https://github.com/dragonmantank/cron-expression.git",
                "reference": "782ca5968ab8b954773518e9e49a6f892a34b2a8"
            },
            "dist": {
                "type": "zip",
                "url": "https://api.github.com/repos/dragonmantank/cron-expression/zipball/782ca5968ab8b954773518e9e49a6f892a34b2a8",
                "reference": "782ca5968ab8b954773518e9e49a6f892a34b2a8",
                "shasum": ""
            },
            "require": {
                "php": "^7.2|^8.0",
                "webmozart/assert": "^1.0"
            },
            "replace": {
                "mtdowling/cron-expression": "^1.0"
            },
            "require-dev": {
                "phpstan/extension-installer": "^1.0",
                "phpstan/phpstan": "^1.0",
                "phpstan/phpstan-webmozart-assert": "^1.0",
                "phpunit/phpunit": "^7.0|^8.0|^9.0"
            },
            "type": "library",
            "autoload": {
                "psr-4": {
                    "Cron\\": "src/Cron/"
                }
            },
            "notification-url": "https://packagist.org/downloads/",
            "license": [
                "MIT"
            ],
            "authors": [
                {
                    "name": "Chris Tankersley",
                    "email": "chris@ctankersley.com",
                    "homepage": "https://github.com/dragonmantank"
                }
            ],
            "description": "CRON for PHP: Calculate the next or previous run date and determine if a CRON expression is due",
            "keywords": [
                "cron",
                "schedule"
            ],
            "support": {
                "issues": "https://github.com/dragonmantank/cron-expression/issues",
                "source": "https://github.com/dragonmantank/cron-expression/tree/v3.3.2"
            },
            "funding": [
                {
                    "url": "https://github.com/dragonmantank",
                    "type": "github"
                }
            ],
            "time": "2022-09-10T18:51:20+00:00"
        },
        {
            "name": "egulias/email-validator",
            "version": "3.2.4",
            "source": {
                "type": "git",
                "url": "https://github.com/egulias/EmailValidator.git",
                "reference": "5f35e41eba05fdfbabd95d72f83795c835fb7ed2"
            },
            "dist": {
                "type": "zip",
                "url": "https://api.github.com/repos/egulias/EmailValidator/zipball/5f35e41eba05fdfbabd95d72f83795c835fb7ed2",
                "reference": "5f35e41eba05fdfbabd95d72f83795c835fb7ed2",
                "shasum": ""
            },
            "require": {
                "doctrine/lexer": "^1.2|^2",
                "php": ">=7.2",
                "symfony/polyfill-intl-idn": "^1.15"
            },
            "require-dev": {
                "php-coveralls/php-coveralls": "^2.2",
                "phpunit/phpunit": "^8.5.8|^9.3.3",
                "vimeo/psalm": "^4"
            },
            "suggest": {
                "ext-intl": "PHP Internationalization Libraries are required to use the SpoofChecking validation"
            },
            "type": "library",
            "extra": {
                "branch-alias": {
                    "dev-master": "3.0.x-dev"
                }
            },
            "autoload": {
                "psr-4": {
                    "Egulias\\EmailValidator\\": "src"
                }
            },
            "notification-url": "https://packagist.org/downloads/",
            "license": [
                "MIT"
            ],
            "authors": [
                {
                    "name": "Eduardo Gulias Davis"
                }
            ],
            "description": "A library for validating emails against several RFCs",
            "homepage": "https://github.com/egulias/EmailValidator",
            "keywords": [
                "email",
                "emailvalidation",
                "emailvalidator",
                "validation",
                "validator"
            ],
            "support": {
                "issues": "https://github.com/egulias/EmailValidator/issues",
                "source": "https://github.com/egulias/EmailValidator/tree/3.2.4"
            },
            "funding": [
                {
                    "url": "https://github.com/egulias",
                    "type": "github"
                }
            ],
            "time": "2022-12-30T14:09:25+00:00"
        },
        {
            "name": "facade/ignition-contracts",
            "version": "1.0.2",
            "source": {
                "type": "git",
                "url": "https://github.com/facade/ignition-contracts.git",
                "reference": "3c921a1cdba35b68a7f0ccffc6dffc1995b18267"
            },
            "dist": {
                "type": "zip",
                "url": "https://api.github.com/repos/facade/ignition-contracts/zipball/3c921a1cdba35b68a7f0ccffc6dffc1995b18267",
                "reference": "3c921a1cdba35b68a7f0ccffc6dffc1995b18267",
                "shasum": ""
            },
            "require": {
                "php": "^7.3|^8.0"
            },
            "require-dev": {
                "friendsofphp/php-cs-fixer": "^v2.15.8",
                "phpunit/phpunit": "^9.3.11",
                "vimeo/psalm": "^3.17.1"
            },
            "type": "library",
            "autoload": {
                "psr-4": {
                    "Facade\\IgnitionContracts\\": "src"
                }
            },
            "notification-url": "https://packagist.org/downloads/",
            "license": [
                "MIT"
            ],
            "authors": [
                {
                    "name": "Freek Van der Herten",
                    "email": "freek@spatie.be",
                    "homepage": "https://flareapp.io",
                    "role": "Developer"
                }
            ],
            "description": "Solution contracts for Ignition",
            "homepage": "https://github.com/facade/ignition-contracts",
            "keywords": [
                "contracts",
                "flare",
                "ignition"
            ],
            "support": {
                "issues": "https://github.com/facade/ignition-contracts/issues",
                "source": "https://github.com/facade/ignition-contracts/tree/1.0.2"
            },
            "time": "2020-10-16T08:27:54+00:00"
        },
        {
            "name": "filp/whoops",
            "version": "2.14.6",
            "source": {
                "type": "git",
                "url": "https://github.com/filp/whoops.git",
                "reference": "f7948baaa0330277c729714910336383286305da"
            },
            "dist": {
                "type": "zip",
                "url": "https://api.github.com/repos/filp/whoops/zipball/f7948baaa0330277c729714910336383286305da",
                "reference": "f7948baaa0330277c729714910336383286305da",
                "shasum": ""
            },
            "require": {
                "php": "^5.5.9 || ^7.0 || ^8.0",
                "psr/log": "^1.0.1 || ^2.0 || ^3.0"
            },
            "require-dev": {
                "mockery/mockery": "^0.9 || ^1.0",
                "phpunit/phpunit": "^4.8.36 || ^5.7.27 || ^6.5.14 || ^7.5.20 || ^8.5.8 || ^9.3.3",
                "symfony/var-dumper": "^2.6 || ^3.0 || ^4.0 || ^5.0"
            },
            "suggest": {
                "symfony/var-dumper": "Pretty print complex values better with var-dumper available",
                "whoops/soap": "Formats errors as SOAP responses"
            },
            "type": "library",
            "extra": {
                "branch-alias": {
                    "dev-master": "2.7-dev"
                }
            },
            "autoload": {
                "psr-4": {
                    "Whoops\\": "src/Whoops/"
                }
            },
            "notification-url": "https://packagist.org/downloads/",
            "license": [
                "MIT"
            ],
            "authors": [
                {
                    "name": "Filipe Dobreira",
                    "homepage": "https://github.com/filp",
                    "role": "Developer"
                }
            ],
            "description": "php error handling for cool kids",
            "homepage": "https://filp.github.io/whoops/",
            "keywords": [
                "error",
                "exception",
                "handling",
                "library",
                "throwable",
                "whoops"
            ],
            "support": {
                "issues": "https://github.com/filp/whoops/issues",
                "source": "https://github.com/filp/whoops/tree/2.14.6"
            },
            "funding": [
                {
                    "url": "https://github.com/denis-sokolov",
                    "type": "github"
                }
            ],
            "time": "2022-11-02T16:23:29+00:00"
        },
        {
            "name": "firebase/php-jwt",
            "version": "v6.3.2",
            "source": {
                "type": "git",
                "url": "https://github.com/firebase/php-jwt.git",
                "reference": "ea7dda77098b96e666c5ef382452f94841e439cd"
            },
            "dist": {
                "type": "zip",
                "url": "https://api.github.com/repos/firebase/php-jwt/zipball/ea7dda77098b96e666c5ef382452f94841e439cd",
                "reference": "ea7dda77098b96e666c5ef382452f94841e439cd",
                "shasum": ""
            },
            "require": {
                "php": "^7.1||^8.0"
            },
            "require-dev": {
                "guzzlehttp/guzzle": "^6.5||^7.4",
                "phpspec/prophecy-phpunit": "^1.1",
                "phpunit/phpunit": "^7.5||^9.5",
                "psr/cache": "^1.0||^2.0",
                "psr/http-client": "^1.0",
                "psr/http-factory": "^1.0"
            },
            "suggest": {
                "paragonie/sodium_compat": "Support EdDSA (Ed25519) signatures when libsodium is not present"
            },
            "type": "library",
            "autoload": {
                "psr-4": {
                    "Firebase\\JWT\\": "src"
                }
            },
            "notification-url": "https://packagist.org/downloads/",
            "license": [
                "BSD-3-Clause"
            ],
            "authors": [
                {
                    "name": "Neuman Vong",
                    "email": "neuman+pear@twilio.com",
                    "role": "Developer"
                },
                {
                    "name": "Anant Narayanan",
                    "email": "anant@php.net",
                    "role": "Developer"
                }
            ],
            "description": "A simple library to encode and decode JSON Web Tokens (JWT) in PHP. Should conform to the current spec.",
            "homepage": "https://github.com/firebase/php-jwt",
            "keywords": [
                "jwt",
                "php"
            ],
            "support": {
                "issues": "https://github.com/firebase/php-jwt/issues",
                "source": "https://github.com/firebase/php-jwt/tree/v6.3.2"
            },
            "time": "2022-12-19T17:10:46+00:00"
        },
        {
            "name": "fruitcake/php-cors",
            "version": "v1.2.0",
            "source": {
                "type": "git",
                "url": "https://github.com/fruitcake/php-cors.git",
                "reference": "58571acbaa5f9f462c9c77e911700ac66f446d4e"
            },
            "dist": {
                "type": "zip",
                "url": "https://api.github.com/repos/fruitcake/php-cors/zipball/58571acbaa5f9f462c9c77e911700ac66f446d4e",
                "reference": "58571acbaa5f9f462c9c77e911700ac66f446d4e",
                "shasum": ""
            },
            "require": {
                "php": "^7.4|^8.0",
                "symfony/http-foundation": "^4.4|^5.4|^6"
            },
            "require-dev": {
                "phpstan/phpstan": "^1.4",
                "phpunit/phpunit": "^9",
                "squizlabs/php_codesniffer": "^3.5"
            },
            "type": "library",
            "extra": {
                "branch-alias": {
                    "dev-main": "1.1-dev"
                }
            },
            "autoload": {
                "psr-4": {
                    "Fruitcake\\Cors\\": "src/"
                }
            },
            "notification-url": "https://packagist.org/downloads/",
            "license": [
                "MIT"
            ],
            "authors": [
                {
                    "name": "Fruitcake",
                    "homepage": "https://fruitcake.nl"
                },
                {
                    "name": "Barryvdh",
                    "email": "barryvdh@gmail.com"
                }
            ],
            "description": "Cross-origin resource sharing library for the Symfony HttpFoundation",
            "homepage": "https://github.com/fruitcake/php-cors",
            "keywords": [
                "cors",
                "laravel",
                "symfony"
            ],
            "support": {
                "issues": "https://github.com/fruitcake/php-cors/issues",
                "source": "https://github.com/fruitcake/php-cors/tree/v1.2.0"
            },
            "funding": [
                {
                    "url": "https://fruitcake.nl",
                    "type": "custom"
                },
                {
                    "url": "https://github.com/barryvdh",
                    "type": "github"
                }
            ],
            "time": "2022-02-20T15:07:15+00:00"
        },
        {
            "name": "gdbots/query-parser",
            "version": "v2.0.2",
            "source": {
                "type": "git",
                "url": "https://github.com/gdbots/query-parser-php.git",
                "reference": "d35cb9ae613ee8d6a94b5758fb0047668ab1d34c"
            },
            "dist": {
                "type": "zip",
                "url": "https://api.github.com/repos/gdbots/query-parser-php/zipball/d35cb9ae613ee8d6a94b5758fb0047668ab1d34c",
                "reference": "d35cb9ae613ee8d6a94b5758fb0047668ab1d34c",
                "shasum": ""
            },
            "require": {
                "php": ">=7.4"
            },
            "require-dev": {
                "phpunit/phpunit": "^9.2",
                "ruflin/elastica": "^7.0"
            },
            "type": "library",
            "autoload": {
                "psr-4": {
                    "Gdbots\\QueryParser\\": "src"
                }
            },
            "notification-url": "https://packagist.org/downloads/",
            "license": [
                "Apache-2.0"
            ],
            "description": "Php library that converts search queries into terms, phrases, hashtags, mentions, etc.",
            "homepage": "https://github.com/gdbots/query-parser-php",
            "support": {
                "issues": "https://github.com/gdbots/query-parser-php/issues",
                "source": "https://github.com/gdbots/query-parser-php/tree/v2.0.2"
            },
            "time": "2020-10-30T23:41:54+00:00"
        },
        {
            "name": "graham-campbell/result-type",
            "version": "v1.1.0",
            "source": {
                "type": "git",
                "url": "https://github.com/GrahamCampbell/Result-Type.git",
                "reference": "a878d45c1914464426dc94da61c9e1d36ae262a8"
            },
            "dist": {
                "type": "zip",
                "url": "https://api.github.com/repos/GrahamCampbell/Result-Type/zipball/a878d45c1914464426dc94da61c9e1d36ae262a8",
                "reference": "a878d45c1914464426dc94da61c9e1d36ae262a8",
                "shasum": ""
            },
            "require": {
                "php": "^7.2.5 || ^8.0",
                "phpoption/phpoption": "^1.9"
            },
            "require-dev": {
                "phpunit/phpunit": "^8.5.28 || ^9.5.21"
            },
            "type": "library",
            "autoload": {
                "psr-4": {
                    "GrahamCampbell\\ResultType\\": "src/"
                }
            },
            "notification-url": "https://packagist.org/downloads/",
            "license": [
                "MIT"
            ],
            "authors": [
                {
                    "name": "Graham Campbell",
                    "email": "hello@gjcampbell.co.uk",
                    "homepage": "https://github.com/GrahamCampbell"
                }
            ],
            "description": "An Implementation Of The Result Type",
            "keywords": [
                "Graham Campbell",
                "GrahamCampbell",
                "Result Type",
                "Result-Type",
                "result"
            ],
            "support": {
                "issues": "https://github.com/GrahamCampbell/Result-Type/issues",
                "source": "https://github.com/GrahamCampbell/Result-Type/tree/v1.1.0"
            },
            "funding": [
                {
                    "url": "https://github.com/GrahamCampbell",
                    "type": "github"
                },
                {
                    "url": "https://tidelift.com/funding/github/packagist/graham-campbell/result-type",
                    "type": "tidelift"
                }
            ],
            "time": "2022-07-30T15:56:11+00:00"
        },
        {
            "name": "guzzlehttp/guzzle",
            "version": "7.5.0",
            "source": {
                "type": "git",
                "url": "https://github.com/guzzle/guzzle.git",
                "reference": "b50a2a1251152e43f6a37f0fa053e730a67d25ba"
            },
            "dist": {
                "type": "zip",
                "url": "https://api.github.com/repos/guzzle/guzzle/zipball/b50a2a1251152e43f6a37f0fa053e730a67d25ba",
                "reference": "b50a2a1251152e43f6a37f0fa053e730a67d25ba",
                "shasum": ""
            },
            "require": {
                "ext-json": "*",
                "guzzlehttp/promises": "^1.5",
                "guzzlehttp/psr7": "^1.9 || ^2.4",
                "php": "^7.2.5 || ^8.0",
                "psr/http-client": "^1.0",
                "symfony/deprecation-contracts": "^2.2 || ^3.0"
            },
            "provide": {
                "psr/http-client-implementation": "1.0"
            },
            "require-dev": {
                "bamarni/composer-bin-plugin": "^1.8.1",
                "ext-curl": "*",
                "php-http/client-integration-tests": "^3.0",
                "phpunit/phpunit": "^8.5.29 || ^9.5.23",
                "psr/log": "^1.1 || ^2.0 || ^3.0"
            },
            "suggest": {
                "ext-curl": "Required for CURL handler support",
                "ext-intl": "Required for Internationalized Domain Name (IDN) support",
                "psr/log": "Required for using the Log middleware"
            },
            "type": "library",
            "extra": {
                "bamarni-bin": {
                    "bin-links": true,
                    "forward-command": false
                },
                "branch-alias": {
                    "dev-master": "7.5-dev"
                }
            },
            "autoload": {
                "files": [
                    "src/functions_include.php"
                ],
                "psr-4": {
                    "GuzzleHttp\\": "src/"
                }
            },
            "notification-url": "https://packagist.org/downloads/",
            "license": [
                "MIT"
            ],
            "authors": [
                {
                    "name": "Graham Campbell",
                    "email": "hello@gjcampbell.co.uk",
                    "homepage": "https://github.com/GrahamCampbell"
                },
                {
                    "name": "Michael Dowling",
                    "email": "mtdowling@gmail.com",
                    "homepage": "https://github.com/mtdowling"
                },
                {
                    "name": "Jeremy Lindblom",
                    "email": "jeremeamia@gmail.com",
                    "homepage": "https://github.com/jeremeamia"
                },
                {
                    "name": "George Mponos",
                    "email": "gmponos@gmail.com",
                    "homepage": "https://github.com/gmponos"
                },
                {
                    "name": "Tobias Nyholm",
                    "email": "tobias.nyholm@gmail.com",
                    "homepage": "https://github.com/Nyholm"
                },
                {
                    "name": "Márk Sági-Kazár",
                    "email": "mark.sagikazar@gmail.com",
                    "homepage": "https://github.com/sagikazarmark"
                },
                {
                    "name": "Tobias Schultze",
                    "email": "webmaster@tubo-world.de",
                    "homepage": "https://github.com/Tobion"
                }
            ],
            "description": "Guzzle is a PHP HTTP client library",
            "keywords": [
                "client",
                "curl",
                "framework",
                "http",
                "http client",
                "psr-18",
                "psr-7",
                "rest",
                "web service"
            ],
            "support": {
                "issues": "https://github.com/guzzle/guzzle/issues",
                "source": "https://github.com/guzzle/guzzle/tree/7.5.0"
            },
            "funding": [
                {
                    "url": "https://github.com/GrahamCampbell",
                    "type": "github"
                },
                {
                    "url": "https://github.com/Nyholm",
                    "type": "github"
                },
                {
                    "url": "https://tidelift.com/funding/github/packagist/guzzlehttp/guzzle",
                    "type": "tidelift"
                }
            ],
            "time": "2022-08-28T15:39:27+00:00"
        },
        {
            "name": "guzzlehttp/promises",
            "version": "1.5.2",
            "source": {
                "type": "git",
                "url": "https://github.com/guzzle/promises.git",
                "reference": "b94b2807d85443f9719887892882d0329d1e2598"
            },
            "dist": {
                "type": "zip",
                "url": "https://api.github.com/repos/guzzle/promises/zipball/b94b2807d85443f9719887892882d0329d1e2598",
                "reference": "b94b2807d85443f9719887892882d0329d1e2598",
                "shasum": ""
            },
            "require": {
                "php": ">=5.5"
            },
            "require-dev": {
                "symfony/phpunit-bridge": "^4.4 || ^5.1"
            },
            "type": "library",
            "extra": {
                "branch-alias": {
                    "dev-master": "1.5-dev"
                }
            },
            "autoload": {
                "files": [
                    "src/functions_include.php"
                ],
                "psr-4": {
                    "GuzzleHttp\\Promise\\": "src/"
                }
            },
            "notification-url": "https://packagist.org/downloads/",
            "license": [
                "MIT"
            ],
            "authors": [
                {
                    "name": "Graham Campbell",
                    "email": "hello@gjcampbell.co.uk",
                    "homepage": "https://github.com/GrahamCampbell"
                },
                {
                    "name": "Michael Dowling",
                    "email": "mtdowling@gmail.com",
                    "homepage": "https://github.com/mtdowling"
                },
                {
                    "name": "Tobias Nyholm",
                    "email": "tobias.nyholm@gmail.com",
                    "homepage": "https://github.com/Nyholm"
                },
                {
                    "name": "Tobias Schultze",
                    "email": "webmaster@tubo-world.de",
                    "homepage": "https://github.com/Tobion"
                }
            ],
            "description": "Guzzle promises library",
            "keywords": [
                "promise"
            ],
            "support": {
                "issues": "https://github.com/guzzle/promises/issues",
                "source": "https://github.com/guzzle/promises/tree/1.5.2"
            },
            "funding": [
                {
                    "url": "https://github.com/GrahamCampbell",
                    "type": "github"
                },
                {
                    "url": "https://github.com/Nyholm",
                    "type": "github"
                },
                {
                    "url": "https://tidelift.com/funding/github/packagist/guzzlehttp/promises",
                    "type": "tidelift"
                }
            ],
            "time": "2022-08-28T14:55:35+00:00"
        },
        {
            "name": "guzzlehttp/psr7",
            "version": "2.4.3",
            "source": {
                "type": "git",
                "url": "https://github.com/guzzle/psr7.git",
                "reference": "67c26b443f348a51926030c83481b85718457d3d"
            },
            "dist": {
                "type": "zip",
                "url": "https://api.github.com/repos/guzzle/psr7/zipball/67c26b443f348a51926030c83481b85718457d3d",
                "reference": "67c26b443f348a51926030c83481b85718457d3d",
                "shasum": ""
            },
            "require": {
                "php": "^7.2.5 || ^8.0",
                "psr/http-factory": "^1.0",
                "psr/http-message": "^1.0",
                "ralouphie/getallheaders": "^3.0"
            },
            "provide": {
                "psr/http-factory-implementation": "1.0",
                "psr/http-message-implementation": "1.0"
            },
            "require-dev": {
                "bamarni/composer-bin-plugin": "^1.8.1",
                "http-interop/http-factory-tests": "^0.9",
                "phpunit/phpunit": "^8.5.29 || ^9.5.23"
            },
            "suggest": {
                "laminas/laminas-httphandlerrunner": "Emit PSR-7 responses"
            },
            "type": "library",
            "extra": {
                "bamarni-bin": {
                    "bin-links": true,
                    "forward-command": false
                },
                "branch-alias": {
                    "dev-master": "2.4-dev"
                }
            },
            "autoload": {
                "psr-4": {
                    "GuzzleHttp\\Psr7\\": "src/"
                }
            },
            "notification-url": "https://packagist.org/downloads/",
            "license": [
                "MIT"
            ],
            "authors": [
                {
                    "name": "Graham Campbell",
                    "email": "hello@gjcampbell.co.uk",
                    "homepage": "https://github.com/GrahamCampbell"
                },
                {
                    "name": "Michael Dowling",
                    "email": "mtdowling@gmail.com",
                    "homepage": "https://github.com/mtdowling"
                },
                {
                    "name": "George Mponos",
                    "email": "gmponos@gmail.com",
                    "homepage": "https://github.com/gmponos"
                },
                {
                    "name": "Tobias Nyholm",
                    "email": "tobias.nyholm@gmail.com",
                    "homepage": "https://github.com/Nyholm"
                },
                {
                    "name": "Márk Sági-Kazár",
                    "email": "mark.sagikazar@gmail.com",
                    "homepage": "https://github.com/sagikazarmark"
                },
                {
                    "name": "Tobias Schultze",
                    "email": "webmaster@tubo-world.de",
                    "homepage": "https://github.com/Tobion"
                },
                {
                    "name": "Márk Sági-Kazár",
                    "email": "mark.sagikazar@gmail.com",
                    "homepage": "https://sagikazarmark.hu"
                }
            ],
            "description": "PSR-7 message implementation that also provides common utility methods",
            "keywords": [
                "http",
                "message",
                "psr-7",
                "request",
                "response",
                "stream",
                "uri",
                "url"
            ],
            "support": {
                "issues": "https://github.com/guzzle/psr7/issues",
                "source": "https://github.com/guzzle/psr7/tree/2.4.3"
            },
            "funding": [
                {
                    "url": "https://github.com/GrahamCampbell",
                    "type": "github"
                },
                {
                    "url": "https://github.com/Nyholm",
                    "type": "github"
                },
                {
                    "url": "https://tidelift.com/funding/github/packagist/guzzlehttp/psr7",
                    "type": "tidelift"
                }
            ],
            "time": "2022-10-26T14:07:24+00:00"
        },
        {
            "name": "jc5/google2fa-laravel",
            "version": "v2.0.8",
            "source": {
                "type": "git",
                "url": "https://github.com/JC5/google2fa-laravel.git",
                "reference": "0205b0e58b90ee41e6d108d4c26ad9d0f7997baa"
            },
            "dist": {
                "type": "zip",
                "url": "https://api.github.com/repos/JC5/google2fa-laravel/zipball/0205b0e58b90ee41e6d108d4c26ad9d0f7997baa",
                "reference": "0205b0e58b90ee41e6d108d4c26ad9d0f7997baa",
                "shasum": ""
            },
            "require": {
                "laravel/framework": ">=5.4.36",
                "php": ">=8",
                "pragmarx/google2fa-qrcode": "^1.0"
            },
            "require-dev": {
                "orchestra/testbench": "3.4.*|3.5.*|3.6.*|3.7.*|4.*|5.*|6.*",
                "phpunit/phpunit": "~9",
                "roave/security-advisories": "dev-master"
            },
            "suggest": {
                "bacon/bacon-qr-code": "Required to generate inline QR Codes.",
                "pragmarx/recovery": "Generate recovery codes."
            },
            "type": "library",
            "extra": {
                "component": "package",
                "frameworks": [
                    "Laravel"
                ],
                "branch-alias": {
                    "dev-master": "0.2-dev"
                },
                "laravel": {
                    "providers": [
                        "PragmaRX\\Google2FALaravel\\ServiceProvider"
                    ],
                    "aliases": {
                        "Google2FA": "PragmaRX\\Google2FALaravel\\Facade"
                    }
                }
            },
            "autoload": {
                "psr-4": {
                    "PragmaRX\\Google2FALaravel\\": "src/",
                    "PragmaRX\\Google2FALaravel\\Tests\\": "tests/"
                }
            },
            "notification-url": "https://packagist.org/downloads/",
            "license": [
                "MIT"
            ],
            "authors": [
                {
                    "name": "Antonio Carlos Ribeiro",
                    "email": "acr@antoniocarlosribeiro.com",
                    "role": "Creator & Designer"
                },
                {
                    "name": "James Cole",
                    "email": "thegrumpydictator@gmail.com",
                    "role": "Developer"
                }
            ],
            "description": "A One Time Password Authentication package, compatible with Google Authenticator.",
            "keywords": [
                "Authentication",
                "Two Factor Authentication",
                "google2fa",
                "laravel"
            ],
            "support": {
                "issues": "https://github.com/JC5/google2fa-laravel/issues",
                "source": "https://github.com/JC5/google2fa-laravel/tree/v2.0.8"
            },
            "time": "2022-03-30T16:00:00+00:00"
        },
        {
            "name": "jc5/recovery",
            "version": "v2.2.0",
            "source": {
                "type": "git",
                "url": "https://github.com/JC5/recovery.git",
                "reference": "ad69cb910a92e1aeb75fd7eaa65701cc5b0416f3"
            },
            "dist": {
                "type": "zip",
                "url": "https://api.github.com/repos/JC5/recovery/zipball/ad69cb910a92e1aeb75fd7eaa65701cc5b0416f3",
                "reference": "ad69cb910a92e1aeb75fd7eaa65701cc5b0416f3",
                "shasum": ""
            },
            "require": {
                "ext-json": "*",
                "php": ">=8.0",
                "pragmarx/random": "~0.1"
            },
            "require-dev": {
                "phpunit/phpunit": ">=5.4.3",
                "squizlabs/php_codesniffer": "^2.3",
                "tightenco/collect": "^5.0"
            },
            "suggest": {
                "tightenco/collect": "Allows to generate recovery codes as collections"
            },
            "type": "library",
            "extra": {
                "branch-alias": {
                    "dev-master": "1.0-dev"
                }
            },
            "autoload": {
                "psr-4": {
                    "PragmaRX\\Recovery\\": "src"
                }
            },
            "notification-url": "https://packagist.org/downloads/",
            "license": [
                "MIT"
            ],
            "authors": [
                {
                    "name": "Antonio Carlos Ribeiro",
                    "email": "acr@antoniocarlosribeiro.com",
                    "homepage": "https://antoniocarlosribeiro.com",
                    "role": "Developer"
                },
                {
                    "name": "James Cole",
                    "email": "james@firefly-iii.org",
                    "homepage": "https://firefly-iii.org/",
                    "role": "Developer"
                }
            ],
            "description": "Create recovery codes for two factor auth",
            "homepage": "https://github.com/JC5/recovery",
            "keywords": [
                "2fa",
                "account recovery",
                "auth",
                "backup codes",
                "google2fa",
                "pragmarx",
                "recovery",
                "recovery codes",
                "two factor auth"
            ],
            "support": {
                "source": "https://github.com/JC5/recovery/tree/v2.2.0"
            },
            "time": "2022-03-31T05:55:34+00:00"
        },
        {
            "name": "laravel/framework",
            "version": "v9.45.1",
            "source": {
                "type": "git",
                "url": "https://github.com/laravel/framework.git",
                "reference": "faeb20d3fc61b69790068161ab42bcf2d5faccbc"
            },
            "dist": {
                "type": "zip",
                "url": "https://api.github.com/repos/laravel/framework/zipball/faeb20d3fc61b69790068161ab42bcf2d5faccbc",
                "reference": "faeb20d3fc61b69790068161ab42bcf2d5faccbc",
                "shasum": ""
            },
            "require": {
                "doctrine/inflector": "^2.0",
                "dragonmantank/cron-expression": "^3.3.2",
                "egulias/email-validator": "^3.2.1",
                "ext-mbstring": "*",
                "ext-openssl": "*",
                "fruitcake/php-cors": "^1.2",
                "laravel/serializable-closure": "^1.2.2",
                "league/commonmark": "^2.2.1",
                "league/flysystem": "^3.8.0",
                "monolog/monolog": "^2.0",
                "nesbot/carbon": "^2.62.1",
                "nunomaduro/termwind": "^1.13",
                "php": "^8.0.2",
                "psr/container": "^1.1.1|^2.0.1",
                "psr/log": "^1.0|^2.0|^3.0",
                "psr/simple-cache": "^1.0|^2.0|^3.0",
                "ramsey/uuid": "^4.7",
                "symfony/console": "^6.0.9",
                "symfony/error-handler": "^6.0",
                "symfony/finder": "^6.0",
                "symfony/http-foundation": "^6.0",
                "symfony/http-kernel": "^6.0",
                "symfony/mailer": "^6.0",
                "symfony/mime": "^6.0",
                "symfony/process": "^6.0",
                "symfony/routing": "^6.0",
                "symfony/uid": "^6.0",
                "symfony/var-dumper": "^6.0",
                "tijsverkoyen/css-to-inline-styles": "^2.2.5",
                "vlucas/phpdotenv": "^5.4.1",
                "voku/portable-ascii": "^2.0"
            },
            "conflict": {
                "tightenco/collect": "<5.5.33"
            },
            "provide": {
                "psr/container-implementation": "1.1|2.0",
                "psr/simple-cache-implementation": "1.0|2.0|3.0"
            },
            "replace": {
                "illuminate/auth": "self.version",
                "illuminate/broadcasting": "self.version",
                "illuminate/bus": "self.version",
                "illuminate/cache": "self.version",
                "illuminate/collections": "self.version",
                "illuminate/conditionable": "self.version",
                "illuminate/config": "self.version",
                "illuminate/console": "self.version",
                "illuminate/container": "self.version",
                "illuminate/contracts": "self.version",
                "illuminate/cookie": "self.version",
                "illuminate/database": "self.version",
                "illuminate/encryption": "self.version",
                "illuminate/events": "self.version",
                "illuminate/filesystem": "self.version",
                "illuminate/hashing": "self.version",
                "illuminate/http": "self.version",
                "illuminate/log": "self.version",
                "illuminate/macroable": "self.version",
                "illuminate/mail": "self.version",
                "illuminate/notifications": "self.version",
                "illuminate/pagination": "self.version",
                "illuminate/pipeline": "self.version",
                "illuminate/queue": "self.version",
                "illuminate/redis": "self.version",
                "illuminate/routing": "self.version",
                "illuminate/session": "self.version",
                "illuminate/support": "self.version",
                "illuminate/testing": "self.version",
                "illuminate/translation": "self.version",
                "illuminate/validation": "self.version",
                "illuminate/view": "self.version"
            },
            "require-dev": {
                "ably/ably-php": "^1.0",
                "aws/aws-sdk-php": "^3.235.5",
                "doctrine/dbal": "^2.13.3|^3.1.4",
                "fakerphp/faker": "^1.21",
                "guzzlehttp/guzzle": "^7.5",
                "league/flysystem-aws-s3-v3": "^3.0",
                "league/flysystem-ftp": "^3.0",
                "league/flysystem-path-prefixing": "^3.3",
                "league/flysystem-read-only": "^3.3",
                "league/flysystem-sftp-v3": "^3.0",
                "mockery/mockery": "^1.5.1",
                "orchestra/testbench-core": "^7.16",
                "pda/pheanstalk": "^4.0",
                "phpstan/phpstan": "^1.4.7",
                "phpunit/phpunit": "^9.5.8",
                "predis/predis": "^1.1.9|^2.0.2",
                "symfony/cache": "^6.0"
            },
            "suggest": {
                "ably/ably-php": "Required to use the Ably broadcast driver (^1.0).",
                "aws/aws-sdk-php": "Required to use the SQS queue driver, DynamoDb failed job storage, and SES mail driver (^3.235.5).",
                "brianium/paratest": "Required to run tests in parallel (^6.0).",
                "doctrine/dbal": "Required to rename columns and drop SQLite columns (^2.13.3|^3.1.4).",
                "ext-bcmath": "Required to use the multiple_of validation rule.",
                "ext-ftp": "Required to use the Flysystem FTP driver.",
                "ext-gd": "Required to use Illuminate\\Http\\Testing\\FileFactory::image().",
                "ext-memcached": "Required to use the memcache cache driver.",
                "ext-pcntl": "Required to use all features of the queue worker.",
                "ext-posix": "Required to use all features of the queue worker.",
                "ext-redis": "Required to use the Redis cache and queue drivers (^4.0|^5.0).",
                "fakerphp/faker": "Required to use the eloquent factory builder (^1.9.1).",
                "filp/whoops": "Required for friendly error pages in development (^2.14.3).",
                "guzzlehttp/guzzle": "Required to use the HTTP Client and the ping methods on schedules (^7.5).",
                "laravel/tinker": "Required to use the tinker console command (^2.0).",
                "league/flysystem-aws-s3-v3": "Required to use the Flysystem S3 driver (^3.0).",
                "league/flysystem-ftp": "Required to use the Flysystem FTP driver (^3.0).",
                "league/flysystem-path-prefixing": "Required to use the scoped driver (^3.3).",
                "league/flysystem-read-only": "Required to use read-only disks (^3.3)",
                "league/flysystem-sftp-v3": "Required to use the Flysystem SFTP driver (^3.0).",
                "mockery/mockery": "Required to use mocking (^1.5.1).",
                "nyholm/psr7": "Required to use PSR-7 bridging features (^1.2).",
                "pda/pheanstalk": "Required to use the beanstalk queue driver (^4.0).",
                "phpunit/phpunit": "Required to use assertions and run tests (^9.5.8).",
                "predis/predis": "Required to use the predis connector (^1.1.9|^2.0.2).",
                "psr/http-message": "Required to allow Storage::put to accept a StreamInterface (^1.0).",
                "pusher/pusher-php-server": "Required to use the Pusher broadcast driver (^6.0|^7.0).",
                "symfony/cache": "Required to PSR-6 cache bridge (^6.0).",
                "symfony/filesystem": "Required to enable support for relative symbolic links (^6.0).",
                "symfony/http-client": "Required to enable support for the Symfony API mail transports (^6.0).",
                "symfony/mailgun-mailer": "Required to enable support for the Mailgun mail transport (^6.0).",
                "symfony/postmark-mailer": "Required to enable support for the Postmark mail transport (^6.0).",
                "symfony/psr-http-message-bridge": "Required to use PSR-7 bridging features (^2.0)."
            },
            "type": "library",
            "extra": {
                "branch-alias": {
                    "dev-master": "9.x-dev"
                }
            },
            "autoload": {
                "files": [
                    "src/Illuminate/Collections/helpers.php",
                    "src/Illuminate/Events/functions.php",
                    "src/Illuminate/Foundation/helpers.php",
                    "src/Illuminate/Support/helpers.php"
                ],
                "psr-4": {
                    "Illuminate\\": "src/Illuminate/",
                    "Illuminate\\Support\\": [
                        "src/Illuminate/Macroable/",
                        "src/Illuminate/Collections/",
                        "src/Illuminate/Conditionable/"
                    ]
                }
            },
            "notification-url": "https://packagist.org/downloads/",
            "license": [
                "MIT"
            ],
            "authors": [
                {
                    "name": "Taylor Otwell",
                    "email": "taylor@laravel.com"
                }
            ],
            "description": "The Laravel Framework.",
            "homepage": "https://laravel.com",
            "keywords": [
                "framework",
                "laravel"
            ],
            "support": {
                "issues": "https://github.com/laravel/framework/issues",
                "source": "https://github.com/laravel/framework"
            },
            "time": "2022-12-21T19:37:46+00:00"
        },
        {
            "name": "laravel/passport",
            "version": "v11.3.1",
            "source": {
                "type": "git",
                "url": "https://github.com/laravel/passport.git",
                "reference": "835febbfe875ba97306c026fdaa94f58f167363e"
            },
            "dist": {
                "type": "zip",
                "url": "https://api.github.com/repos/laravel/passport/zipball/835febbfe875ba97306c026fdaa94f58f167363e",
                "reference": "835febbfe875ba97306c026fdaa94f58f167363e",
                "shasum": ""
            },
            "require": {
                "ext-json": "*",
                "firebase/php-jwt": "^6.3.1",
                "illuminate/auth": "^9.0",
                "illuminate/console": "^9.0",
                "illuminate/container": "^9.0",
                "illuminate/contracts": "^9.0",
                "illuminate/cookie": "^9.0",
                "illuminate/database": "^9.0",
                "illuminate/encryption": "^9.0",
                "illuminate/http": "^9.0",
                "illuminate/support": "^9.0",
                "lcobucci/jwt": "^3.4|^4.0",
                "league/oauth2-server": "^8.2",
                "nyholm/psr7": "^1.3",
                "php": "^8.0",
                "phpseclib/phpseclib": "^2.0|^3.0",
                "symfony/psr-http-message-bridge": "^2.0"
            },
            "require-dev": {
                "mockery/mockery": "^1.0",
                "orchestra/testbench": "^7.0",
                "phpunit/phpunit": "^9.3"
            },
            "type": "library",
            "extra": {
                "branch-alias": {
                    "dev-master": "11.x-dev"
                },
                "laravel": {
                    "providers": [
                        "Laravel\\Passport\\PassportServiceProvider"
                    ]
                }
            },
            "autoload": {
                "psr-4": {
                    "Laravel\\Passport\\": "src/",
                    "Laravel\\Passport\\Database\\Factories\\": "database/factories/"
                }
            },
            "notification-url": "https://packagist.org/downloads/",
            "license": [
                "MIT"
            ],
            "authors": [
                {
                    "name": "Taylor Otwell",
                    "email": "taylor@laravel.com"
                }
            ],
            "description": "Laravel Passport provides OAuth2 server support to Laravel.",
            "keywords": [
                "laravel",
                "oauth",
                "passport"
            ],
            "support": {
                "issues": "https://github.com/laravel/passport/issues",
                "source": "https://github.com/laravel/passport"
            },
            "time": "2022-12-02T18:20:16+00:00"
        },
        {
            "name": "laravel/sanctum",
            "version": "v3.0.1",
            "source": {
                "type": "git",
                "url": "https://github.com/laravel/sanctum.git",
                "reference": "b71e80a3a8e8029e2ec8c1aa814b999609ce16dc"
            },
            "dist": {
                "type": "zip",
                "url": "https://api.github.com/repos/laravel/sanctum/zipball/b71e80a3a8e8029e2ec8c1aa814b999609ce16dc",
                "reference": "b71e80a3a8e8029e2ec8c1aa814b999609ce16dc",
                "shasum": ""
            },
            "require": {
                "ext-json": "*",
                "illuminate/console": "^9.21",
                "illuminate/contracts": "^9.21",
                "illuminate/database": "^9.21",
                "illuminate/support": "^9.21",
                "php": "^8.0.2"
            },
            "require-dev": {
                "mockery/mockery": "^1.0",
                "orchestra/testbench": "^7.0",
                "phpunit/phpunit": "^9.3"
            },
            "type": "library",
            "extra": {
                "branch-alias": {
                    "dev-master": "3.x-dev"
                },
                "laravel": {
                    "providers": [
                        "Laravel\\Sanctum\\SanctumServiceProvider"
                    ]
                }
            },
            "autoload": {
                "psr-4": {
                    "Laravel\\Sanctum\\": "src/"
                }
            },
            "notification-url": "https://packagist.org/downloads/",
            "license": [
                "MIT"
            ],
            "authors": [
                {
                    "name": "Taylor Otwell",
                    "email": "taylor@laravel.com"
                }
            ],
            "description": "Laravel Sanctum provides a featherweight authentication system for SPAs and simple APIs.",
            "keywords": [
                "auth",
                "laravel",
                "sanctum"
            ],
            "support": {
                "issues": "https://github.com/laravel/sanctum/issues",
                "source": "https://github.com/laravel/sanctum"
            },
            "time": "2022-07-29T21:33:30+00:00"
        },
        {
            "name": "laravel/serializable-closure",
            "version": "v1.2.2",
            "source": {
                "type": "git",
                "url": "https://github.com/laravel/serializable-closure.git",
                "reference": "47afb7fae28ed29057fdca37e16a84f90cc62fae"
            },
            "dist": {
                "type": "zip",
                "url": "https://api.github.com/repos/laravel/serializable-closure/zipball/47afb7fae28ed29057fdca37e16a84f90cc62fae",
                "reference": "47afb7fae28ed29057fdca37e16a84f90cc62fae",
                "shasum": ""
            },
            "require": {
                "php": "^7.3|^8.0"
            },
            "require-dev": {
                "nesbot/carbon": "^2.61",
                "pestphp/pest": "^1.21.3",
                "phpstan/phpstan": "^1.8.2",
                "symfony/var-dumper": "^5.4.11"
            },
            "type": "library",
            "extra": {
                "branch-alias": {
                    "dev-master": "1.x-dev"
                }
            },
            "autoload": {
                "psr-4": {
                    "Laravel\\SerializableClosure\\": "src/"
                }
            },
            "notification-url": "https://packagist.org/downloads/",
            "license": [
                "MIT"
            ],
            "authors": [
                {
                    "name": "Taylor Otwell",
                    "email": "taylor@laravel.com"
                },
                {
                    "name": "Nuno Maduro",
                    "email": "nuno@laravel.com"
                }
            ],
            "description": "Laravel Serializable Closure provides an easy and secure way to serialize closures in PHP.",
            "keywords": [
                "closure",
                "laravel",
                "serializable"
            ],
            "support": {
                "issues": "https://github.com/laravel/serializable-closure/issues",
                "source": "https://github.com/laravel/serializable-closure"
            },
            "time": "2022-09-08T13:45:54+00:00"
        },
        {
            "name": "laravel/slack-notification-channel",
            "version": "v2.4.0",
            "source": {
                "type": "git",
                "url": "https://github.com/laravel/slack-notification-channel.git",
                "reference": "060617a31562c88656c95c5971a36989122d4b53"
            },
            "dist": {
                "type": "zip",
                "url": "https://api.github.com/repos/laravel/slack-notification-channel/zipball/060617a31562c88656c95c5971a36989122d4b53",
                "reference": "060617a31562c88656c95c5971a36989122d4b53",
                "shasum": ""
            },
            "require": {
                "guzzlehttp/guzzle": "^6.0|^7.0",
                "illuminate/notifications": "~5.8.0|^6.0|^7.0|^8.0|^9.0",
                "php": "^7.1.3|^8.0"
            },
            "require-dev": {
                "mockery/mockery": "^1.0",
                "phpunit/phpunit": "^7.0|^8.0|^9.0"
            },
            "type": "library",
            "extra": {
                "branch-alias": {
                    "dev-master": "2.x-dev"
                },
                "laravel": {
                    "providers": [
                        "Illuminate\\Notifications\\SlackChannelServiceProvider"
                    ]
                }
            },
            "autoload": {
                "psr-4": {
                    "Illuminate\\Notifications\\": "src/"
                }
            },
            "notification-url": "https://packagist.org/downloads/",
            "license": [
                "MIT"
            ],
            "authors": [
                {
                    "name": "Taylor Otwell",
                    "email": "taylor@laravel.com"
                }
            ],
            "description": "Slack Notification Channel for laravel.",
            "keywords": [
                "laravel",
                "notifications",
                "slack"
            ],
            "support": {
                "issues": "https://github.com/laravel/slack-notification-channel/issues",
                "source": "https://github.com/laravel/slack-notification-channel/tree/v2.4.0"
            },
            "time": "2022-01-12T18:07:54+00:00"
        },
        {
            "name": "laravel/ui",
            "version": "v4.1.1",
            "source": {
                "type": "git",
                "url": "https://github.com/laravel/ui.git",
                "reference": "ac94e596ffd39c63cfa41f5407b765b07df97483"
            },
            "dist": {
                "type": "zip",
                "url": "https://api.github.com/repos/laravel/ui/zipball/ac94e596ffd39c63cfa41f5407b765b07df97483",
                "reference": "ac94e596ffd39c63cfa41f5407b765b07df97483",
                "shasum": ""
            },
            "require": {
                "illuminate/console": "^9.21",
                "illuminate/filesystem": "^9.21",
                "illuminate/support": "^9.21",
                "illuminate/validation": "^9.21",
                "php": "^8.0"
            },
            "require-dev": {
                "orchestra/testbench": "^7.0"
            },
            "type": "library",
            "extra": {
                "branch-alias": {
                    "dev-master": "4.x-dev"
                },
                "laravel": {
                    "providers": [
                        "Laravel\\Ui\\UiServiceProvider"
                    ]
                }
            },
            "autoload": {
                "psr-4": {
                    "Laravel\\Ui\\": "src/",
                    "Illuminate\\Foundation\\Auth\\": "auth-backend/"
                }
            },
            "notification-url": "https://packagist.org/downloads/",
            "license": [
                "MIT"
            ],
            "authors": [
                {
                    "name": "Taylor Otwell",
                    "email": "taylor@laravel.com"
                }
            ],
            "description": "Laravel UI utilities and presets.",
            "keywords": [
                "laravel",
                "ui"
            ],
            "support": {
                "source": "https://github.com/laravel/ui/tree/v4.1.1"
            },
            "time": "2022-12-05T15:09:21+00:00"
        },
        {
            "name": "laravelcollective/html",
            "version": "v6.3.0",
            "source": {
                "type": "git",
                "url": "https://github.com/LaravelCollective/html.git",
                "reference": "78c3cb516ac9e6d3d76cad9191f81d217302dea6"
            },
            "dist": {
                "type": "zip",
                "url": "https://api.github.com/repos/LaravelCollective/html/zipball/78c3cb516ac9e6d3d76cad9191f81d217302dea6",
                "reference": "78c3cb516ac9e6d3d76cad9191f81d217302dea6",
                "shasum": ""
            },
            "require": {
                "illuminate/http": "^6.0|^7.0|^8.0|^9.0",
                "illuminate/routing": "^6.0|^7.0|^8.0|^9.0",
                "illuminate/session": "^6.0|^7.0|^8.0|^9.0",
                "illuminate/support": "^6.0|^7.0|^8.0|^9.0",
                "illuminate/view": "^6.0|^7.0|^8.0|^9.0",
                "php": ">=7.2.5"
            },
            "require-dev": {
                "illuminate/database": "^6.0|^7.0|^8.0|^9.0",
                "mockery/mockery": "~1.0",
                "phpunit/phpunit": "~8.5|^9.5.10"
            },
            "type": "library",
            "extra": {
                "branch-alias": {
                    "dev-master": "6.x-dev"
                },
                "laravel": {
                    "providers": [
                        "Collective\\Html\\HtmlServiceProvider"
                    ],
                    "aliases": {
                        "Form": "Collective\\Html\\FormFacade",
                        "Html": "Collective\\Html\\HtmlFacade"
                    }
                }
            },
            "autoload": {
                "files": [
                    "src/helpers.php"
                ],
                "psr-4": {
                    "Collective\\Html\\": "src/"
                }
            },
            "notification-url": "https://packagist.org/downloads/",
            "license": [
                "MIT"
            ],
            "authors": [
                {
                    "name": "Adam Engebretson",
                    "email": "adam@laravelcollective.com"
                },
                {
                    "name": "Taylor Otwell",
                    "email": "taylorotwell@gmail.com"
                }
            ],
            "description": "HTML and Form Builders for the Laravel Framework",
            "homepage": "https://laravelcollective.com",
            "support": {
                "issues": "https://github.com/LaravelCollective/html/issues",
                "source": "https://github.com/LaravelCollective/html"
            },
            "time": "2022-02-08T21:02:54+00:00"
        },
        {
            "name": "lcobucci/clock",
            "version": "2.3.0",
            "source": {
                "type": "git",
                "url": "https://github.com/lcobucci/clock.git",
                "reference": "c7aadcd6fd97ed9e199114269c0be3f335e38876"
            },
            "dist": {
                "type": "zip",
                "url": "https://api.github.com/repos/lcobucci/clock/zipball/c7aadcd6fd97ed9e199114269c0be3f335e38876",
                "reference": "c7aadcd6fd97ed9e199114269c0be3f335e38876",
                "shasum": ""
            },
            "require": {
                "php": "~8.1.0 || ~8.2.0",
                "stella-maris/clock": "^0.1.7"
            },
            "provide": {
                "psr/clock-implementation": "1.0"
            },
            "require-dev": {
                "infection/infection": "^0.26",
                "lcobucci/coding-standard": "^9.0",
                "phpstan/extension-installer": "^1.2",
                "phpstan/phpstan": "^1.9.4",
                "phpstan/phpstan-deprecation-rules": "^1.1.1",
                "phpstan/phpstan-phpunit": "^1.3.2",
                "phpstan/phpstan-strict-rules": "^1.4.4",
                "phpunit/phpunit": "^9.5.27"
            },
            "type": "library",
            "autoload": {
                "psr-4": {
                    "Lcobucci\\Clock\\": "src"
                }
            },
            "notification-url": "https://packagist.org/downloads/",
            "license": [
                "MIT"
            ],
            "authors": [
                {
                    "name": "Luís Cobucci",
                    "email": "lcobucci@gmail.com"
                }
            ],
            "description": "Yet another clock abstraction",
            "support": {
                "issues": "https://github.com/lcobucci/clock/issues",
                "source": "https://github.com/lcobucci/clock/tree/2.3.0"
            },
            "funding": [
                {
                    "url": "https://github.com/lcobucci",
                    "type": "github"
                },
                {
                    "url": "https://www.patreon.com/lcobucci",
                    "type": "patreon"
                }
            ],
            "time": "2022-12-19T14:38:11+00:00"
        },
        {
            "name": "lcobucci/jwt",
            "version": "4.2.1",
            "source": {
                "type": "git",
                "url": "https://github.com/lcobucci/jwt.git",
                "reference": "72ac6d807ee51a70ad376ee03a2387e8646e10f3"
            },
            "dist": {
                "type": "zip",
                "url": "https://api.github.com/repos/lcobucci/jwt/zipball/72ac6d807ee51a70ad376ee03a2387e8646e10f3",
                "reference": "72ac6d807ee51a70ad376ee03a2387e8646e10f3",
                "shasum": ""
            },
            "require": {
                "ext-hash": "*",
                "ext-json": "*",
                "ext-mbstring": "*",
                "ext-openssl": "*",
                "ext-sodium": "*",
                "lcobucci/clock": "^2.0",
                "php": "^7.4 || ^8.0"
            },
            "require-dev": {
                "infection/infection": "^0.21",
                "lcobucci/coding-standard": "^6.0",
                "mikey179/vfsstream": "^1.6.7",
                "phpbench/phpbench": "^1.2",
                "phpstan/extension-installer": "^1.0",
                "phpstan/phpstan": "^1.4",
                "phpstan/phpstan-deprecation-rules": "^1.0",
                "phpstan/phpstan-phpunit": "^1.0",
                "phpstan/phpstan-strict-rules": "^1.0",
                "phpunit/php-invoker": "^3.1",
                "phpunit/phpunit": "^9.5"
            },
            "type": "library",
            "autoload": {
                "psr-4": {
                    "Lcobucci\\JWT\\": "src"
                }
            },
            "notification-url": "https://packagist.org/downloads/",
            "license": [
                "BSD-3-Clause"
            ],
            "authors": [
                {
                    "name": "Luís Cobucci",
                    "email": "lcobucci@gmail.com",
                    "role": "Developer"
                }
            ],
            "description": "A simple library to work with JSON Web Token and JSON Web Signature",
            "keywords": [
                "JWS",
                "jwt"
            ],
            "support": {
                "issues": "https://github.com/lcobucci/jwt/issues",
                "source": "https://github.com/lcobucci/jwt/tree/4.2.1"
            },
            "funding": [
                {
                    "url": "https://github.com/lcobucci",
                    "type": "github"
                },
                {
                    "url": "https://www.patreon.com/lcobucci",
                    "type": "patreon"
                }
            ],
            "time": "2022-08-19T23:14:07+00:00"
        },
        {
            "name": "league/commonmark",
            "version": "2.3.8",
            "source": {
                "type": "git",
                "url": "https://github.com/thephpleague/commonmark.git",
                "reference": "c493585c130544c4e91d2e0e131e6d35cb0cbc47"
            },
            "dist": {
                "type": "zip",
                "url": "https://api.github.com/repos/thephpleague/commonmark/zipball/c493585c130544c4e91d2e0e131e6d35cb0cbc47",
                "reference": "c493585c130544c4e91d2e0e131e6d35cb0cbc47",
                "shasum": ""
            },
            "require": {
                "ext-mbstring": "*",
                "league/config": "^1.1.1",
                "php": "^7.4 || ^8.0",
                "psr/event-dispatcher": "^1.0",
                "symfony/deprecation-contracts": "^2.1 || ^3.0",
                "symfony/polyfill-php80": "^1.16"
            },
            "require-dev": {
                "cebe/markdown": "^1.0",
                "commonmark/cmark": "0.30.0",
                "commonmark/commonmark.js": "0.30.0",
                "composer/package-versions-deprecated": "^1.8",
                "embed/embed": "^4.4",
                "erusev/parsedown": "^1.0",
                "ext-json": "*",
                "github/gfm": "0.29.0",
                "michelf/php-markdown": "^1.4 || ^2.0",
                "nyholm/psr7": "^1.5",
                "phpstan/phpstan": "^1.8.2",
                "phpunit/phpunit": "^9.5.21",
                "scrutinizer/ocular": "^1.8.1",
                "symfony/finder": "^5.3 | ^6.0",
                "symfony/yaml": "^2.3 | ^3.0 | ^4.0 | ^5.0 | ^6.0",
                "unleashedtech/php-coding-standard": "^3.1.1",
                "vimeo/psalm": "^4.24.0 || ^5.0.0"
            },
            "suggest": {
                "symfony/yaml": "v2.3+ required if using the Front Matter extension"
            },
            "type": "library",
            "extra": {
                "branch-alias": {
                    "dev-main": "2.4-dev"
                }
            },
            "autoload": {
                "psr-4": {
                    "League\\CommonMark\\": "src"
                }
            },
            "notification-url": "https://packagist.org/downloads/",
            "license": [
                "BSD-3-Clause"
            ],
            "authors": [
                {
                    "name": "Colin O'Dell",
                    "email": "colinodell@gmail.com",
                    "homepage": "https://www.colinodell.com",
                    "role": "Lead Developer"
                }
            ],
            "description": "Highly-extensible PHP Markdown parser which fully supports the CommonMark spec and GitHub-Flavored Markdown (GFM)",
            "homepage": "https://commonmark.thephpleague.com",
            "keywords": [
                "commonmark",
                "flavored",
                "gfm",
                "github",
                "github-flavored",
                "markdown",
                "md",
                "parser"
            ],
            "support": {
                "docs": "https://commonmark.thephpleague.com/",
                "forum": "https://github.com/thephpleague/commonmark/discussions",
                "issues": "https://github.com/thephpleague/commonmark/issues",
                "rss": "https://github.com/thephpleague/commonmark/releases.atom",
                "source": "https://github.com/thephpleague/commonmark"
            },
            "funding": [
                {
                    "url": "https://www.colinodell.com/sponsor",
                    "type": "custom"
                },
                {
                    "url": "https://www.paypal.me/colinpodell/10.00",
                    "type": "custom"
                },
                {
                    "url": "https://github.com/colinodell",
                    "type": "github"
                },
                {
                    "url": "https://tidelift.com/funding/github/packagist/league/commonmark",
                    "type": "tidelift"
                }
            ],
            "time": "2022-12-10T16:02:17+00:00"
        },
        {
            "name": "league/config",
            "version": "v1.2.0",
            "source": {
                "type": "git",
                "url": "https://github.com/thephpleague/config.git",
                "reference": "754b3604fb2984c71f4af4a9cbe7b57f346ec1f3"
            },
            "dist": {
                "type": "zip",
                "url": "https://api.github.com/repos/thephpleague/config/zipball/754b3604fb2984c71f4af4a9cbe7b57f346ec1f3",
                "reference": "754b3604fb2984c71f4af4a9cbe7b57f346ec1f3",
                "shasum": ""
            },
            "require": {
                "dflydev/dot-access-data": "^3.0.1",
                "nette/schema": "^1.2",
                "php": "^7.4 || ^8.0"
            },
            "require-dev": {
                "phpstan/phpstan": "^1.8.2",
                "phpunit/phpunit": "^9.5.5",
                "scrutinizer/ocular": "^1.8.1",
                "unleashedtech/php-coding-standard": "^3.1",
                "vimeo/psalm": "^4.7.3"
            },
            "type": "library",
            "extra": {
                "branch-alias": {
                    "dev-main": "1.2-dev"
                }
            },
            "autoload": {
                "psr-4": {
                    "League\\Config\\": "src"
                }
            },
            "notification-url": "https://packagist.org/downloads/",
            "license": [
                "BSD-3-Clause"
            ],
            "authors": [
                {
                    "name": "Colin O'Dell",
                    "email": "colinodell@gmail.com",
                    "homepage": "https://www.colinodell.com",
                    "role": "Lead Developer"
                }
            ],
            "description": "Define configuration arrays with strict schemas and access values with dot notation",
            "homepage": "https://config.thephpleague.com",
            "keywords": [
                "array",
                "config",
                "configuration",
                "dot",
                "dot-access",
                "nested",
                "schema"
            ],
            "support": {
                "docs": "https://config.thephpleague.com/",
                "issues": "https://github.com/thephpleague/config/issues",
                "rss": "https://github.com/thephpleague/config/releases.atom",
                "source": "https://github.com/thephpleague/config"
            },
            "funding": [
                {
                    "url": "https://www.colinodell.com/sponsor",
                    "type": "custom"
                },
                {
                    "url": "https://www.paypal.me/colinpodell/10.00",
                    "type": "custom"
                },
                {
                    "url": "https://github.com/colinodell",
                    "type": "github"
                }
            ],
            "time": "2022-12-11T20:36:23+00:00"
        },
        {
            "name": "league/csv",
            "version": "9.8.0",
            "source": {
                "type": "git",
                "url": "https://github.com/thephpleague/csv.git",
                "reference": "9d2e0265c5d90f5dd601bc65ff717e05cec19b47"
            },
            "dist": {
                "type": "zip",
                "url": "https://api.github.com/repos/thephpleague/csv/zipball/9d2e0265c5d90f5dd601bc65ff717e05cec19b47",
                "reference": "9d2e0265c5d90f5dd601bc65ff717e05cec19b47",
                "shasum": ""
            },
            "require": {
                "ext-json": "*",
                "ext-mbstring": "*",
                "php": "^7.4 || ^8.0"
            },
            "require-dev": {
                "ext-curl": "*",
                "ext-dom": "*",
                "friendsofphp/php-cs-fixer": "^v3.4.0",
                "phpstan/phpstan": "^1.3.0",
                "phpstan/phpstan-phpunit": "^1.0.0",
                "phpstan/phpstan-strict-rules": "^1.1.0",
                "phpunit/phpunit": "^9.5.11"
            },
            "suggest": {
                "ext-dom": "Required to use the XMLConverter and or the HTMLConverter classes",
                "ext-iconv": "Needed to ease transcoding CSV using iconv stream filters"
            },
            "type": "library",
            "extra": {
                "branch-alias": {
                    "dev-master": "9.x-dev"
                }
            },
            "autoload": {
                "files": [
                    "src/functions_include.php"
                ],
                "psr-4": {
                    "League\\Csv\\": "src"
                }
            },
            "notification-url": "https://packagist.org/downloads/",
            "license": [
                "MIT"
            ],
            "authors": [
                {
                    "name": "Ignace Nyamagana Butera",
                    "email": "nyamsprod@gmail.com",
                    "homepage": "https://github.com/nyamsprod/",
                    "role": "Developer"
                }
            ],
            "description": "CSV data manipulation made easy in PHP",
            "homepage": "https://csv.thephpleague.com",
            "keywords": [
                "convert",
                "csv",
                "export",
                "filter",
                "import",
                "read",
                "transform",
                "write"
            ],
            "support": {
                "docs": "https://csv.thephpleague.com",
                "issues": "https://github.com/thephpleague/csv/issues",
                "rss": "https://github.com/thephpleague/csv/releases.atom",
                "source": "https://github.com/thephpleague/csv"
            },
            "funding": [
                {
                    "url": "https://github.com/sponsors/nyamsprod",
                    "type": "github"
                }
            ],
            "time": "2022-01-04T00:13:07+00:00"
        },
        {
            "name": "league/event",
            "version": "2.2.0",
            "source": {
                "type": "git",
                "url": "https://github.com/thephpleague/event.git",
                "reference": "d2cc124cf9a3fab2bb4ff963307f60361ce4d119"
            },
            "dist": {
                "type": "zip",
                "url": "https://api.github.com/repos/thephpleague/event/zipball/d2cc124cf9a3fab2bb4ff963307f60361ce4d119",
                "reference": "d2cc124cf9a3fab2bb4ff963307f60361ce4d119",
                "shasum": ""
            },
            "require": {
                "php": ">=5.4.0"
            },
            "require-dev": {
                "henrikbjorn/phpspec-code-coverage": "~1.0.1",
                "phpspec/phpspec": "^2.2"
            },
            "type": "library",
            "extra": {
                "branch-alias": {
                    "dev-master": "2.2-dev"
                }
            },
            "autoload": {
                "psr-4": {
                    "League\\Event\\": "src/"
                }
            },
            "notification-url": "https://packagist.org/downloads/",
            "license": [
                "MIT"
            ],
            "authors": [
                {
                    "name": "Frank de Jonge",
                    "email": "info@frenky.net"
                }
            ],
            "description": "Event package",
            "keywords": [
                "emitter",
                "event",
                "listener"
            ],
            "support": {
                "issues": "https://github.com/thephpleague/event/issues",
                "source": "https://github.com/thephpleague/event/tree/master"
            },
            "time": "2018-11-26T11:52:41+00:00"
        },
        {
            "name": "league/flysystem",
            "version": "3.12.0",
            "source": {
                "type": "git",
                "url": "https://github.com/thephpleague/flysystem.git",
                "reference": "2aef65a47e44f2d6f9938f720f6dd697e7ba7b76"
            },
            "dist": {
                "type": "zip",
                "url": "https://api.github.com/repos/thephpleague/flysystem/zipball/2aef65a47e44f2d6f9938f720f6dd697e7ba7b76",
                "reference": "2aef65a47e44f2d6f9938f720f6dd697e7ba7b76",
                "shasum": ""
            },
            "require": {
                "league/mime-type-detection": "^1.0.0",
                "php": "^8.0.2"
            },
            "conflict": {
                "aws/aws-sdk-php": "3.209.31 || 3.210.0",
                "guzzlehttp/guzzle": "<7.0",
                "guzzlehttp/ringphp": "<1.1.1",
                "phpseclib/phpseclib": "3.0.15",
                "symfony/http-client": "<5.2"
            },
            "require-dev": {
                "async-aws/s3": "^1.5",
                "async-aws/simple-s3": "^1.1",
                "aws/aws-sdk-php": "^3.198.1",
                "composer/semver": "^3.0",
                "ext-fileinfo": "*",
                "ext-ftp": "*",
                "ext-zip": "*",
                "friendsofphp/php-cs-fixer": "^3.5",
                "google/cloud-storage": "^1.23",
                "microsoft/azure-storage-blob": "^1.1",
                "phpseclib/phpseclib": "^3.0.14",
                "phpstan/phpstan": "^0.12.26",
                "phpunit/phpunit": "^9.5.11",
                "sabre/dav": "^4.3.1"
            },
            "type": "library",
            "autoload": {
                "psr-4": {
                    "League\\Flysystem\\": "src"
                }
            },
            "notification-url": "https://packagist.org/downloads/",
            "license": [
                "MIT"
            ],
            "authors": [
                {
                    "name": "Frank de Jonge",
                    "email": "info@frankdejonge.nl"
                }
            ],
            "description": "File storage abstraction for PHP",
            "keywords": [
                "WebDAV",
                "aws",
                "cloud",
                "file",
                "files",
                "filesystem",
                "filesystems",
                "ftp",
                "s3",
                "sftp",
                "storage"
            ],
            "support": {
                "issues": "https://github.com/thephpleague/flysystem/issues",
                "source": "https://github.com/thephpleague/flysystem/tree/3.12.0"
            },
            "funding": [
                {
                    "url": "https://ecologi.com/frankdejonge",
                    "type": "custom"
                },
                {
                    "url": "https://github.com/frankdejonge",
                    "type": "github"
                },
                {
                    "url": "https://tidelift.com/funding/github/packagist/league/flysystem",
                    "type": "tidelift"
                }
            ],
            "time": "2022-12-20T20:21:10+00:00"
        },
        {
            "name": "league/fractal",
            "version": "0.20.1",
            "source": {
                "type": "git",
                "url": "https://github.com/thephpleague/fractal.git",
                "reference": "8b9d39b67624db9195c06f9c1ffd0355151eaf62"
            },
            "dist": {
                "type": "zip",
                "url": "https://api.github.com/repos/thephpleague/fractal/zipball/8b9d39b67624db9195c06f9c1ffd0355151eaf62",
                "reference": "8b9d39b67624db9195c06f9c1ffd0355151eaf62",
                "shasum": ""
            },
            "require": {
                "php": ">=7.4"
            },
            "require-dev": {
                "doctrine/orm": "^2.5",
                "illuminate/contracts": "~5.0",
                "mockery/mockery": "^1.3",
                "pagerfanta/pagerfanta": "~1.0.0",
                "phpstan/phpstan": "^1.4",
                "phpunit/phpunit": "^9.5",
                "squizlabs/php_codesniffer": "~3.4",
                "vimeo/psalm": "^4.22",
                "zendframework/zend-paginator": "~2.3"
            },
            "suggest": {
                "illuminate/pagination": "The Illuminate Pagination component.",
                "pagerfanta/pagerfanta": "Pagerfanta Paginator",
                "zendframework/zend-paginator": "Zend Framework Paginator"
            },
            "type": "library",
            "extra": {
                "branch-alias": {
                    "dev-master": "0.20.x-dev"
                }
            },
            "autoload": {
                "psr-4": {
                    "League\\Fractal\\": "src"
                }
            },
            "notification-url": "https://packagist.org/downloads/",
            "license": [
                "MIT"
            ],
            "authors": [
                {
                    "name": "Phil Sturgeon",
                    "email": "me@philsturgeon.uk",
                    "homepage": "http://philsturgeon.uk/",
                    "role": "Developer"
                }
            ],
            "description": "Handle the output of complex data structures ready for API output.",
            "homepage": "http://fractal.thephpleague.com/",
            "keywords": [
                "api",
                "json",
                "league",
                "rest"
            ],
            "support": {
                "issues": "https://github.com/thephpleague/fractal/issues",
                "source": "https://github.com/thephpleague/fractal/tree/0.20.1"
            },
            "time": "2022-04-11T12:47:17+00:00"
        },
        {
            "name": "league/mime-type-detection",
            "version": "1.11.0",
            "source": {
                "type": "git",
                "url": "https://github.com/thephpleague/mime-type-detection.git",
                "reference": "ff6248ea87a9f116e78edd6002e39e5128a0d4dd"
            },
            "dist": {
                "type": "zip",
                "url": "https://api.github.com/repos/thephpleague/mime-type-detection/zipball/ff6248ea87a9f116e78edd6002e39e5128a0d4dd",
                "reference": "ff6248ea87a9f116e78edd6002e39e5128a0d4dd",
                "shasum": ""
            },
            "require": {
                "ext-fileinfo": "*",
                "php": "^7.2 || ^8.0"
            },
            "require-dev": {
                "friendsofphp/php-cs-fixer": "^3.2",
                "phpstan/phpstan": "^0.12.68",
                "phpunit/phpunit": "^8.5.8 || ^9.3"
            },
            "type": "library",
            "autoload": {
                "psr-4": {
                    "League\\MimeTypeDetection\\": "src"
                }
            },
            "notification-url": "https://packagist.org/downloads/",
            "license": [
                "MIT"
            ],
            "authors": [
                {
                    "name": "Frank de Jonge",
                    "email": "info@frankdejonge.nl"
                }
            ],
            "description": "Mime-type detection for Flysystem",
            "support": {
                "issues": "https://github.com/thephpleague/mime-type-detection/issues",
                "source": "https://github.com/thephpleague/mime-type-detection/tree/1.11.0"
            },
            "funding": [
                {
                    "url": "https://github.com/frankdejonge",
                    "type": "github"
                },
                {
                    "url": "https://tidelift.com/funding/github/packagist/league/flysystem",
                    "type": "tidelift"
                }
            ],
            "time": "2022-04-17T13:12:02+00:00"
        },
        {
            "name": "league/oauth2-server",
            "version": "8.3.6",
            "source": {
                "type": "git",
                "url": "https://github.com/thephpleague/oauth2-server.git",
                "reference": "28c5441716c10d0c936bd731860dc385d0f6d1a8"
            },
            "dist": {
                "type": "zip",
                "url": "https://api.github.com/repos/thephpleague/oauth2-server/zipball/28c5441716c10d0c936bd731860dc385d0f6d1a8",
                "reference": "28c5441716c10d0c936bd731860dc385d0f6d1a8",
                "shasum": ""
            },
            "require": {
                "defuse/php-encryption": "^2.2.1",
                "ext-json": "*",
                "ext-openssl": "*",
                "lcobucci/jwt": "^3.4.6 || ^4.0.4",
                "league/event": "^2.2",
                "league/uri": "^6.4",
                "php": "^7.2 || ^8.0",
                "psr/http-message": "^1.0.1"
            },
            "replace": {
                "league/oauth2server": "*",
                "lncd/oauth2": "*"
            },
            "require-dev": {
                "laminas/laminas-diactoros": "^2.4.1",
                "phpstan/phpstan": "^0.12.57",
                "phpstan/phpstan-phpunit": "^0.12.16",
                "phpunit/phpunit": "^8.5.13",
                "roave/security-advisories": "dev-master"
            },
            "type": "library",
            "autoload": {
                "psr-4": {
                    "League\\OAuth2\\Server\\": "src/"
                }
            },
            "notification-url": "https://packagist.org/downloads/",
            "license": [
                "MIT"
            ],
            "authors": [
                {
                    "name": "Alex Bilbie",
                    "email": "hello@alexbilbie.com",
                    "homepage": "http://www.alexbilbie.com",
                    "role": "Developer"
                },
                {
                    "name": "Andy Millington",
                    "email": "andrew@noexceptions.io",
                    "homepage": "https://www.noexceptions.io",
                    "role": "Developer"
                }
            ],
            "description": "A lightweight and powerful OAuth 2.0 authorization and resource server library with support for all the core specification grants. This library will allow you to secure your API with OAuth and allow your applications users to approve apps that want to access their data from your API.",
            "homepage": "https://oauth2.thephpleague.com/",
            "keywords": [
                "Authentication",
                "api",
                "auth",
                "authorisation",
                "authorization",
                "oauth",
                "oauth 2",
                "oauth 2.0",
                "oauth2",
                "protect",
                "resource",
                "secure",
                "server"
            ],
            "support": {
                "issues": "https://github.com/thephpleague/oauth2-server/issues",
                "source": "https://github.com/thephpleague/oauth2-server/tree/8.3.6"
            },
            "funding": [
                {
                    "url": "https://github.com/sephster",
                    "type": "github"
                }
            ],
            "time": "2022-11-14T19:42:00+00:00"
        },
        {
            "name": "league/uri",
            "version": "6.8.0",
            "source": {
                "type": "git",
                "url": "https://github.com/thephpleague/uri.git",
                "reference": "a700b4656e4c54371b799ac61e300ab25a2d1d39"
            },
            "dist": {
                "type": "zip",
                "url": "https://api.github.com/repos/thephpleague/uri/zipball/a700b4656e4c54371b799ac61e300ab25a2d1d39",
                "reference": "a700b4656e4c54371b799ac61e300ab25a2d1d39",
                "shasum": ""
            },
            "require": {
                "ext-json": "*",
                "league/uri-interfaces": "^2.3",
                "php": "^8.1",
                "psr/http-message": "^1.0.1"
            },
            "conflict": {
                "league/uri-schemes": "^1.0"
            },
            "require-dev": {
                "friendsofphp/php-cs-fixer": "^v3.9.5",
                "nyholm/psr7": "^1.5.1",
                "php-http/psr7-integration-tests": "^1.1.1",
                "phpbench/phpbench": "^1.2.6",
                "phpstan/phpstan": "^1.8.5",
                "phpstan/phpstan-deprecation-rules": "^1.0",
                "phpstan/phpstan-phpunit": "^1.1.1",
                "phpstan/phpstan-strict-rules": "^1.4.3",
                "phpunit/phpunit": "^9.5.24",
                "psr/http-factory": "^1.0.1"
            },
            "suggest": {
                "ext-fileinfo": "Needed to create Data URI from a filepath",
                "ext-intl": "Needed to improve host validation",
                "league/uri-components": "Needed to easily manipulate URI objects",
                "psr/http-factory": "Needed to use the URI factory"
            },
            "type": "library",
            "extra": {
                "branch-alias": {
                    "dev-master": "6.x-dev"
                }
            },
            "autoload": {
                "psr-4": {
                    "League\\Uri\\": "src"
                }
            },
            "notification-url": "https://packagist.org/downloads/",
            "license": [
                "MIT"
            ],
            "authors": [
                {
                    "name": "Ignace Nyamagana Butera",
                    "email": "nyamsprod@gmail.com",
                    "homepage": "https://nyamsprod.com"
                }
            ],
            "description": "URI manipulation library",
            "homepage": "https://uri.thephpleague.com",
            "keywords": [
                "data-uri",
                "file-uri",
                "ftp",
                "hostname",
                "http",
                "https",
                "middleware",
                "parse_str",
                "parse_url",
                "psr-7",
                "query-string",
                "querystring",
                "rfc3986",
                "rfc3987",
                "rfc6570",
                "uri",
                "uri-template",
                "url",
                "ws"
            ],
            "support": {
                "docs": "https://uri.thephpleague.com",
                "forum": "https://thephpleague.slack.com",
                "issues": "https://github.com/thephpleague/uri/issues",
                "source": "https://github.com/thephpleague/uri/tree/6.8.0"
            },
            "funding": [
                {
                    "url": "https://github.com/sponsors/nyamsprod",
                    "type": "github"
                }
            ],
            "time": "2022-09-13T19:58:47+00:00"
        },
        {
            "name": "league/uri-interfaces",
            "version": "2.3.0",
            "source": {
                "type": "git",
                "url": "https://github.com/thephpleague/uri-interfaces.git",
                "reference": "00e7e2943f76d8cb50c7dfdc2f6dee356e15e383"
            },
            "dist": {
                "type": "zip",
                "url": "https://api.github.com/repos/thephpleague/uri-interfaces/zipball/00e7e2943f76d8cb50c7dfdc2f6dee356e15e383",
                "reference": "00e7e2943f76d8cb50c7dfdc2f6dee356e15e383",
                "shasum": ""
            },
            "require": {
                "ext-json": "*",
                "php": "^7.2 || ^8.0"
            },
            "require-dev": {
                "friendsofphp/php-cs-fixer": "^2.19",
                "phpstan/phpstan": "^0.12.90",
                "phpstan/phpstan-phpunit": "^0.12.19",
                "phpstan/phpstan-strict-rules": "^0.12.9",
                "phpunit/phpunit": "^8.5.15 || ^9.5"
            },
            "suggest": {
                "ext-intl": "to use the IDNA feature",
                "symfony/intl": "to use the IDNA feature via Symfony Polyfill"
            },
            "type": "library",
            "extra": {
                "branch-alias": {
                    "dev-master": "2.x-dev"
                }
            },
            "autoload": {
                "psr-4": {
                    "League\\Uri\\": "src/"
                }
            },
            "notification-url": "https://packagist.org/downloads/",
            "license": [
                "MIT"
            ],
            "authors": [
                {
                    "name": "Ignace Nyamagana Butera",
                    "email": "nyamsprod@gmail.com",
                    "homepage": "https://nyamsprod.com"
                }
            ],
            "description": "Common interface for URI representation",
            "homepage": "http://github.com/thephpleague/uri-interfaces",
            "keywords": [
                "rfc3986",
                "rfc3987",
                "uri",
                "url"
            ],
            "support": {
                "issues": "https://github.com/thephpleague/uri-interfaces/issues",
                "source": "https://github.com/thephpleague/uri-interfaces/tree/2.3.0"
            },
            "funding": [
                {
                    "url": "https://github.com/sponsors/nyamsprod",
                    "type": "github"
                }
            ],
            "time": "2021-06-28T04:27:21+00:00"
        },
        {
            "name": "monolog/monolog",
            "version": "2.8.0",
            "source": {
                "type": "git",
                "url": "https://github.com/Seldaek/monolog.git",
                "reference": "720488632c590286b88b80e62aa3d3d551ad4a50"
            },
            "dist": {
                "type": "zip",
                "url": "https://api.github.com/repos/Seldaek/monolog/zipball/720488632c590286b88b80e62aa3d3d551ad4a50",
                "reference": "720488632c590286b88b80e62aa3d3d551ad4a50",
                "shasum": ""
            },
            "require": {
                "php": ">=7.2",
                "psr/log": "^1.0.1 || ^2.0 || ^3.0"
            },
            "provide": {
                "psr/log-implementation": "1.0.0 || 2.0.0 || 3.0.0"
            },
            "require-dev": {
                "aws/aws-sdk-php": "^2.4.9 || ^3.0",
                "doctrine/couchdb": "~1.0@dev",
                "elasticsearch/elasticsearch": "^7 || ^8",
                "ext-json": "*",
                "graylog2/gelf-php": "^1.4.2",
                "guzzlehttp/guzzle": "^7.4",
                "guzzlehttp/psr7": "^2.2",
                "mongodb/mongodb": "^1.8",
                "php-amqplib/php-amqplib": "~2.4 || ^3",
                "phpspec/prophecy": "^1.15",
                "phpstan/phpstan": "^0.12.91",
                "phpunit/phpunit": "^8.5.14",
                "predis/predis": "^1.1 || ^2.0",
                "rollbar/rollbar": "^1.3 || ^2 || ^3",
                "ruflin/elastica": "^7",
                "swiftmailer/swiftmailer": "^5.3|^6.0",
                "symfony/mailer": "^5.4 || ^6",
                "symfony/mime": "^5.4 || ^6"
            },
            "suggest": {
                "aws/aws-sdk-php": "Allow sending log messages to AWS services like DynamoDB",
                "doctrine/couchdb": "Allow sending log messages to a CouchDB server",
                "elasticsearch/elasticsearch": "Allow sending log messages to an Elasticsearch server via official client",
                "ext-amqp": "Allow sending log messages to an AMQP server (1.0+ required)",
                "ext-curl": "Required to send log messages using the IFTTTHandler, the LogglyHandler, the SendGridHandler, the SlackWebhookHandler or the TelegramBotHandler",
                "ext-mbstring": "Allow to work properly with unicode symbols",
                "ext-mongodb": "Allow sending log messages to a MongoDB server (via driver)",
                "ext-openssl": "Required to send log messages using SSL",
                "ext-sockets": "Allow sending log messages to a Syslog server (via UDP driver)",
                "graylog2/gelf-php": "Allow sending log messages to a GrayLog2 server",
                "mongodb/mongodb": "Allow sending log messages to a MongoDB server (via library)",
                "php-amqplib/php-amqplib": "Allow sending log messages to an AMQP server using php-amqplib",
                "rollbar/rollbar": "Allow sending log messages to Rollbar",
                "ruflin/elastica": "Allow sending log messages to an Elastic Search server"
            },
            "type": "library",
            "extra": {
                "branch-alias": {
                    "dev-main": "2.x-dev"
                }
            },
            "autoload": {
                "psr-4": {
                    "Monolog\\": "src/Monolog"
                }
            },
            "notification-url": "https://packagist.org/downloads/",
            "license": [
                "MIT"
            ],
            "authors": [
                {
                    "name": "Jordi Boggiano",
                    "email": "j.boggiano@seld.be",
                    "homepage": "https://seld.be"
                }
            ],
            "description": "Sends your logs to files, sockets, inboxes, databases and various web services",
            "homepage": "https://github.com/Seldaek/monolog",
            "keywords": [
                "log",
                "logging",
                "psr-3"
            ],
            "support": {
                "issues": "https://github.com/Seldaek/monolog/issues",
                "source": "https://github.com/Seldaek/monolog/tree/2.8.0"
            },
            "funding": [
                {
                    "url": "https://github.com/Seldaek",
                    "type": "github"
                },
                {
                    "url": "https://tidelift.com/funding/github/packagist/monolog/monolog",
                    "type": "tidelift"
                }
            ],
            "time": "2022-07-24T11:55:47+00:00"
        },
        {
            "name": "nesbot/carbon",
            "version": "2.64.1",
            "source": {
                "type": "git",
                "url": "https://github.com/briannesbitt/Carbon.git",
                "reference": "f2e59963f4c4f4fdfb9fcfd752e8d2e2b79a4e2c"
            },
            "dist": {
                "type": "zip",
                "url": "https://api.github.com/repos/briannesbitt/Carbon/zipball/f2e59963f4c4f4fdfb9fcfd752e8d2e2b79a4e2c",
                "reference": "f2e59963f4c4f4fdfb9fcfd752e8d2e2b79a4e2c",
                "shasum": ""
            },
            "require": {
                "ext-json": "*",
                "php": "^7.1.8 || ^8.0",
                "symfony/polyfill-mbstring": "^1.0",
                "symfony/polyfill-php80": "^1.16",
                "symfony/translation": "^3.4 || ^4.0 || ^5.0 || ^6.0"
            },
            "require-dev": {
                "doctrine/dbal": "^2.0 || ^3.1.4",
                "doctrine/orm": "^2.7",
                "friendsofphp/php-cs-fixer": "^3.0",
                "kylekatarnls/multi-tester": "^2.0",
                "ondrejmirtes/better-reflection": "*",
                "phpmd/phpmd": "^2.9",
                "phpstan/extension-installer": "^1.0",
                "phpstan/phpstan": "^0.12.99 || ^1.7.14",
                "phpunit/php-file-iterator": "^2.0.5 || ^3.0.6",
                "phpunit/phpunit": "^7.5.20 || ^8.5.26 || ^9.5.20",
                "squizlabs/php_codesniffer": "^3.4"
            },
            "bin": [
                "bin/carbon"
            ],
            "type": "library",
            "extra": {
                "branch-alias": {
                    "dev-3.x": "3.x-dev",
                    "dev-master": "2.x-dev"
                },
                "laravel": {
                    "providers": [
                        "Carbon\\Laravel\\ServiceProvider"
                    ]
                },
                "phpstan": {
                    "includes": [
                        "extension.neon"
                    ]
                }
            },
            "autoload": {
                "psr-4": {
                    "Carbon\\": "src/Carbon/"
                }
            },
            "notification-url": "https://packagist.org/downloads/",
            "license": [
                "MIT"
            ],
            "authors": [
                {
                    "name": "Brian Nesbitt",
                    "email": "brian@nesbot.com",
                    "homepage": "https://markido.com"
                },
                {
                    "name": "kylekatarnls",
                    "homepage": "https://github.com/kylekatarnls"
                }
            ],
            "description": "An API extension for DateTime that supports 281 different languages.",
            "homepage": "https://carbon.nesbot.com",
            "keywords": [
                "date",
                "datetime",
                "time"
            ],
            "support": {
                "docs": "https://carbon.nesbot.com/docs",
                "issues": "https://github.com/briannesbitt/Carbon/issues",
                "source": "https://github.com/briannesbitt/Carbon"
            },
            "funding": [
                {
                    "url": "https://github.com/sponsors/kylekatarnls",
                    "type": "github"
                },
                {
                    "url": "https://opencollective.com/Carbon#sponsor",
                    "type": "opencollective"
                },
                {
                    "url": "https://tidelift.com/subscription/pkg/packagist-nesbot-carbon?utm_source=packagist-nesbot-carbon&utm_medium=referral&utm_campaign=readme",
                    "type": "tidelift"
                }
            ],
            "time": "2023-01-01T23:17:36+00:00"
        },
        {
            "name": "nette/schema",
            "version": "v1.2.3",
            "source": {
                "type": "git",
                "url": "https://github.com/nette/schema.git",
                "reference": "abbdbb70e0245d5f3bf77874cea1dfb0c930d06f"
            },
            "dist": {
                "type": "zip",
                "url": "https://api.github.com/repos/nette/schema/zipball/abbdbb70e0245d5f3bf77874cea1dfb0c930d06f",
                "reference": "abbdbb70e0245d5f3bf77874cea1dfb0c930d06f",
                "shasum": ""
            },
            "require": {
                "nette/utils": "^2.5.7 || ^3.1.5 ||  ^4.0",
                "php": ">=7.1 <8.3"
            },
            "require-dev": {
                "nette/tester": "^2.3 || ^2.4",
                "phpstan/phpstan-nette": "^1.0",
                "tracy/tracy": "^2.7"
            },
            "type": "library",
            "extra": {
                "branch-alias": {
                    "dev-master": "1.2-dev"
                }
            },
            "autoload": {
                "classmap": [
                    "src/"
                ]
            },
            "notification-url": "https://packagist.org/downloads/",
            "license": [
                "BSD-3-Clause",
                "GPL-2.0-only",
                "GPL-3.0-only"
            ],
            "authors": [
                {
                    "name": "David Grudl",
                    "homepage": "https://davidgrudl.com"
                },
                {
                    "name": "Nette Community",
                    "homepage": "https://nette.org/contributors"
                }
            ],
            "description": "📐 Nette Schema: validating data structures against a given Schema.",
            "homepage": "https://nette.org",
            "keywords": [
                "config",
                "nette"
            ],
            "support": {
                "issues": "https://github.com/nette/schema/issues",
                "source": "https://github.com/nette/schema/tree/v1.2.3"
            },
            "time": "2022-10-13T01:24:26+00:00"
        },
        {
            "name": "nette/utils",
            "version": "v3.2.8",
            "source": {
                "type": "git",
                "url": "https://github.com/nette/utils.git",
                "reference": "02a54c4c872b99e4ec05c4aec54b5a06eb0f6368"
            },
            "dist": {
                "type": "zip",
                "url": "https://api.github.com/repos/nette/utils/zipball/02a54c4c872b99e4ec05c4aec54b5a06eb0f6368",
                "reference": "02a54c4c872b99e4ec05c4aec54b5a06eb0f6368",
                "shasum": ""
            },
            "require": {
                "php": ">=7.2 <8.3"
            },
            "conflict": {
                "nette/di": "<3.0.6"
            },
            "require-dev": {
                "nette/tester": "~2.0",
                "phpstan/phpstan": "^1.0",
                "tracy/tracy": "^2.3"
            },
            "suggest": {
                "ext-gd": "to use Image",
                "ext-iconv": "to use Strings::webalize(), toAscii(), chr() and reverse()",
                "ext-intl": "to use Strings::webalize(), toAscii(), normalize() and compare()",
                "ext-json": "to use Nette\\Utils\\Json",
                "ext-mbstring": "to use Strings::lower() etc...",
                "ext-tokenizer": "to use Nette\\Utils\\Reflection::getUseStatements()",
                "ext-xml": "to use Strings::length() etc. when mbstring is not available"
            },
            "type": "library",
            "extra": {
                "branch-alias": {
                    "dev-master": "3.2-dev"
                }
            },
            "autoload": {
                "classmap": [
                    "src/"
                ]
            },
            "notification-url": "https://packagist.org/downloads/",
            "license": [
                "BSD-3-Clause",
                "GPL-2.0-only",
                "GPL-3.0-only"
            ],
            "authors": [
                {
                    "name": "David Grudl",
                    "homepage": "https://davidgrudl.com"
                },
                {
                    "name": "Nette Community",
                    "homepage": "https://nette.org/contributors"
                }
            ],
            "description": "🛠  Nette Utils: lightweight utilities for string & array manipulation, image handling, safe JSON encoding/decoding, validation, slug or strong password generating etc.",
            "homepage": "https://nette.org",
            "keywords": [
                "array",
                "core",
                "datetime",
                "images",
                "json",
                "nette",
                "paginator",
                "password",
                "slugify",
                "string",
                "unicode",
                "utf-8",
                "utility",
                "validation"
            ],
            "support": {
                "issues": "https://github.com/nette/utils/issues",
                "source": "https://github.com/nette/utils/tree/v3.2.8"
            },
            "time": "2022-09-12T23:36:20+00:00"
        },
        {
            "name": "nunomaduro/collision",
            "version": "v6.3.2",
            "source": {
                "type": "git",
                "url": "https://github.com/nunomaduro/collision.git",
                "reference": "83699b231e7f277bfa2e823788973bf4082f019a"
            },
            "dist": {
                "type": "zip",
                "url": "https://api.github.com/repos/nunomaduro/collision/zipball/83699b231e7f277bfa2e823788973bf4082f019a",
                "reference": "83699b231e7f277bfa2e823788973bf4082f019a",
                "shasum": ""
            },
            "require": {
                "filp/whoops": "^2.14.5",
                "php": "^8.0.0",
                "symfony/console": "^6.0.2"
            },
            "require-dev": {
                "brianium/paratest": "^6.4.1",
                "laravel/framework": "^9.26.1",
                "laravel/pint": "^1.1.1",
                "nunomaduro/larastan": "^1.0.3",
                "nunomaduro/mock-final-classes": "^1.1.0",
                "orchestra/testbench": "^7.7",
                "phpunit/phpunit": "^9.5.23",
                "spatie/ignition": "^1.4.1"
            },
            "type": "library",
            "extra": {
                "branch-alias": {
                    "dev-develop": "6.x-dev"
                },
                "laravel": {
                    "providers": [
                        "NunoMaduro\\Collision\\Adapters\\Laravel\\CollisionServiceProvider"
                    ]
                }
            },
            "autoload": {
                "psr-4": {
                    "NunoMaduro\\Collision\\": "src/"
                }
            },
            "notification-url": "https://packagist.org/downloads/",
            "license": [
                "MIT"
            ],
            "authors": [
                {
                    "name": "Nuno Maduro",
                    "email": "enunomaduro@gmail.com"
                }
            ],
            "description": "Cli error handling for console/command-line PHP applications.",
            "keywords": [
                "artisan",
                "cli",
                "command-line",
                "console",
                "error",
                "handling",
                "laravel",
                "laravel-zero",
                "php",
                "symfony"
            ],
            "support": {
                "issues": "https://github.com/nunomaduro/collision/issues",
                "source": "https://github.com/nunomaduro/collision"
            },
            "funding": [
                {
                    "url": "https://www.paypal.com/paypalme/enunomaduro",
                    "type": "custom"
                },
                {
                    "url": "https://github.com/nunomaduro",
                    "type": "github"
                },
                {
                    "url": "https://www.patreon.com/nunomaduro",
                    "type": "patreon"
                }
            ],
            "time": "2022-12-23T21:36:49+00:00"
        },
        {
            "name": "nunomaduro/termwind",
            "version": "v1.15.0",
            "source": {
                "type": "git",
                "url": "https://github.com/nunomaduro/termwind.git",
                "reference": "594ab862396c16ead000de0c3c38f4a5cbe1938d"
            },
            "dist": {
                "type": "zip",
                "url": "https://api.github.com/repos/nunomaduro/termwind/zipball/594ab862396c16ead000de0c3c38f4a5cbe1938d",
                "reference": "594ab862396c16ead000de0c3c38f4a5cbe1938d",
                "shasum": ""
            },
            "require": {
                "ext-mbstring": "*",
                "php": "^8.0",
                "symfony/console": "^5.3.0|^6.0.0"
            },
            "require-dev": {
                "ergebnis/phpstan-rules": "^1.0.",
                "illuminate/console": "^8.0|^9.0",
                "illuminate/support": "^8.0|^9.0",
                "laravel/pint": "^1.0.0",
                "pestphp/pest": "^1.21.0",
                "pestphp/pest-plugin-mock": "^1.0",
                "phpstan/phpstan": "^1.4.6",
                "phpstan/phpstan-strict-rules": "^1.1.0",
                "symfony/var-dumper": "^5.2.7|^6.0.0",
                "thecodingmachine/phpstan-strict-rules": "^1.0.0"
            },
            "type": "library",
            "extra": {
                "laravel": {
                    "providers": [
                        "Termwind\\Laravel\\TermwindServiceProvider"
                    ]
                }
            },
            "autoload": {
                "files": [
                    "src/Functions.php"
                ],
                "psr-4": {
                    "Termwind\\": "src/"
                }
            },
            "notification-url": "https://packagist.org/downloads/",
            "license": [
                "MIT"
            ],
            "authors": [
                {
                    "name": "Nuno Maduro",
                    "email": "enunomaduro@gmail.com"
                }
            ],
            "description": "Its like Tailwind CSS, but for the console.",
            "keywords": [
                "cli",
                "console",
                "css",
                "package",
                "php",
                "style"
            ],
            "support": {
                "issues": "https://github.com/nunomaduro/termwind/issues",
                "source": "https://github.com/nunomaduro/termwind/tree/v1.15.0"
            },
            "funding": [
                {
                    "url": "https://www.paypal.com/paypalme/enunomaduro",
                    "type": "custom"
                },
                {
                    "url": "https://github.com/nunomaduro",
                    "type": "github"
                },
                {
                    "url": "https://github.com/xiCO2k",
                    "type": "github"
                }
            ],
            "time": "2022-12-20T19:00:15+00:00"
        },
        {
            "name": "nyholm/psr7",
            "version": "1.5.1",
            "source": {
                "type": "git",
                "url": "https://github.com/Nyholm/psr7.git",
                "reference": "f734364e38a876a23be4d906a2a089e1315be18a"
            },
            "dist": {
                "type": "zip",
                "url": "https://api.github.com/repos/Nyholm/psr7/zipball/f734364e38a876a23be4d906a2a089e1315be18a",
                "reference": "f734364e38a876a23be4d906a2a089e1315be18a",
                "shasum": ""
            },
            "require": {
                "php": ">=7.1",
                "php-http/message-factory": "^1.0",
                "psr/http-factory": "^1.0",
                "psr/http-message": "^1.0"
            },
            "provide": {
                "psr/http-factory-implementation": "1.0",
                "psr/http-message-implementation": "1.0"
            },
            "require-dev": {
                "http-interop/http-factory-tests": "^0.9",
                "php-http/psr7-integration-tests": "^1.0",
                "phpunit/phpunit": "^7.5 || 8.5 || 9.4",
                "symfony/error-handler": "^4.4"
            },
            "type": "library",
            "extra": {
                "branch-alias": {
                    "dev-master": "1.4-dev"
                }
            },
            "autoload": {
                "psr-4": {
                    "Nyholm\\Psr7\\": "src/"
                }
            },
            "notification-url": "https://packagist.org/downloads/",
            "license": [
                "MIT"
            ],
            "authors": [
                {
                    "name": "Tobias Nyholm",
                    "email": "tobias.nyholm@gmail.com"
                },
                {
                    "name": "Martijn van der Ven",
                    "email": "martijn@vanderven.se"
                }
            ],
            "description": "A fast PHP7 implementation of PSR-7",
            "homepage": "https://tnyholm.se",
            "keywords": [
                "psr-17",
                "psr-7"
            ],
            "support": {
                "issues": "https://github.com/Nyholm/psr7/issues",
                "source": "https://github.com/Nyholm/psr7/tree/1.5.1"
            },
            "funding": [
                {
                    "url": "https://github.com/Zegnat",
                    "type": "github"
                },
                {
                    "url": "https://github.com/nyholm",
                    "type": "github"
                }
            ],
            "time": "2022-06-22T07:13:36+00:00"
        },
        {
            "name": "paragonie/constant_time_encoding",
            "version": "v2.6.3",
            "source": {
                "type": "git",
                "url": "https://github.com/paragonie/constant_time_encoding.git",
                "reference": "58c3f47f650c94ec05a151692652a868995d2938"
            },
            "dist": {
                "type": "zip",
                "url": "https://api.github.com/repos/paragonie/constant_time_encoding/zipball/58c3f47f650c94ec05a151692652a868995d2938",
                "reference": "58c3f47f650c94ec05a151692652a868995d2938",
                "shasum": ""
            },
            "require": {
                "php": "^7|^8"
            },
            "require-dev": {
                "phpunit/phpunit": "^6|^7|^8|^9",
                "vimeo/psalm": "^1|^2|^3|^4"
            },
            "type": "library",
            "autoload": {
                "psr-4": {
                    "ParagonIE\\ConstantTime\\": "src/"
                }
            },
            "notification-url": "https://packagist.org/downloads/",
            "license": [
                "MIT"
            ],
            "authors": [
                {
                    "name": "Paragon Initiative Enterprises",
                    "email": "security@paragonie.com",
                    "homepage": "https://paragonie.com",
                    "role": "Maintainer"
                },
                {
                    "name": "Steve 'Sc00bz' Thomas",
                    "email": "steve@tobtu.com",
                    "homepage": "https://www.tobtu.com",
                    "role": "Original Developer"
                }
            ],
            "description": "Constant-time Implementations of RFC 4648 Encoding (Base-64, Base-32, Base-16)",
            "keywords": [
                "base16",
                "base32",
                "base32_decode",
                "base32_encode",
                "base64",
                "base64_decode",
                "base64_encode",
                "bin2hex",
                "encoding",
                "hex",
                "hex2bin",
                "rfc4648"
            ],
            "support": {
                "email": "info@paragonie.com",
                "issues": "https://github.com/paragonie/constant_time_encoding/issues",
                "source": "https://github.com/paragonie/constant_time_encoding"
            },
            "time": "2022-06-14T06:56:20+00:00"
        },
        {
            "name": "paragonie/random_compat",
            "version": "v9.99.100",
            "source": {
                "type": "git",
                "url": "https://github.com/paragonie/random_compat.git",
                "reference": "996434e5492cb4c3edcb9168db6fbb1359ef965a"
            },
            "dist": {
                "type": "zip",
                "url": "https://api.github.com/repos/paragonie/random_compat/zipball/996434e5492cb4c3edcb9168db6fbb1359ef965a",
                "reference": "996434e5492cb4c3edcb9168db6fbb1359ef965a",
                "shasum": ""
            },
            "require": {
                "php": ">= 7"
            },
            "require-dev": {
                "phpunit/phpunit": "4.*|5.*",
                "vimeo/psalm": "^1"
            },
            "suggest": {
                "ext-libsodium": "Provides a modern crypto API that can be used to generate random bytes."
            },
            "type": "library",
            "notification-url": "https://packagist.org/downloads/",
            "license": [
                "MIT"
            ],
            "authors": [
                {
                    "name": "Paragon Initiative Enterprises",
                    "email": "security@paragonie.com",
                    "homepage": "https://paragonie.com"
                }
            ],
            "description": "PHP 5.x polyfill for random_bytes() and random_int() from PHP 7",
            "keywords": [
                "csprng",
                "polyfill",
                "pseudorandom",
                "random"
            ],
            "support": {
                "email": "info@paragonie.com",
                "issues": "https://github.com/paragonie/random_compat/issues",
                "source": "https://github.com/paragonie/random_compat"
            },
            "time": "2020-10-15T08:29:30+00:00"
        },
        {
            "name": "php-http/message-factory",
            "version": "v1.0.2",
            "source": {
                "type": "git",
                "url": "https://github.com/php-http/message-factory.git",
                "reference": "a478cb11f66a6ac48d8954216cfed9aa06a501a1"
            },
            "dist": {
                "type": "zip",
                "url": "https://api.github.com/repos/php-http/message-factory/zipball/a478cb11f66a6ac48d8954216cfed9aa06a501a1",
                "reference": "a478cb11f66a6ac48d8954216cfed9aa06a501a1",
                "shasum": ""
            },
            "require": {
                "php": ">=5.4",
                "psr/http-message": "^1.0"
            },
            "type": "library",
            "extra": {
                "branch-alias": {
                    "dev-master": "1.0-dev"
                }
            },
            "autoload": {
                "psr-4": {
                    "Http\\Message\\": "src/"
                }
            },
            "notification-url": "https://packagist.org/downloads/",
            "license": [
                "MIT"
            ],
            "authors": [
                {
                    "name": "Márk Sági-Kazár",
                    "email": "mark.sagikazar@gmail.com"
                }
            ],
            "description": "Factory interfaces for PSR-7 HTTP Message",
            "homepage": "http://php-http.org",
            "keywords": [
                "factory",
                "http",
                "message",
                "stream",
                "uri"
            ],
            "support": {
                "issues": "https://github.com/php-http/message-factory/issues",
                "source": "https://github.com/php-http/message-factory/tree/master"
            },
            "time": "2015-12-19T14:08:53+00:00"
        },
        {
            "name": "phpoption/phpoption",
            "version": "1.9.0",
            "source": {
                "type": "git",
                "url": "https://github.com/schmittjoh/php-option.git",
                "reference": "dc5ff11e274a90cc1c743f66c9ad700ce50db9ab"
            },
            "dist": {
                "type": "zip",
                "url": "https://api.github.com/repos/schmittjoh/php-option/zipball/dc5ff11e274a90cc1c743f66c9ad700ce50db9ab",
                "reference": "dc5ff11e274a90cc1c743f66c9ad700ce50db9ab",
                "shasum": ""
            },
            "require": {
                "php": "^7.2.5 || ^8.0"
            },
            "require-dev": {
                "bamarni/composer-bin-plugin": "^1.8",
                "phpunit/phpunit": "^8.5.28 || ^9.5.21"
            },
            "type": "library",
            "extra": {
                "bamarni-bin": {
                    "bin-links": true,
                    "forward-command": true
                },
                "branch-alias": {
                    "dev-master": "1.9-dev"
                }
            },
            "autoload": {
                "psr-4": {
                    "PhpOption\\": "src/PhpOption/"
                }
            },
            "notification-url": "https://packagist.org/downloads/",
            "license": [
                "Apache-2.0"
            ],
            "authors": [
                {
                    "name": "Johannes M. Schmitt",
                    "email": "schmittjoh@gmail.com",
                    "homepage": "https://github.com/schmittjoh"
                },
                {
                    "name": "Graham Campbell",
                    "email": "hello@gjcampbell.co.uk",
                    "homepage": "https://github.com/GrahamCampbell"
                }
            ],
            "description": "Option Type for PHP",
            "keywords": [
                "language",
                "option",
                "php",
                "type"
            ],
            "support": {
                "issues": "https://github.com/schmittjoh/php-option/issues",
                "source": "https://github.com/schmittjoh/php-option/tree/1.9.0"
            },
            "funding": [
                {
                    "url": "https://github.com/GrahamCampbell",
                    "type": "github"
                },
                {
                    "url": "https://tidelift.com/funding/github/packagist/phpoption/phpoption",
                    "type": "tidelift"
                }
            ],
            "time": "2022-07-30T15:51:26+00:00"
        },
        {
            "name": "phpseclib/phpseclib",
            "version": "3.0.18",
            "source": {
                "type": "git",
                "url": "https://github.com/phpseclib/phpseclib.git",
                "reference": "f28693d38ba21bb0d9f0c411ee5dae2b178201da"
            },
            "dist": {
                "type": "zip",
                "url": "https://api.github.com/repos/phpseclib/phpseclib/zipball/f28693d38ba21bb0d9f0c411ee5dae2b178201da",
                "reference": "f28693d38ba21bb0d9f0c411ee5dae2b178201da",
                "shasum": ""
            },
            "require": {
                "paragonie/constant_time_encoding": "^1|^2",
                "paragonie/random_compat": "^1.4|^2.0|^9.99.99",
                "php": ">=5.6.1"
            },
            "require-dev": {
                "phpunit/phpunit": "*"
            },
            "suggest": {
                "ext-dom": "Install the DOM extension to load XML formatted public keys.",
                "ext-gmp": "Install the GMP (GNU Multiple Precision) extension in order to speed up arbitrary precision integer arithmetic operations.",
                "ext-libsodium": "SSH2/SFTP can make use of some algorithms provided by the libsodium-php extension.",
                "ext-mcrypt": "Install the Mcrypt extension in order to speed up a few other cryptographic operations.",
                "ext-openssl": "Install the OpenSSL extension in order to speed up a wide variety of cryptographic operations."
            },
            "type": "library",
            "autoload": {
                "files": [
                    "phpseclib/bootstrap.php"
                ],
                "psr-4": {
                    "phpseclib3\\": "phpseclib/"
                }
            },
            "notification-url": "https://packagist.org/downloads/",
            "license": [
                "MIT"
            ],
            "authors": [
                {
                    "name": "Jim Wigginton",
                    "email": "terrafrost@php.net",
                    "role": "Lead Developer"
                },
                {
                    "name": "Patrick Monnerat",
                    "email": "pm@datasphere.ch",
                    "role": "Developer"
                },
                {
                    "name": "Andreas Fischer",
                    "email": "bantu@phpbb.com",
                    "role": "Developer"
                },
                {
                    "name": "Hans-Jürgen Petrich",
                    "email": "petrich@tronic-media.com",
                    "role": "Developer"
                },
                {
                    "name": "Graham Campbell",
                    "email": "graham@alt-three.com",
                    "role": "Developer"
                }
            ],
            "description": "PHP Secure Communications Library - Pure-PHP implementations of RSA, AES, SSH2, SFTP, X.509 etc.",
            "homepage": "http://phpseclib.sourceforge.net",
            "keywords": [
                "BigInteger",
                "aes",
                "asn.1",
                "asn1",
                "blowfish",
                "crypto",
                "cryptography",
                "encryption",
                "rsa",
                "security",
                "sftp",
                "signature",
                "signing",
                "ssh",
                "twofish",
                "x.509",
                "x509"
            ],
            "support": {
                "issues": "https://github.com/phpseclib/phpseclib/issues",
                "source": "https://github.com/phpseclib/phpseclib/tree/3.0.18"
            },
            "funding": [
                {
                    "url": "https://github.com/terrafrost",
                    "type": "github"
                },
                {
                    "url": "https://www.patreon.com/phpseclib",
                    "type": "patreon"
                },
                {
                    "url": "https://tidelift.com/funding/github/packagist/phpseclib/phpseclib",
                    "type": "tidelift"
                }
            ],
            "time": "2022-12-17T18:26:50+00:00"
        },
        {
            "name": "pragmarx/google2fa",
            "version": "v8.0.1",
            "source": {
                "type": "git",
                "url": "https://github.com/antonioribeiro/google2fa.git",
                "reference": "80c3d801b31fe165f8fe99ea085e0a37834e1be3"
            },
            "dist": {
                "type": "zip",
                "url": "https://api.github.com/repos/antonioribeiro/google2fa/zipball/80c3d801b31fe165f8fe99ea085e0a37834e1be3",
                "reference": "80c3d801b31fe165f8fe99ea085e0a37834e1be3",
                "shasum": ""
            },
            "require": {
                "paragonie/constant_time_encoding": "^1.0|^2.0",
                "php": "^7.1|^8.0"
            },
            "require-dev": {
                "phpstan/phpstan": "^0.12.18",
                "phpunit/phpunit": "^7.5.15|^8.5|^9.0"
            },
            "type": "library",
            "autoload": {
                "psr-4": {
                    "PragmaRX\\Google2FA\\": "src/"
                }
            },
            "notification-url": "https://packagist.org/downloads/",
            "license": [
                "MIT"
            ],
            "authors": [
                {
                    "name": "Antonio Carlos Ribeiro",
                    "email": "acr@antoniocarlosribeiro.com",
                    "role": "Creator & Designer"
                }
            ],
            "description": "A One Time Password Authentication package, compatible with Google Authenticator.",
            "keywords": [
                "2fa",
                "Authentication",
                "Two Factor Authentication",
                "google2fa"
            ],
            "support": {
                "issues": "https://github.com/antonioribeiro/google2fa/issues",
                "source": "https://github.com/antonioribeiro/google2fa/tree/v8.0.1"
            },
            "time": "2022-06-13T21:57:56+00:00"
        },
        {
            "name": "pragmarx/google2fa-qrcode",
            "version": "v1.0.3",
            "source": {
                "type": "git",
                "url": "https://github.com/antonioribeiro/google2fa-qrcode.git",
                "reference": "fd5ff0531a48b193a659309cc5fb882c14dbd03f"
            },
            "dist": {
                "type": "zip",
                "url": "https://api.github.com/repos/antonioribeiro/google2fa-qrcode/zipball/fd5ff0531a48b193a659309cc5fb882c14dbd03f",
                "reference": "fd5ff0531a48b193a659309cc5fb882c14dbd03f",
                "shasum": ""
            },
            "require": {
                "bacon/bacon-qr-code": "~1.0|~2.0",
                "php": ">=5.4",
                "pragmarx/google2fa": ">=4.0"
            },
            "require-dev": {
                "khanamiryan/qrcode-detector-decoder": "^1.0",
                "phpunit/phpunit": "~4|~5|~6|~7"
            },
            "type": "library",
            "extra": {
                "component": "package",
                "branch-alias": {
                    "dev-master": "1.0-dev"
                }
            },
            "autoload": {
                "psr-4": {
                    "PragmaRX\\Google2FAQRCode\\": "src/",
                    "PragmaRX\\Google2FAQRCode\\Tests\\": "tests/"
                }
            },
            "notification-url": "https://packagist.org/downloads/",
            "license": [
                "MIT"
            ],
            "authors": [
                {
                    "name": "Antonio Carlos Ribeiro",
                    "email": "acr@antoniocarlosribeiro.com",
                    "role": "Creator & Designer"
                }
            ],
            "description": "QR Code package for Google2FA",
            "keywords": [
                "2fa",
                "Authentication",
                "Two Factor Authentication",
                "google2fa",
                "qr code",
                "qrcode"
            ],
            "support": {
                "issues": "https://github.com/antonioribeiro/google2fa-qrcode/issues",
                "source": "https://github.com/antonioribeiro/google2fa-qrcode/tree/master"
            },
            "time": "2019-03-20T16:42:58+00:00"
        },
        {
            "name": "pragmarx/random",
            "version": "v0.2.2",
            "source": {
                "type": "git",
                "url": "https://github.com/antonioribeiro/random.git",
                "reference": "daf08a189c5d2d40d1a827db46364d3a741a51b7"
            },
            "dist": {
                "type": "zip",
                "url": "https://api.github.com/repos/antonioribeiro/random/zipball/daf08a189c5d2d40d1a827db46364d3a741a51b7",
                "reference": "daf08a189c5d2d40d1a827db46364d3a741a51b7",
                "shasum": ""
            },
            "require": {
                "php": ">=7.0"
            },
            "require-dev": {
                "fzaninotto/faker": "~1.7",
                "phpunit/phpunit": "~6.4",
                "pragmarx/trivia": "~0.1",
                "squizlabs/php_codesniffer": "^2.3"
            },
            "suggest": {
                "fzaninotto/faker": "Allows you to get dozens of randomized types",
                "pragmarx/trivia": "For the trivia database"
            },
            "type": "library",
            "extra": {
                "branch-alias": {
                    "dev-master": "1.0-dev"
                }
            },
            "autoload": {
                "psr-4": {
                    "PragmaRX\\Random\\": "src"
                }
            },
            "notification-url": "https://packagist.org/downloads/",
            "license": [
                "MIT"
            ],
            "authors": [
                {
                    "name": "Antonio Carlos Ribeiro",
                    "email": "acr@antoniocarlosribeiro.com",
                    "homepage": "https://antoniocarlosribeiro.com",
                    "role": "Developer"
                }
            ],
            "description": "Create random chars, numbers, strings",
            "homepage": "https://github.com/antonioribeiro/random",
            "keywords": [
                "Randomize",
                "faker",
                "pragmarx",
                "random",
                "random number",
                "random pattern",
                "random string"
            ],
            "support": {
                "issues": "https://github.com/antonioribeiro/random/issues",
                "source": "https://github.com/antonioribeiro/random/tree/master"
            },
            "time": "2017-11-21T05:26:22+00:00"
        },
        {
            "name": "predis/predis",
            "version": "v2.0.3",
            "source": {
                "type": "git",
                "url": "https://github.com/predis/predis.git",
                "reference": "ff59f745815150c65ed388f7d64e7660fe961771"
            },
            "dist": {
                "type": "zip",
                "url": "https://api.github.com/repos/predis/predis/zipball/ff59f745815150c65ed388f7d64e7660fe961771",
                "reference": "ff59f745815150c65ed388f7d64e7660fe961771",
                "shasum": ""
            },
            "require": {
                "php": "^7.2 || ^8.0"
            },
            "require-dev": {
                "phpunit/phpunit": "^8.0 || ~9.4.4"
            },
            "suggest": {
                "ext-curl": "Allows access to Webdis when paired with phpiredis",
                "ext-phpiredis": "Allows faster serialization and deserialization of the Redis protocol"
            },
            "type": "library",
            "extra": {
                "branch-alias": {
                    "dev-main": "2.0-dev"
                }
            },
            "autoload": {
                "psr-4": {
                    "Predis\\": "src/"
                }
            },
            "notification-url": "https://packagist.org/downloads/",
            "license": [
                "MIT"
            ],
            "authors": [
                {
                    "name": "Daniele Alessandri",
                    "email": "suppakilla@gmail.com",
                    "homepage": "http://clorophilla.net",
                    "role": "Creator & Maintainer"
                },
                {
                    "name": "Till Krüss",
                    "homepage": "https://till.im",
                    "role": "Maintainer"
                }
            ],
            "description": "A flexible and feature-complete Redis client for PHP.",
            "homepage": "http://github.com/predis/predis",
            "keywords": [
                "nosql",
                "predis",
                "redis"
            ],
            "support": {
                "issues": "https://github.com/predis/predis/issues",
                "source": "https://github.com/predis/predis/tree/v2.0.3"
            },
            "funding": [
                {
                    "url": "https://github.com/sponsors/tillkruss",
                    "type": "github"
                }
            ],
            "time": "2022-10-11T16:52:29+00:00"
        },
        {
            "name": "psr/cache",
            "version": "3.0.0",
            "source": {
                "type": "git",
                "url": "https://github.com/php-fig/cache.git",
                "reference": "aa5030cfa5405eccfdcb1083ce040c2cb8d253bf"
            },
            "dist": {
                "type": "zip",
                "url": "https://api.github.com/repos/php-fig/cache/zipball/aa5030cfa5405eccfdcb1083ce040c2cb8d253bf",
                "reference": "aa5030cfa5405eccfdcb1083ce040c2cb8d253bf",
                "shasum": ""
            },
            "require": {
                "php": ">=8.0.0"
            },
            "type": "library",
            "extra": {
                "branch-alias": {
                    "dev-master": "1.0.x-dev"
                }
            },
            "autoload": {
                "psr-4": {
                    "Psr\\Cache\\": "src/"
                }
            },
            "notification-url": "https://packagist.org/downloads/",
            "license": [
                "MIT"
            ],
            "authors": [
                {
                    "name": "PHP-FIG",
                    "homepage": "https://www.php-fig.org/"
                }
            ],
            "description": "Common interface for caching libraries",
            "keywords": [
                "cache",
                "psr",
                "psr-6"
            ],
            "support": {
                "source": "https://github.com/php-fig/cache/tree/3.0.0"
            },
            "time": "2021-02-03T23:26:27+00:00"
        },
        {
            "name": "psr/clock",
            "version": "1.0.0",
            "source": {
                "type": "git",
                "url": "https://github.com/php-fig/clock.git",
                "reference": "e41a24703d4560fd0acb709162f73b8adfc3aa0d"
            },
            "dist": {
                "type": "zip",
                "url": "https://api.github.com/repos/php-fig/clock/zipball/e41a24703d4560fd0acb709162f73b8adfc3aa0d",
                "reference": "e41a24703d4560fd0acb709162f73b8adfc3aa0d",
                "shasum": ""
            },
            "require": {
                "php": "^7.0 || ^8.0"
            },
            "type": "library",
            "autoload": {
                "psr-4": {
                    "Psr\\Clock\\": "src/"
                }
            },
            "notification-url": "https://packagist.org/downloads/",
            "license": [
                "MIT"
            ],
            "authors": [
                {
                    "name": "PHP-FIG",
                    "homepage": "https://www.php-fig.org/"
                }
            ],
            "description": "Common interface for reading the clock.",
            "homepage": "https://github.com/php-fig/clock",
            "keywords": [
                "clock",
                "now",
                "psr",
                "psr-20",
                "time"
            ],
            "support": {
                "issues": "https://github.com/php-fig/clock/issues",
                "source": "https://github.com/php-fig/clock/tree/1.0.0"
            },
            "time": "2022-11-25T14:36:26+00:00"
        },
        {
            "name": "psr/container",
            "version": "2.0.2",
            "source": {
                "type": "git",
                "url": "https://github.com/php-fig/container.git",
                "reference": "c71ecc56dfe541dbd90c5360474fbc405f8d5963"
            },
            "dist": {
                "type": "zip",
                "url": "https://api.github.com/repos/php-fig/container/zipball/c71ecc56dfe541dbd90c5360474fbc405f8d5963",
                "reference": "c71ecc56dfe541dbd90c5360474fbc405f8d5963",
                "shasum": ""
            },
            "require": {
                "php": ">=7.4.0"
            },
            "type": "library",
            "extra": {
                "branch-alias": {
                    "dev-master": "2.0.x-dev"
                }
            },
            "autoload": {
                "psr-4": {
                    "Psr\\Container\\": "src/"
                }
            },
            "notification-url": "https://packagist.org/downloads/",
            "license": [
                "MIT"
            ],
            "authors": [
                {
                    "name": "PHP-FIG",
                    "homepage": "https://www.php-fig.org/"
                }
            ],
            "description": "Common Container Interface (PHP FIG PSR-11)",
            "homepage": "https://github.com/php-fig/container",
            "keywords": [
                "PSR-11",
                "container",
                "container-interface",
                "container-interop",
                "psr"
            ],
            "support": {
                "issues": "https://github.com/php-fig/container/issues",
                "source": "https://github.com/php-fig/container/tree/2.0.2"
            },
            "time": "2021-11-05T16:47:00+00:00"
        },
        {
            "name": "psr/event-dispatcher",
            "version": "1.0.0",
            "source": {
                "type": "git",
                "url": "https://github.com/php-fig/event-dispatcher.git",
                "reference": "dbefd12671e8a14ec7f180cab83036ed26714bb0"
            },
            "dist": {
                "type": "zip",
                "url": "https://api.github.com/repos/php-fig/event-dispatcher/zipball/dbefd12671e8a14ec7f180cab83036ed26714bb0",
                "reference": "dbefd12671e8a14ec7f180cab83036ed26714bb0",
                "shasum": ""
            },
            "require": {
                "php": ">=7.2.0"
            },
            "type": "library",
            "extra": {
                "branch-alias": {
                    "dev-master": "1.0.x-dev"
                }
            },
            "autoload": {
                "psr-4": {
                    "Psr\\EventDispatcher\\": "src/"
                }
            },
            "notification-url": "https://packagist.org/downloads/",
            "license": [
                "MIT"
            ],
            "authors": [
                {
                    "name": "PHP-FIG",
                    "homepage": "http://www.php-fig.org/"
                }
            ],
            "description": "Standard interfaces for event handling.",
            "keywords": [
                "events",
                "psr",
                "psr-14"
            ],
            "support": {
                "issues": "https://github.com/php-fig/event-dispatcher/issues",
                "source": "https://github.com/php-fig/event-dispatcher/tree/1.0.0"
            },
            "time": "2019-01-08T18:20:26+00:00"
        },
        {
            "name": "psr/http-client",
            "version": "1.0.1",
            "source": {
                "type": "git",
                "url": "https://github.com/php-fig/http-client.git",
                "reference": "2dfb5f6c5eff0e91e20e913f8c5452ed95b86621"
            },
            "dist": {
                "type": "zip",
                "url": "https://api.github.com/repos/php-fig/http-client/zipball/2dfb5f6c5eff0e91e20e913f8c5452ed95b86621",
                "reference": "2dfb5f6c5eff0e91e20e913f8c5452ed95b86621",
                "shasum": ""
            },
            "require": {
                "php": "^7.0 || ^8.0",
                "psr/http-message": "^1.0"
            },
            "type": "library",
            "extra": {
                "branch-alias": {
                    "dev-master": "1.0.x-dev"
                }
            },
            "autoload": {
                "psr-4": {
                    "Psr\\Http\\Client\\": "src/"
                }
            },
            "notification-url": "https://packagist.org/downloads/",
            "license": [
                "MIT"
            ],
            "authors": [
                {
                    "name": "PHP-FIG",
                    "homepage": "http://www.php-fig.org/"
                }
            ],
            "description": "Common interface for HTTP clients",
            "homepage": "https://github.com/php-fig/http-client",
            "keywords": [
                "http",
                "http-client",
                "psr",
                "psr-18"
            ],
            "support": {
                "source": "https://github.com/php-fig/http-client/tree/master"
            },
            "time": "2020-06-29T06:28:15+00:00"
        },
        {
            "name": "psr/http-factory",
            "version": "1.0.1",
            "source": {
                "type": "git",
                "url": "https://github.com/php-fig/http-factory.git",
                "reference": "12ac7fcd07e5b077433f5f2bee95b3a771bf61be"
            },
            "dist": {
                "type": "zip",
                "url": "https://api.github.com/repos/php-fig/http-factory/zipball/12ac7fcd07e5b077433f5f2bee95b3a771bf61be",
                "reference": "12ac7fcd07e5b077433f5f2bee95b3a771bf61be",
                "shasum": ""
            },
            "require": {
                "php": ">=7.0.0",
                "psr/http-message": "^1.0"
            },
            "type": "library",
            "extra": {
                "branch-alias": {
                    "dev-master": "1.0.x-dev"
                }
            },
            "autoload": {
                "psr-4": {
                    "Psr\\Http\\Message\\": "src/"
                }
            },
            "notification-url": "https://packagist.org/downloads/",
            "license": [
                "MIT"
            ],
            "authors": [
                {
                    "name": "PHP-FIG",
                    "homepage": "http://www.php-fig.org/"
                }
            ],
            "description": "Common interfaces for PSR-7 HTTP message factories",
            "keywords": [
                "factory",
                "http",
                "message",
                "psr",
                "psr-17",
                "psr-7",
                "request",
                "response"
            ],
            "support": {
                "source": "https://github.com/php-fig/http-factory/tree/master"
            },
            "time": "2019-04-30T12:38:16+00:00"
        },
        {
            "name": "psr/http-message",
            "version": "1.0.1",
            "source": {
                "type": "git",
                "url": "https://github.com/php-fig/http-message.git",
                "reference": "f6561bf28d520154e4b0ec72be95418abe6d9363"
            },
            "dist": {
                "type": "zip",
                "url": "https://api.github.com/repos/php-fig/http-message/zipball/f6561bf28d520154e4b0ec72be95418abe6d9363",
                "reference": "f6561bf28d520154e4b0ec72be95418abe6d9363",
                "shasum": ""
            },
            "require": {
                "php": ">=5.3.0"
            },
            "type": "library",
            "extra": {
                "branch-alias": {
                    "dev-master": "1.0.x-dev"
                }
            },
            "autoload": {
                "psr-4": {
                    "Psr\\Http\\Message\\": "src/"
                }
            },
            "notification-url": "https://packagist.org/downloads/",
            "license": [
                "MIT"
            ],
            "authors": [
                {
                    "name": "PHP-FIG",
                    "homepage": "http://www.php-fig.org/"
                }
            ],
            "description": "Common interface for HTTP messages",
            "homepage": "https://github.com/php-fig/http-message",
            "keywords": [
                "http",
                "http-message",
                "psr",
                "psr-7",
                "request",
                "response"
            ],
            "support": {
                "source": "https://github.com/php-fig/http-message/tree/master"
            },
            "time": "2016-08-06T14:39:51+00:00"
        },
        {
            "name": "psr/log",
            "version": "3.0.0",
            "source": {
                "type": "git",
                "url": "https://github.com/php-fig/log.git",
                "reference": "fe5ea303b0887d5caefd3d431c3e61ad47037001"
            },
            "dist": {
                "type": "zip",
                "url": "https://api.github.com/repos/php-fig/log/zipball/fe5ea303b0887d5caefd3d431c3e61ad47037001",
                "reference": "fe5ea303b0887d5caefd3d431c3e61ad47037001",
                "shasum": ""
            },
            "require": {
                "php": ">=8.0.0"
            },
            "type": "library",
            "extra": {
                "branch-alias": {
                    "dev-master": "3.x-dev"
                }
            },
            "autoload": {
                "psr-4": {
                    "Psr\\Log\\": "src"
                }
            },
            "notification-url": "https://packagist.org/downloads/",
            "license": [
                "MIT"
            ],
            "authors": [
                {
                    "name": "PHP-FIG",
                    "homepage": "https://www.php-fig.org/"
                }
            ],
            "description": "Common interface for logging libraries",
            "homepage": "https://github.com/php-fig/log",
            "keywords": [
                "log",
                "psr",
                "psr-3"
            ],
            "support": {
                "source": "https://github.com/php-fig/log/tree/3.0.0"
            },
            "time": "2021-07-14T16:46:02+00:00"
        },
        {
            "name": "psr/simple-cache",
            "version": "3.0.0",
            "source": {
                "type": "git",
                "url": "https://github.com/php-fig/simple-cache.git",
                "reference": "764e0b3939f5ca87cb904f570ef9be2d78a07865"
            },
            "dist": {
                "type": "zip",
                "url": "https://api.github.com/repos/php-fig/simple-cache/zipball/764e0b3939f5ca87cb904f570ef9be2d78a07865",
                "reference": "764e0b3939f5ca87cb904f570ef9be2d78a07865",
                "shasum": ""
            },
            "require": {
                "php": ">=8.0.0"
            },
            "type": "library",
            "extra": {
                "branch-alias": {
                    "dev-master": "3.0.x-dev"
                }
            },
            "autoload": {
                "psr-4": {
                    "Psr\\SimpleCache\\": "src/"
                }
            },
            "notification-url": "https://packagist.org/downloads/",
            "license": [
                "MIT"
            ],
            "authors": [
                {
                    "name": "PHP-FIG",
                    "homepage": "https://www.php-fig.org/"
                }
            ],
            "description": "Common interfaces for simple caching",
            "keywords": [
                "cache",
                "caching",
                "psr",
                "psr-16",
                "simple-cache"
            ],
            "support": {
                "source": "https://github.com/php-fig/simple-cache/tree/3.0.0"
            },
            "time": "2021-10-29T13:26:27+00:00"
        },
        {
            "name": "ralouphie/getallheaders",
            "version": "3.0.3",
            "source": {
                "type": "git",
                "url": "https://github.com/ralouphie/getallheaders.git",
                "reference": "120b605dfeb996808c31b6477290a714d356e822"
            },
            "dist": {
                "type": "zip",
                "url": "https://api.github.com/repos/ralouphie/getallheaders/zipball/120b605dfeb996808c31b6477290a714d356e822",
                "reference": "120b605dfeb996808c31b6477290a714d356e822",
                "shasum": ""
            },
            "require": {
                "php": ">=5.6"
            },
            "require-dev": {
                "php-coveralls/php-coveralls": "^2.1",
                "phpunit/phpunit": "^5 || ^6.5"
            },
            "type": "library",
            "autoload": {
                "files": [
                    "src/getallheaders.php"
                ]
            },
            "notification-url": "https://packagist.org/downloads/",
            "license": [
                "MIT"
            ],
            "authors": [
                {
                    "name": "Ralph Khattar",
                    "email": "ralph.khattar@gmail.com"
                }
            ],
            "description": "A polyfill for getallheaders.",
            "support": {
                "issues": "https://github.com/ralouphie/getallheaders/issues",
                "source": "https://github.com/ralouphie/getallheaders/tree/develop"
            },
            "time": "2019-03-08T08:55:37+00:00"
        },
        {
            "name": "ramsey/collection",
            "version": "1.3.0",
            "source": {
                "type": "git",
                "url": "https://github.com/ramsey/collection.git",
                "reference": "ad7475d1c9e70b190ecffc58f2d989416af339b4"
            },
            "dist": {
                "type": "zip",
                "url": "https://api.github.com/repos/ramsey/collection/zipball/ad7475d1c9e70b190ecffc58f2d989416af339b4",
                "reference": "ad7475d1c9e70b190ecffc58f2d989416af339b4",
                "shasum": ""
            },
            "require": {
                "php": "^7.4 || ^8.0",
                "symfony/polyfill-php81": "^1.23"
            },
            "require-dev": {
                "captainhook/plugin-composer": "^5.3",
                "ergebnis/composer-normalize": "^2.28.3",
                "fakerphp/faker": "^1.21",
                "hamcrest/hamcrest-php": "^2.0",
                "jangregor/phpstan-prophecy": "^1.0",
                "mockery/mockery": "^1.5",
                "php-parallel-lint/php-console-highlighter": "^1.0",
                "php-parallel-lint/php-parallel-lint": "^1.3",
                "phpcsstandards/phpcsutils": "^1.0.0-rc1",
                "phpspec/prophecy-phpunit": "^2.0",
                "phpstan/extension-installer": "^1.2",
                "phpstan/phpstan": "^1.9",
                "phpstan/phpstan-mockery": "^1.1",
                "phpstan/phpstan-phpunit": "^1.3",
                "phpunit/phpunit": "^9.5",
                "psalm/plugin-mockery": "^1.1",
                "psalm/plugin-phpunit": "^0.18.4",
                "ramsey/coding-standard": "^2.0.3",
                "ramsey/conventional-commits": "^1.3",
                "vimeo/psalm": "^5.4"
            },
            "type": "library",
            "extra": {
                "captainhook": {
                    "force-install": true
                },
                "ramsey/conventional-commits": {
                    "configFile": "conventional-commits.json"
                }
            },
            "autoload": {
                "psr-4": {
                    "Ramsey\\Collection\\": "src/"
                }
            },
            "notification-url": "https://packagist.org/downloads/",
            "license": [
                "MIT"
            ],
            "authors": [
                {
                    "name": "Ben Ramsey",
                    "email": "ben@benramsey.com",
                    "homepage": "https://benramsey.com"
                }
            ],
            "description": "A PHP library for representing and manipulating collections.",
            "keywords": [
                "array",
                "collection",
                "hash",
                "map",
                "queue",
                "set"
            ],
            "support": {
                "issues": "https://github.com/ramsey/collection/issues",
                "source": "https://github.com/ramsey/collection/tree/1.3.0"
            },
            "funding": [
                {
                    "url": "https://github.com/ramsey",
                    "type": "github"
                },
                {
                    "url": "https://tidelift.com/funding/github/packagist/ramsey/collection",
                    "type": "tidelift"
                }
            ],
            "time": "2022-12-27T19:12:24+00:00"
        },
        {
            "name": "ramsey/uuid",
            "version": "4.7.1",
            "source": {
                "type": "git",
                "url": "https://github.com/ramsey/uuid.git",
                "reference": "a1acf96007170234a8399586a6e2ab8feba109d1"
            },
            "dist": {
                "type": "zip",
                "url": "https://api.github.com/repos/ramsey/uuid/zipball/a1acf96007170234a8399586a6e2ab8feba109d1",
                "reference": "a1acf96007170234a8399586a6e2ab8feba109d1",
                "shasum": ""
            },
            "require": {
                "brick/math": "^0.8.8 || ^0.9 || ^0.10",
                "ext-json": "*",
                "php": "^8.0",
                "ramsey/collection": "^1.2 || ^2.0"
            },
            "replace": {
                "rhumsaa/uuid": "self.version"
            },
            "require-dev": {
                "captainhook/captainhook": "^5.10",
                "captainhook/plugin-composer": "^5.3",
                "dealerdirect/phpcodesniffer-composer-installer": "^0.7.0",
                "doctrine/annotations": "^1.8",
                "ergebnis/composer-normalize": "^2.15",
                "mockery/mockery": "^1.3",
                "paragonie/random-lib": "^2",
                "php-mock/php-mock": "^2.2",
                "php-mock/php-mock-mockery": "^1.3",
                "php-parallel-lint/php-parallel-lint": "^1.1",
                "phpbench/phpbench": "^1.0",
                "phpstan/extension-installer": "^1.1",
                "phpstan/phpstan": "^1.8",
                "phpstan/phpstan-mockery": "^1.1",
                "phpstan/phpstan-phpunit": "^1.1",
                "phpunit/phpunit": "^8.5 || ^9",
                "ramsey/composer-repl": "^1.4",
                "slevomat/coding-standard": "^8.4",
                "squizlabs/php_codesniffer": "^3.5",
                "vimeo/psalm": "^4.9"
            },
            "suggest": {
                "ext-bcmath": "Enables faster math with arbitrary-precision integers using BCMath.",
                "ext-gmp": "Enables faster math with arbitrary-precision integers using GMP.",
                "ext-uuid": "Enables the use of PeclUuidTimeGenerator and PeclUuidRandomGenerator.",
                "paragonie/random-lib": "Provides RandomLib for use with the RandomLibAdapter",
                "ramsey/uuid-doctrine": "Allows the use of Ramsey\\Uuid\\Uuid as Doctrine field type."
            },
            "type": "library",
            "extra": {
                "captainhook": {
                    "force-install": true
                }
            },
            "autoload": {
                "files": [
                    "src/functions.php"
                ],
                "psr-4": {
                    "Ramsey\\Uuid\\": "src/"
                }
            },
            "notification-url": "https://packagist.org/downloads/",
            "license": [
                "MIT"
            ],
            "description": "A PHP library for generating and working with universally unique identifiers (UUIDs).",
            "keywords": [
                "guid",
                "identifier",
                "uuid"
            ],
            "support": {
                "issues": "https://github.com/ramsey/uuid/issues",
                "source": "https://github.com/ramsey/uuid/tree/4.7.1"
            },
            "funding": [
                {
                    "url": "https://github.com/ramsey",
                    "type": "github"
                },
                {
                    "url": "https://tidelift.com/funding/github/packagist/ramsey/uuid",
                    "type": "tidelift"
                }
            ],
            "time": "2022-12-31T22:20:34+00:00"
        },
        {
            "name": "rcrowe/twigbridge",
            "version": "v0.14.0",
            "source": {
                "type": "git",
                "url": "https://github.com/rcrowe/TwigBridge.git",
                "reference": "f4968efb99537cc1b37c5bf20280614aadc31825"
            },
            "dist": {
                "type": "zip",
                "url": "https://api.github.com/repos/rcrowe/TwigBridge/zipball/f4968efb99537cc1b37c5bf20280614aadc31825",
                "reference": "f4968efb99537cc1b37c5bf20280614aadc31825",
                "shasum": ""
            },
            "require": {
                "illuminate/support": "^6|^7|^8|^9",
                "illuminate/view": "^6|^7|^8|^9",
                "php": "^7.2.5 || ^8.0",
                "twig/twig": "~3.0"
            },
            "require-dev": {
                "ext-json": "*",
                "laravel/framework": "^6|^7|^8|^9",
                "mockery/mockery": "^1.3.1",
                "phpunit/phpunit": "^6.5.14 || ^7.5.20 || ^8.5.8 || ^9.3.7",
                "squizlabs/php_codesniffer": "^3.6"
            },
            "suggest": {
                "laravelcollective/html": "For bringing back html/form in Laravel 5.x",
                "twig/extensions": "~1.0"
            },
            "type": "library",
            "extra": {
                "branch-alias": {
                    "dev-master": "0.13-dev"
                },
                "laravel": {
                    "providers": [
                        "TwigBridge\\ServiceProvider"
                    ],
                    "aliases": {
                        "Twig": "TwigBridge\\Facade\\Twig"
                    }
                }
            },
            "autoload": {
                "psr-4": {
                    "TwigBridge\\": "src",
                    "TwigBridge\\Tests\\": "tests"
                }
            },
            "notification-url": "https://packagist.org/downloads/",
            "license": [
                "MIT"
            ],
            "authors": [
                {
                    "name": "Rob Crowe",
                    "email": "hello@vivalacrowe.com"
                },
                {
                    "name": "Barry vd. Heuvel",
                    "email": "barryvdh@gmail.com"
                }
            ],
            "description": "Adds the power of Twig to Laravel",
            "keywords": [
                "laravel",
                "twig"
            ],
            "support": {
                "issues": "https://github.com/rcrowe/TwigBridge/issues",
                "source": "https://github.com/rcrowe/TwigBridge/tree/v0.14.0"
            },
            "time": "2022-03-08T17:21:17+00:00"
        },
        {
            "name": "spatie/backtrace",
            "version": "1.2.1",
            "source": {
                "type": "git",
                "url": "https://github.com/spatie/backtrace.git",
                "reference": "4ee7d41aa5268107906ea8a4d9ceccde136dbd5b"
            },
            "dist": {
                "type": "zip",
                "url": "https://api.github.com/repos/spatie/backtrace/zipball/4ee7d41aa5268107906ea8a4d9ceccde136dbd5b",
                "reference": "4ee7d41aa5268107906ea8a4d9ceccde136dbd5b",
                "shasum": ""
            },
            "require": {
                "php": "^7.3|^8.0"
            },
            "require-dev": {
                "ext-json": "*",
                "phpunit/phpunit": "^9.3",
                "symfony/var-dumper": "^5.1"
            },
            "type": "library",
            "autoload": {
                "psr-4": {
                    "Spatie\\Backtrace\\": "src"
                }
            },
            "notification-url": "https://packagist.org/downloads/",
            "license": [
                "MIT"
            ],
            "authors": [
                {
                    "name": "Freek Van de Herten",
                    "email": "freek@spatie.be",
                    "homepage": "https://spatie.be",
                    "role": "Developer"
                }
            ],
            "description": "A better backtrace",
            "homepage": "https://github.com/spatie/backtrace",
            "keywords": [
                "Backtrace",
                "spatie"
            ],
            "support": {
                "issues": "https://github.com/spatie/backtrace/issues",
                "source": "https://github.com/spatie/backtrace/tree/1.2.1"
            },
            "funding": [
                {
                    "url": "https://github.com/sponsors/spatie",
                    "type": "github"
                },
                {
                    "url": "https://spatie.be/open-source/support-us",
                    "type": "other"
                }
            ],
            "time": "2021-11-09T10:57:15+00:00"
        },
        {
            "name": "spatie/data-transfer-object",
            "version": "3.9.1",
            "source": {
                "type": "git",
                "url": "https://github.com/spatie/data-transfer-object.git",
                "reference": "1df0906c4e9e3aebd6c0506fd82c8b7d5548c1c8"
            },
            "dist": {
                "type": "zip",
                "url": "https://api.github.com/repos/spatie/data-transfer-object/zipball/1df0906c4e9e3aebd6c0506fd82c8b7d5548c1c8",
                "reference": "1df0906c4e9e3aebd6c0506fd82c8b7d5548c1c8",
                "shasum": ""
            },
            "require": {
                "php": "^8.0"
            },
            "require-dev": {
                "illuminate/collections": "^8.36",
                "jetbrains/phpstorm-attributes": "^1.0",
                "larapack/dd": "^1.1",
                "phpunit/phpunit": "^9.5.5"
            },
            "type": "library",
            "autoload": {
                "psr-4": {
                    "Spatie\\DataTransferObject\\": "src"
                }
            },
            "notification-url": "https://packagist.org/downloads/",
            "license": [
                "MIT"
            ],
            "authors": [
                {
                    "name": "Brent Roose",
                    "email": "brent@spatie.be",
                    "homepage": "https://spatie.be",
                    "role": "Developer"
                }
            ],
            "description": "Data transfer objects with batteries included",
            "homepage": "https://github.com/spatie/data-transfer-object",
            "keywords": [
                "data-transfer-object",
                "spatie"
            ],
            "support": {
                "issues": "https://github.com/spatie/data-transfer-object/issues",
                "source": "https://github.com/spatie/data-transfer-object/tree/3.9.1"
            },
            "funding": [
                {
                    "url": "https://spatie.be/open-source/support-us",
                    "type": "custom"
                },
                {
                    "url": "https://github.com/spatie",
                    "type": "github"
                }
            ],
            "abandoned": "spatie/laravel-data",
            "time": "2022-09-16T13:34:38+00:00"
        },
        {
            "name": "spatie/flare-client-php",
            "version": "1.3.2",
            "source": {
                "type": "git",
                "url": "https://github.com/spatie/flare-client-php.git",
                "reference": "609903bd154ba3d71f5e23a91c3b431fa8f71868"
            },
            "dist": {
                "type": "zip",
                "url": "https://api.github.com/repos/spatie/flare-client-php/zipball/609903bd154ba3d71f5e23a91c3b431fa8f71868",
                "reference": "609903bd154ba3d71f5e23a91c3b431fa8f71868",
                "shasum": ""
            },
            "require": {
                "illuminate/pipeline": "^8.0|^9.0",
                "php": "^8.0",
                "spatie/backtrace": "^1.2",
                "symfony/http-foundation": "^5.0|^6.0",
                "symfony/mime": "^5.2|^6.0",
                "symfony/process": "^5.2|^6.0",
                "symfony/var-dumper": "^5.2|^6.0"
            },
            "require-dev": {
                "dms/phpunit-arraysubset-asserts": "^0.3.0",
                "pestphp/pest": "^1.20",
                "phpstan/extension-installer": "^1.1",
                "phpstan/phpstan-deprecation-rules": "^1.0",
                "phpstan/phpstan-phpunit": "^1.0",
                "spatie/phpunit-snapshot-assertions": "^4.0"
            },
            "type": "library",
            "extra": {
                "branch-alias": {
                    "dev-main": "1.1.x-dev"
                }
            },
            "autoload": {
                "files": [
                    "src/helpers.php"
                ],
                "psr-4": {
                    "Spatie\\FlareClient\\": "src"
                }
            },
            "notification-url": "https://packagist.org/downloads/",
            "license": [
                "MIT"
            ],
            "description": "Send PHP errors to Flare",
            "homepage": "https://github.com/spatie/flare-client-php",
            "keywords": [
                "exception",
                "flare",
                "reporting",
                "spatie"
            ],
            "support": {
                "issues": "https://github.com/spatie/flare-client-php/issues",
                "source": "https://github.com/spatie/flare-client-php/tree/1.3.2"
            },
            "funding": [
                {
                    "url": "https://github.com/spatie",
                    "type": "github"
                }
            ],
            "time": "2022-12-26T14:36:46+00:00"
        },
        {
            "name": "spatie/ignition",
            "version": "1.4.1",
            "source": {
                "type": "git",
                "url": "https://github.com/spatie/ignition.git",
                "reference": "dd3d456779108d7078baf4e43f8c2b937d9794a1"
            },
            "dist": {
                "type": "zip",
                "url": "https://api.github.com/repos/spatie/ignition/zipball/dd3d456779108d7078baf4e43f8c2b937d9794a1",
                "reference": "dd3d456779108d7078baf4e43f8c2b937d9794a1",
                "shasum": ""
            },
            "require": {
                "ext-json": "*",
                "ext-mbstring": "*",
                "monolog/monolog": "^2.0",
                "php": "^8.0",
                "spatie/flare-client-php": "^1.1",
                "symfony/console": "^5.4|^6.0",
                "symfony/var-dumper": "^5.4|^6.0"
            },
            "require-dev": {
                "mockery/mockery": "^1.4",
                "pestphp/pest": "^1.20",
                "phpstan/extension-installer": "^1.1",
                "phpstan/phpstan-deprecation-rules": "^1.0",
                "phpstan/phpstan-phpunit": "^1.0",
                "symfony/process": "^5.4|^6.0"
            },
            "type": "library",
            "extra": {
                "branch-alias": {
                    "dev-main": "1.2.x-dev"
                }
            },
            "autoload": {
                "psr-4": {
                    "Spatie\\Ignition\\": "src"
                }
            },
            "notification-url": "https://packagist.org/downloads/",
            "license": [
                "MIT"
            ],
            "authors": [
                {
                    "name": "Spatie",
                    "email": "info@spatie.be",
                    "role": "Developer"
                }
            ],
            "description": "A beautiful error page for PHP applications.",
            "homepage": "https://flareapp.io/ignition",
            "keywords": [
                "error",
                "flare",
                "laravel",
                "page"
            ],
            "support": {
                "docs": "https://flareapp.io/docs/ignition-for-laravel/introduction",
                "forum": "https://twitter.com/flareappio",
                "issues": "https://github.com/spatie/ignition/issues",
                "source": "https://github.com/spatie/ignition"
            },
            "funding": [
                {
                    "url": "https://github.com/spatie",
                    "type": "github"
                }
            ],
            "time": "2022-08-26T11:51:15+00:00"
        },
        {
            "name": "spatie/laravel-ignition",
            "version": "1.6.3",
            "source": {
                "type": "git",
                "url": "https://github.com/spatie/laravel-ignition.git",
                "reference": "2db918babd96f87b73fc26e4195f5a19328dd123"
            },
            "dist": {
                "type": "zip",
                "url": "https://api.github.com/repos/spatie/laravel-ignition/zipball/2db918babd96f87b73fc26e4195f5a19328dd123",
                "reference": "2db918babd96f87b73fc26e4195f5a19328dd123",
                "shasum": ""
            },
            "require": {
                "ext-curl": "*",
                "ext-json": "*",
                "ext-mbstring": "*",
                "illuminate/support": "^8.77|^9.27",
                "monolog/monolog": "^2.3",
                "php": "^8.0",
                "spatie/flare-client-php": "^1.0.1",
                "spatie/ignition": "^1.4.1",
                "symfony/console": "^5.0|^6.0",
                "symfony/var-dumper": "^5.0|^6.0"
            },
            "require-dev": {
                "filp/whoops": "^2.14",
                "livewire/livewire": "^2.8|dev-develop",
                "mockery/mockery": "^1.4",
                "nunomaduro/larastan": "^1.0",
                "orchestra/testbench": "^6.23|^7.0",
                "pestphp/pest": "^1.20",
                "phpstan/extension-installer": "^1.1",
                "phpstan/phpstan-deprecation-rules": "^1.0",
                "phpstan/phpstan-phpunit": "^1.0",
                "spatie/laravel-ray": "^1.27"
            },
            "type": "library",
            "extra": {
                "laravel": {
                    "providers": [
                        "Spatie\\LaravelIgnition\\IgnitionServiceProvider"
                    ],
                    "aliases": {
                        "Flare": "Spatie\\LaravelIgnition\\Facades\\Flare"
                    }
                }
            },
            "autoload": {
                "files": [
                    "src/helpers.php"
                ],
                "psr-4": {
                    "Spatie\\LaravelIgnition\\": "src"
                }
            },
            "notification-url": "https://packagist.org/downloads/",
            "license": [
                "MIT"
            ],
            "authors": [
                {
                    "name": "Spatie",
                    "email": "info@spatie.be",
                    "role": "Developer"
                }
            ],
            "description": "A beautiful error page for Laravel applications.",
            "homepage": "https://flareapp.io/ignition",
            "keywords": [
                "error",
                "flare",
                "laravel",
                "page"
            ],
            "support": {
                "docs": "https://flareapp.io/docs/ignition-for-laravel/introduction",
                "forum": "https://twitter.com/flareappio",
                "issues": "https://github.com/spatie/laravel-ignition/issues",
                "source": "https://github.com/spatie/laravel-ignition"
            },
            "funding": [
                {
                    "url": "https://github.com/spatie",
                    "type": "github"
                }
            ],
            "time": "2022-12-26T15:13:03+00:00"
        },
        {
            "name": "stella-maris/clock",
            "version": "0.1.7",
            "source": {
                "type": "git",
                "url": "https://github.com/stella-maris-solutions/clock.git",
                "reference": "fa23ce16019289a18bb3446fdecd45befcdd94f8"
            },
            "dist": {
                "type": "zip",
                "url": "https://api.github.com/repos/stella-maris-solutions/clock/zipball/fa23ce16019289a18bb3446fdecd45befcdd94f8",
                "reference": "fa23ce16019289a18bb3446fdecd45befcdd94f8",
                "shasum": ""
            },
            "require": {
                "php": "^7.0|^8.0",
                "psr/clock": "^1.0"
            },
            "type": "library",
            "autoload": {
                "psr-4": {
                    "StellaMaris\\Clock\\": "src"
                }
            },
            "notification-url": "https://packagist.org/downloads/",
            "license": [
                "MIT"
            ],
            "authors": [
                {
                    "name": "Andreas Heigl",
                    "role": "Maintainer"
                }
            ],
            "description": "A pre-release of the proposed PSR-20 Clock-Interface",
            "homepage": "https://gitlab.com/stella-maris/clock",
            "keywords": [
                "clock",
                "datetime",
                "point in time",
                "psr20"
            ],
            "support": {
                "source": "https://github.com/stella-maris-solutions/clock/tree/0.1.7"
            },
            "time": "2022-11-25T16:15:06+00:00"
        },
        {
            "name": "symfony/console",
            "version": "v6.2.3",
            "source": {
                "type": "git",
                "url": "https://github.com/symfony/console.git",
                "reference": "0f579613e771dba2dbb8211c382342a641f5da06"
            },
            "dist": {
                "type": "zip",
                "url": "https://api.github.com/repos/symfony/console/zipball/0f579613e771dba2dbb8211c382342a641f5da06",
                "reference": "0f579613e771dba2dbb8211c382342a641f5da06",
                "shasum": ""
            },
            "require": {
                "php": ">=8.1",
                "symfony/deprecation-contracts": "^2.1|^3",
                "symfony/polyfill-mbstring": "~1.0",
                "symfony/service-contracts": "^1.1|^2|^3",
                "symfony/string": "^5.4|^6.0"
            },
            "conflict": {
                "symfony/dependency-injection": "<5.4",
                "symfony/dotenv": "<5.4",
                "symfony/event-dispatcher": "<5.4",
                "symfony/lock": "<5.4",
                "symfony/process": "<5.4"
            },
            "provide": {
                "psr/log-implementation": "1.0|2.0|3.0"
            },
            "require-dev": {
                "psr/log": "^1|^2|^3",
                "symfony/config": "^5.4|^6.0",
                "symfony/dependency-injection": "^5.4|^6.0",
                "symfony/event-dispatcher": "^5.4|^6.0",
                "symfony/lock": "^5.4|^6.0",
                "symfony/process": "^5.4|^6.0",
                "symfony/var-dumper": "^5.4|^6.0"
            },
            "suggest": {
                "psr/log": "For using the console logger",
                "symfony/event-dispatcher": "",
                "symfony/lock": "",
                "symfony/process": ""
            },
            "type": "library",
            "autoload": {
                "psr-4": {
                    "Symfony\\Component\\Console\\": ""
                },
                "exclude-from-classmap": [
                    "/Tests/"
                ]
            },
            "notification-url": "https://packagist.org/downloads/",
            "license": [
                "MIT"
            ],
            "authors": [
                {
                    "name": "Fabien Potencier",
                    "email": "fabien@symfony.com"
                },
                {
                    "name": "Symfony Community",
                    "homepage": "https://symfony.com/contributors"
                }
            ],
            "description": "Eases the creation of beautiful and testable command line interfaces",
            "homepage": "https://symfony.com",
            "keywords": [
                "cli",
                "command line",
                "console",
                "terminal"
            ],
            "support": {
                "source": "https://github.com/symfony/console/tree/v6.2.3"
            },
            "funding": [
                {
                    "url": "https://symfony.com/sponsor",
                    "type": "custom"
                },
                {
                    "url": "https://github.com/fabpot",
                    "type": "github"
                },
                {
                    "url": "https://tidelift.com/funding/github/packagist/symfony/symfony",
                    "type": "tidelift"
                }
            ],
            "time": "2022-12-28T14:26:22+00:00"
        },
        {
            "name": "symfony/css-selector",
            "version": "v6.2.3",
            "source": {
                "type": "git",
                "url": "https://github.com/symfony/css-selector.git",
                "reference": "ab1df4ba3ded7b724766ba3a6e0eca0418e74f80"
            },
            "dist": {
                "type": "zip",
                "url": "https://api.github.com/repos/symfony/css-selector/zipball/ab1df4ba3ded7b724766ba3a6e0eca0418e74f80",
                "reference": "ab1df4ba3ded7b724766ba3a6e0eca0418e74f80",
                "shasum": ""
            },
            "require": {
                "php": ">=8.1"
            },
            "type": "library",
            "autoload": {
                "psr-4": {
                    "Symfony\\Component\\CssSelector\\": ""
                },
                "exclude-from-classmap": [
                    "/Tests/"
                ]
            },
            "notification-url": "https://packagist.org/downloads/",
            "license": [
                "MIT"
            ],
            "authors": [
                {
                    "name": "Fabien Potencier",
                    "email": "fabien@symfony.com"
                },
                {
                    "name": "Jean-François Simon",
                    "email": "jeanfrancois.simon@sensiolabs.com"
                },
                {
                    "name": "Symfony Community",
                    "homepage": "https://symfony.com/contributors"
                }
            ],
            "description": "Converts CSS selectors to XPath expressions",
            "homepage": "https://symfony.com",
            "support": {
                "source": "https://github.com/symfony/css-selector/tree/v6.2.3"
            },
            "funding": [
                {
                    "url": "https://symfony.com/sponsor",
                    "type": "custom"
                },
                {
                    "url": "https://github.com/fabpot",
                    "type": "github"
                },
                {
                    "url": "https://tidelift.com/funding/github/packagist/symfony/symfony",
                    "type": "tidelift"
                }
            ],
            "time": "2022-12-28T14:26:22+00:00"
        },
        {
            "name": "symfony/deprecation-contracts",
            "version": "v3.2.0",
            "source": {
                "type": "git",
                "url": "https://github.com/symfony/deprecation-contracts.git",
                "reference": "1ee04c65529dea5d8744774d474e7cbd2f1206d3"
            },
            "dist": {
                "type": "zip",
                "url": "https://api.github.com/repos/symfony/deprecation-contracts/zipball/1ee04c65529dea5d8744774d474e7cbd2f1206d3",
                "reference": "1ee04c65529dea5d8744774d474e7cbd2f1206d3",
                "shasum": ""
            },
            "require": {
                "php": ">=8.1"
            },
            "type": "library",
            "extra": {
                "branch-alias": {
                    "dev-main": "3.3-dev"
                },
                "thanks": {
                    "name": "symfony/contracts",
                    "url": "https://github.com/symfony/contracts"
                }
            },
            "autoload": {
                "files": [
                    "function.php"
                ]
            },
            "notification-url": "https://packagist.org/downloads/",
            "license": [
                "MIT"
            ],
            "authors": [
                {
                    "name": "Nicolas Grekas",
                    "email": "p@tchwork.com"
                },
                {
                    "name": "Symfony Community",
                    "homepage": "https://symfony.com/contributors"
                }
            ],
            "description": "A generic function and convention to trigger deprecation notices",
            "homepage": "https://symfony.com",
            "support": {
                "source": "https://github.com/symfony/deprecation-contracts/tree/v3.2.0"
            },
            "funding": [
                {
                    "url": "https://symfony.com/sponsor",
                    "type": "custom"
                },
                {
                    "url": "https://github.com/fabpot",
                    "type": "github"
                },
                {
                    "url": "https://tidelift.com/funding/github/packagist/symfony/symfony",
                    "type": "tidelift"
                }
            ],
            "time": "2022-11-25T10:21:52+00:00"
        },
        {
            "name": "symfony/error-handler",
            "version": "v6.2.3",
            "source": {
                "type": "git",
                "url": "https://github.com/symfony/error-handler.git",
                "reference": "0926124c95d220499e2baf0fb465772af3a4eddb"
            },
            "dist": {
                "type": "zip",
                "url": "https://api.github.com/repos/symfony/error-handler/zipball/0926124c95d220499e2baf0fb465772af3a4eddb",
                "reference": "0926124c95d220499e2baf0fb465772af3a4eddb",
                "shasum": ""
            },
            "require": {
                "php": ">=8.1",
                "psr/log": "^1|^2|^3",
                "symfony/var-dumper": "^5.4|^6.0"
            },
            "require-dev": {
                "symfony/deprecation-contracts": "^2.1|^3",
                "symfony/http-kernel": "^5.4|^6.0",
                "symfony/serializer": "^5.4|^6.0"
            },
            "bin": [
                "Resources/bin/patch-type-declarations"
            ],
            "type": "library",
            "autoload": {
                "psr-4": {
                    "Symfony\\Component\\ErrorHandler\\": ""
                },
                "exclude-from-classmap": [
                    "/Tests/"
                ]
            },
            "notification-url": "https://packagist.org/downloads/",
            "license": [
                "MIT"
            ],
            "authors": [
                {
                    "name": "Fabien Potencier",
                    "email": "fabien@symfony.com"
                },
                {
                    "name": "Symfony Community",
                    "homepage": "https://symfony.com/contributors"
                }
            ],
            "description": "Provides tools to manage errors and ease debugging PHP code",
            "homepage": "https://symfony.com",
            "support": {
                "source": "https://github.com/symfony/error-handler/tree/v6.2.3"
            },
            "funding": [
                {
                    "url": "https://symfony.com/sponsor",
                    "type": "custom"
                },
                {
                    "url": "https://github.com/fabpot",
                    "type": "github"
                },
                {
                    "url": "https://tidelift.com/funding/github/packagist/symfony/symfony",
                    "type": "tidelift"
                }
            ],
            "time": "2022-12-19T14:33:49+00:00"
        },
        {
            "name": "symfony/event-dispatcher",
            "version": "v6.2.2",
            "source": {
                "type": "git",
                "url": "https://github.com/symfony/event-dispatcher.git",
                "reference": "3ffeb31139b49bf6ef0bc09d1db95eac053388d1"
            },
            "dist": {
                "type": "zip",
                "url": "https://api.github.com/repos/symfony/event-dispatcher/zipball/3ffeb31139b49bf6ef0bc09d1db95eac053388d1",
                "reference": "3ffeb31139b49bf6ef0bc09d1db95eac053388d1",
                "shasum": ""
            },
            "require": {
                "php": ">=8.1",
                "symfony/event-dispatcher-contracts": "^2|^3"
            },
            "conflict": {
                "symfony/dependency-injection": "<5.4"
            },
            "provide": {
                "psr/event-dispatcher-implementation": "1.0",
                "symfony/event-dispatcher-implementation": "2.0|3.0"
            },
            "require-dev": {
                "psr/log": "^1|^2|^3",
                "symfony/config": "^5.4|^6.0",
                "symfony/dependency-injection": "^5.4|^6.0",
                "symfony/error-handler": "^5.4|^6.0",
                "symfony/expression-language": "^5.4|^6.0",
                "symfony/http-foundation": "^5.4|^6.0",
                "symfony/service-contracts": "^1.1|^2|^3",
                "symfony/stopwatch": "^5.4|^6.0"
            },
            "suggest": {
                "symfony/dependency-injection": "",
                "symfony/http-kernel": ""
            },
            "type": "library",
            "autoload": {
                "psr-4": {
                    "Symfony\\Component\\EventDispatcher\\": ""
                },
                "exclude-from-classmap": [
                    "/Tests/"
                ]
            },
            "notification-url": "https://packagist.org/downloads/",
            "license": [
                "MIT"
            ],
            "authors": [
                {
                    "name": "Fabien Potencier",
                    "email": "fabien@symfony.com"
                },
                {
                    "name": "Symfony Community",
                    "homepage": "https://symfony.com/contributors"
                }
            ],
            "description": "Provides tools that allow your application components to communicate with each other by dispatching events and listening to them",
            "homepage": "https://symfony.com",
            "support": {
                "source": "https://github.com/symfony/event-dispatcher/tree/v6.2.2"
            },
            "funding": [
                {
                    "url": "https://symfony.com/sponsor",
                    "type": "custom"
                },
                {
                    "url": "https://github.com/fabpot",
                    "type": "github"
                },
                {
                    "url": "https://tidelift.com/funding/github/packagist/symfony/symfony",
                    "type": "tidelift"
                }
            ],
            "time": "2022-12-14T16:11:27+00:00"
        },
        {
            "name": "symfony/event-dispatcher-contracts",
            "version": "v3.2.0",
            "source": {
                "type": "git",
                "url": "https://github.com/symfony/event-dispatcher-contracts.git",
                "reference": "0782b0b52a737a05b4383d0df35a474303cabdae"
            },
            "dist": {
                "type": "zip",
                "url": "https://api.github.com/repos/symfony/event-dispatcher-contracts/zipball/0782b0b52a737a05b4383d0df35a474303cabdae",
                "reference": "0782b0b52a737a05b4383d0df35a474303cabdae",
                "shasum": ""
            },
            "require": {
                "php": ">=8.1",
                "psr/event-dispatcher": "^1"
            },
            "suggest": {
                "symfony/event-dispatcher-implementation": ""
            },
            "type": "library",
            "extra": {
                "branch-alias": {
                    "dev-main": "3.3-dev"
                },
                "thanks": {
                    "name": "symfony/contracts",
                    "url": "https://github.com/symfony/contracts"
                }
            },
            "autoload": {
                "psr-4": {
                    "Symfony\\Contracts\\EventDispatcher\\": ""
                }
            },
            "notification-url": "https://packagist.org/downloads/",
            "license": [
                "MIT"
            ],
            "authors": [
                {
                    "name": "Nicolas Grekas",
                    "email": "p@tchwork.com"
                },
                {
                    "name": "Symfony Community",
                    "homepage": "https://symfony.com/contributors"
                }
            ],
            "description": "Generic abstractions related to dispatching event",
            "homepage": "https://symfony.com",
            "keywords": [
                "abstractions",
                "contracts",
                "decoupling",
                "interfaces",
                "interoperability",
                "standards"
            ],
            "support": {
                "source": "https://github.com/symfony/event-dispatcher-contracts/tree/v3.2.0"
            },
            "funding": [
                {
                    "url": "https://symfony.com/sponsor",
                    "type": "custom"
                },
                {
                    "url": "https://github.com/fabpot",
                    "type": "github"
                },
                {
                    "url": "https://tidelift.com/funding/github/packagist/symfony/symfony",
                    "type": "tidelift"
                }
            ],
            "time": "2022-11-25T10:21:52+00:00"
        },
        {
            "name": "symfony/finder",
            "version": "v6.2.3",
            "source": {
                "type": "git",
                "url": "https://github.com/symfony/finder.git",
                "reference": "81eefbddfde282ee33b437ba5e13d7753211ae8e"
            },
            "dist": {
                "type": "zip",
                "url": "https://api.github.com/repos/symfony/finder/zipball/81eefbddfde282ee33b437ba5e13d7753211ae8e",
                "reference": "81eefbddfde282ee33b437ba5e13d7753211ae8e",
                "shasum": ""
            },
            "require": {
                "php": ">=8.1"
            },
            "require-dev": {
                "symfony/filesystem": "^6.0"
            },
            "type": "library",
            "autoload": {
                "psr-4": {
                    "Symfony\\Component\\Finder\\": ""
                },
                "exclude-from-classmap": [
                    "/Tests/"
                ]
            },
            "notification-url": "https://packagist.org/downloads/",
            "license": [
                "MIT"
            ],
            "authors": [
                {
                    "name": "Fabien Potencier",
                    "email": "fabien@symfony.com"
                },
                {
                    "name": "Symfony Community",
                    "homepage": "https://symfony.com/contributors"
                }
            ],
            "description": "Finds files and directories via an intuitive fluent interface",
            "homepage": "https://symfony.com",
            "support": {
                "source": "https://github.com/symfony/finder/tree/v6.2.3"
            },
            "funding": [
                {
                    "url": "https://symfony.com/sponsor",
                    "type": "custom"
                },
                {
                    "url": "https://github.com/fabpot",
                    "type": "github"
                },
                {
                    "url": "https://tidelift.com/funding/github/packagist/symfony/symfony",
                    "type": "tidelift"
                }
            ],
            "time": "2022-12-22T17:55:15+00:00"
        },
        {
            "name": "symfony/http-client",
            "version": "v6.2.2",
            "source": {
                "type": "git",
                "url": "https://github.com/symfony/http-client.git",
                "reference": "7054ad466f836309aef511789b9c697bc986d8ce"
            },
            "dist": {
                "type": "zip",
                "url": "https://api.github.com/repos/symfony/http-client/zipball/7054ad466f836309aef511789b9c697bc986d8ce",
                "reference": "7054ad466f836309aef511789b9c697bc986d8ce",
                "shasum": ""
            },
            "require": {
                "php": ">=8.1",
                "psr/log": "^1|^2|^3",
                "symfony/deprecation-contracts": "^2.1|^3",
                "symfony/http-client-contracts": "^3",
                "symfony/service-contracts": "^1.0|^2|^3"
            },
            "provide": {
                "php-http/async-client-implementation": "*",
                "php-http/client-implementation": "*",
                "psr/http-client-implementation": "1.0",
                "symfony/http-client-implementation": "3.0"
            },
            "require-dev": {
                "amphp/amp": "^2.5",
                "amphp/http-client": "^4.2.1",
                "amphp/http-tunnel": "^1.0",
                "amphp/socket": "^1.1",
                "guzzlehttp/promises": "^1.4",
                "nyholm/psr7": "^1.0",
                "php-http/httplug": "^1.0|^2.0",
                "psr/http-client": "^1.0",
                "symfony/dependency-injection": "^5.4|^6.0",
                "symfony/http-kernel": "^5.4|^6.0",
                "symfony/process": "^5.4|^6.0",
                "symfony/stopwatch": "^5.4|^6.0"
            },
            "type": "library",
            "autoload": {
                "psr-4": {
                    "Symfony\\Component\\HttpClient\\": ""
                },
                "exclude-from-classmap": [
                    "/Tests/"
                ]
            },
            "notification-url": "https://packagist.org/downloads/",
            "license": [
                "MIT"
            ],
            "authors": [
                {
                    "name": "Nicolas Grekas",
                    "email": "p@tchwork.com"
                },
                {
                    "name": "Symfony Community",
                    "homepage": "https://symfony.com/contributors"
                }
            ],
            "description": "Provides powerful methods to fetch HTTP resources synchronously or asynchronously",
            "homepage": "https://symfony.com",
            "support": {
                "source": "https://github.com/symfony/http-client/tree/v6.2.2"
            },
            "funding": [
                {
                    "url": "https://symfony.com/sponsor",
                    "type": "custom"
                },
                {
                    "url": "https://github.com/fabpot",
                    "type": "github"
                },
                {
                    "url": "https://tidelift.com/funding/github/packagist/symfony/symfony",
                    "type": "tidelift"
                }
            ],
            "time": "2022-12-14T16:11:27+00:00"
        },
        {
            "name": "symfony/http-client-contracts",
            "version": "v3.1.1",
            "source": {
                "type": "git",
                "url": "https://github.com/symfony/http-client-contracts.git",
                "reference": "fd038f08c623ab5d22b26e9ba35afe8c79071800"
            },
            "dist": {
                "type": "zip",
                "url": "https://api.github.com/repos/symfony/http-client-contracts/zipball/fd038f08c623ab5d22b26e9ba35afe8c79071800",
                "reference": "fd038f08c623ab5d22b26e9ba35afe8c79071800",
                "shasum": ""
            },
            "require": {
                "php": ">=8.1"
            },
            "suggest": {
                "symfony/http-client-implementation": ""
            },
            "type": "library",
            "extra": {
                "branch-alias": {
                    "dev-main": "3.1-dev"
                },
                "thanks": {
                    "name": "symfony/contracts",
                    "url": "https://github.com/symfony/contracts"
                }
            },
            "autoload": {
                "psr-4": {
                    "Symfony\\Contracts\\HttpClient\\": ""
                },
                "exclude-from-classmap": [
                    "/Test/"
                ]
            },
            "notification-url": "https://packagist.org/downloads/",
            "license": [
                "MIT"
            ],
            "authors": [
                {
                    "name": "Nicolas Grekas",
                    "email": "p@tchwork.com"
                },
                {
                    "name": "Symfony Community",
                    "homepage": "https://symfony.com/contributors"
                }
            ],
            "description": "Generic abstractions related to HTTP clients",
            "homepage": "https://symfony.com",
            "keywords": [
                "abstractions",
                "contracts",
                "decoupling",
                "interfaces",
                "interoperability",
                "standards"
            ],
            "support": {
                "source": "https://github.com/symfony/http-client-contracts/tree/v3.1.1"
            },
            "funding": [
                {
                    "url": "https://symfony.com/sponsor",
                    "type": "custom"
                },
                {
                    "url": "https://github.com/fabpot",
                    "type": "github"
                },
                {
                    "url": "https://tidelift.com/funding/github/packagist/symfony/symfony",
                    "type": "tidelift"
                }
            ],
            "time": "2022-04-22T07:30:54+00:00"
        },
        {
            "name": "symfony/http-foundation",
            "version": "v6.2.2",
            "source": {
                "type": "git",
                "url": "https://github.com/symfony/http-foundation.git",
                "reference": "ddf4dd35de1623e7c02013523e6c2137b67b636f"
            },
            "dist": {
                "type": "zip",
                "url": "https://api.github.com/repos/symfony/http-foundation/zipball/ddf4dd35de1623e7c02013523e6c2137b67b636f",
                "reference": "ddf4dd35de1623e7c02013523e6c2137b67b636f",
                "shasum": ""
            },
            "require": {
                "php": ">=8.1",
                "symfony/deprecation-contracts": "^2.1|^3",
                "symfony/polyfill-mbstring": "~1.1"
            },
            "conflict": {
                "symfony/cache": "<6.2"
            },
            "require-dev": {
                "predis/predis": "~1.0",
                "symfony/cache": "^5.4|^6.0",
                "symfony/dependency-injection": "^5.4|^6.0",
                "symfony/expression-language": "^5.4|^6.0",
                "symfony/http-kernel": "^5.4.12|^6.0.12|^6.1.4",
                "symfony/mime": "^5.4|^6.0",
                "symfony/rate-limiter": "^5.2|^6.0"
            },
            "suggest": {
                "symfony/mime": "To use the file extension guesser"
            },
            "type": "library",
            "autoload": {
                "psr-4": {
                    "Symfony\\Component\\HttpFoundation\\": ""
                },
                "exclude-from-classmap": [
                    "/Tests/"
                ]
            },
            "notification-url": "https://packagist.org/downloads/",
            "license": [
                "MIT"
            ],
            "authors": [
                {
                    "name": "Fabien Potencier",
                    "email": "fabien@symfony.com"
                },
                {
                    "name": "Symfony Community",
                    "homepage": "https://symfony.com/contributors"
                }
            ],
            "description": "Defines an object-oriented layer for the HTTP specification",
            "homepage": "https://symfony.com",
            "support": {
                "source": "https://github.com/symfony/http-foundation/tree/v6.2.2"
            },
            "funding": [
                {
                    "url": "https://symfony.com/sponsor",
                    "type": "custom"
                },
                {
                    "url": "https://github.com/fabpot",
                    "type": "github"
                },
                {
                    "url": "https://tidelift.com/funding/github/packagist/symfony/symfony",
                    "type": "tidelift"
                }
            ],
            "time": "2022-12-14T16:11:27+00:00"
        },
        {
            "name": "symfony/http-kernel",
<<<<<<< HEAD
            "version": "v6.2.3",
            "source": {
                "type": "git",
                "url": "https://github.com/symfony/http-kernel.git",
                "reference": "56c0c0d051579d25aec059a21dfe469634396a0f"
            },
            "dist": {
                "type": "zip",
                "url": "https://api.github.com/repos/symfony/http-kernel/zipball/56c0c0d051579d25aec059a21dfe469634396a0f",
                "reference": "56c0c0d051579d25aec059a21dfe469634396a0f",
=======
            "version": "v6.0.18",
            "source": {
                "type": "git",
                "url": "https://github.com/symfony/http-kernel.git",
                "reference": "71b52f9e5740b124894b454244fa0db48bb15814"
            },
            "dist": {
                "type": "zip",
                "url": "https://api.github.com/repos/symfony/http-kernel/zipball/71b52f9e5740b124894b454244fa0db48bb15814",
                "reference": "71b52f9e5740b124894b454244fa0db48bb15814",
>>>>>>> 93ae8269
                "shasum": ""
            },
            "require": {
                "php": ">=8.1",
                "psr/log": "^1|^2|^3",
                "symfony/deprecation-contracts": "^2.1|^3",
                "symfony/error-handler": "^6.1",
                "symfony/event-dispatcher": "^5.4|^6.0",
                "symfony/http-foundation": "^5.4|^6.0",
                "symfony/polyfill-ctype": "^1.8"
            },
            "conflict": {
                "symfony/browser-kit": "<5.4",
                "symfony/cache": "<5.4",
                "symfony/config": "<6.1",
                "symfony/console": "<5.4",
                "symfony/dependency-injection": "<6.2",
                "symfony/doctrine-bridge": "<5.4",
                "symfony/form": "<5.4",
                "symfony/http-client": "<5.4",
                "symfony/mailer": "<5.4",
                "symfony/messenger": "<5.4",
                "symfony/translation": "<5.4",
                "symfony/twig-bridge": "<5.4",
                "symfony/validator": "<5.4",
                "twig/twig": "<2.13"
            },
            "provide": {
                "psr/log-implementation": "1.0|2.0|3.0"
            },
            "require-dev": {
                "psr/cache": "^1.0|^2.0|^3.0",
                "symfony/browser-kit": "^5.4|^6.0",
                "symfony/config": "^6.1",
                "symfony/console": "^5.4|^6.0",
                "symfony/css-selector": "^5.4|^6.0",
                "symfony/dependency-injection": "^6.2",
                "symfony/dom-crawler": "^5.4|^6.0",
                "symfony/expression-language": "^5.4|^6.0",
                "symfony/finder": "^5.4|^6.0",
                "symfony/http-client-contracts": "^1.1|^2|^3",
                "symfony/process": "^5.4|^6.0",
                "symfony/routing": "^5.4|^6.0",
                "symfony/stopwatch": "^5.4|^6.0",
                "symfony/translation": "^5.4|^6.0",
                "symfony/translation-contracts": "^1.1|^2|^3",
                "symfony/uid": "^5.4|^6.0",
                "twig/twig": "^2.13|^3.0.4"
            },
            "suggest": {
                "symfony/browser-kit": "",
                "symfony/config": "",
                "symfony/console": "",
                "symfony/dependency-injection": ""
            },
            "type": "library",
            "autoload": {
                "psr-4": {
                    "Symfony\\Component\\HttpKernel\\": ""
                },
                "exclude-from-classmap": [
                    "/Tests/"
                ]
            },
            "notification-url": "https://packagist.org/downloads/",
            "license": [
                "MIT"
            ],
            "authors": [
                {
                    "name": "Fabien Potencier",
                    "email": "fabien@symfony.com"
                },
                {
                    "name": "Symfony Community",
                    "homepage": "https://symfony.com/contributors"
                }
            ],
            "description": "Provides a structured process for converting a Request into a Response",
            "homepage": "https://symfony.com",
            "support": {
<<<<<<< HEAD
                "source": "https://github.com/symfony/http-kernel/tree/v6.2.3"
=======
                "source": "https://github.com/symfony/http-kernel/tree/v6.0.18"
>>>>>>> 93ae8269
            },
            "funding": [
                {
                    "url": "https://symfony.com/sponsor",
                    "type": "custom"
                },
                {
                    "url": "https://github.com/fabpot",
                    "type": "github"
                },
                {
                    "url": "https://tidelift.com/funding/github/packagist/symfony/symfony",
                    "type": "tidelift"
                }
            ],
<<<<<<< HEAD
            "time": "2022-12-28T15:05:50+00:00"
=======
            "time": "2022-12-29T18:58:12+00:00"
>>>>>>> 93ae8269
        },
        {
            "name": "symfony/mailer",
            "version": "v6.2.2",
            "source": {
                "type": "git",
                "url": "https://github.com/symfony/mailer.git",
                "reference": "b355ad81f1d2987c47dcd3b04d5dce669e1e62e6"
            },
            "dist": {
                "type": "zip",
                "url": "https://api.github.com/repos/symfony/mailer/zipball/b355ad81f1d2987c47dcd3b04d5dce669e1e62e6",
                "reference": "b355ad81f1d2987c47dcd3b04d5dce669e1e62e6",
                "shasum": ""
            },
            "require": {
                "egulias/email-validator": "^2.1.10|^3",
                "php": ">=8.1",
                "psr/event-dispatcher": "^1",
                "psr/log": "^1|^2|^3",
                "symfony/event-dispatcher": "^5.4|^6.0",
                "symfony/mime": "^6.2",
                "symfony/service-contracts": "^1.1|^2|^3"
            },
            "conflict": {
                "symfony/http-kernel": "<5.4",
                "symfony/messenger": "<6.2",
                "symfony/mime": "<6.2",
                "symfony/twig-bridge": "<6.2.1"
            },
            "require-dev": {
                "symfony/console": "^5.4|^6.0",
                "symfony/http-client-contracts": "^1.1|^2|^3",
                "symfony/messenger": "^6.2",
                "symfony/twig-bridge": "^6.2"
            },
            "type": "library",
            "autoload": {
                "psr-4": {
                    "Symfony\\Component\\Mailer\\": ""
                },
                "exclude-from-classmap": [
                    "/Tests/"
                ]
            },
            "notification-url": "https://packagist.org/downloads/",
            "license": [
                "MIT"
            ],
            "authors": [
                {
                    "name": "Fabien Potencier",
                    "email": "fabien@symfony.com"
                },
                {
                    "name": "Symfony Community",
                    "homepage": "https://symfony.com/contributors"
                }
            ],
            "description": "Helps sending emails",
            "homepage": "https://symfony.com",
            "support": {
                "source": "https://github.com/symfony/mailer/tree/v6.2.2"
            },
            "funding": [
                {
                    "url": "https://symfony.com/sponsor",
                    "type": "custom"
                },
                {
                    "url": "https://github.com/fabpot",
                    "type": "github"
                },
                {
                    "url": "https://tidelift.com/funding/github/packagist/symfony/symfony",
                    "type": "tidelift"
                }
            ],
            "time": "2022-12-14T16:11:27+00:00"
        },
        {
            "name": "symfony/mailgun-mailer",
            "version": "v6.2.0",
            "source": {
                "type": "git",
                "url": "https://github.com/symfony/mailgun-mailer.git",
                "reference": "c5364fbcf5581ba9eae569db12b380b9255ce238"
            },
            "dist": {
                "type": "zip",
                "url": "https://api.github.com/repos/symfony/mailgun-mailer/zipball/c5364fbcf5581ba9eae569db12b380b9255ce238",
                "reference": "c5364fbcf5581ba9eae569db12b380b9255ce238",
                "shasum": ""
            },
            "require": {
                "php": ">=8.1",
                "symfony/mailer": "^5.4|^6.0"
            },
            "require-dev": {
                "symfony/http-client": "^5.4|^6.0"
            },
            "type": "symfony-mailer-bridge",
            "autoload": {
                "psr-4": {
                    "Symfony\\Component\\Mailer\\Bridge\\Mailgun\\": ""
                },
                "exclude-from-classmap": [
                    "/Tests/"
                ]
            },
            "notification-url": "https://packagist.org/downloads/",
            "license": [
                "MIT"
            ],
            "authors": [
                {
                    "name": "Fabien Potencier",
                    "email": "fabien@symfony.com"
                },
                {
                    "name": "Symfony Community",
                    "homepage": "https://symfony.com/contributors"
                }
            ],
            "description": "Symfony Mailgun Mailer Bridge",
            "homepage": "https://symfony.com",
            "support": {
                "source": "https://github.com/symfony/mailgun-mailer/tree/v6.2.0"
            },
            "funding": [
                {
                    "url": "https://symfony.com/sponsor",
                    "type": "custom"
                },
                {
                    "url": "https://github.com/fabpot",
                    "type": "github"
                },
                {
                    "url": "https://tidelift.com/funding/github/packagist/symfony/symfony",
                    "type": "tidelift"
                }
            ],
            "time": "2022-10-09T08:55:40+00:00"
        },
        {
            "name": "symfony/mime",
            "version": "v6.2.2",
            "source": {
                "type": "git",
                "url": "https://github.com/symfony/mime.git",
                "reference": "8c98bf40406e791043890a163f6f6599b9cfa1ed"
            },
            "dist": {
                "type": "zip",
                "url": "https://api.github.com/repos/symfony/mime/zipball/8c98bf40406e791043890a163f6f6599b9cfa1ed",
                "reference": "8c98bf40406e791043890a163f6f6599b9cfa1ed",
                "shasum": ""
            },
            "require": {
                "php": ">=8.1",
                "symfony/polyfill-intl-idn": "^1.10",
                "symfony/polyfill-mbstring": "^1.0"
            },
            "conflict": {
                "egulias/email-validator": "~3.0.0",
                "phpdocumentor/reflection-docblock": "<3.2.2",
                "phpdocumentor/type-resolver": "<1.4.0",
                "symfony/mailer": "<5.4",
                "symfony/serializer": "<6.2"
            },
            "require-dev": {
                "egulias/email-validator": "^2.1.10|^3.1",
                "league/html-to-markdown": "^5.0",
                "phpdocumentor/reflection-docblock": "^3.0|^4.0|^5.0",
                "symfony/dependency-injection": "^5.4|^6.0",
                "symfony/property-access": "^5.4|^6.0",
                "symfony/property-info": "^5.4|^6.0",
                "symfony/serializer": "^6.2"
            },
            "type": "library",
            "autoload": {
                "psr-4": {
                    "Symfony\\Component\\Mime\\": ""
                },
                "exclude-from-classmap": [
                    "/Tests/"
                ]
            },
            "notification-url": "https://packagist.org/downloads/",
            "license": [
                "MIT"
            ],
            "authors": [
                {
                    "name": "Fabien Potencier",
                    "email": "fabien@symfony.com"
                },
                {
                    "name": "Symfony Community",
                    "homepage": "https://symfony.com/contributors"
                }
            ],
            "description": "Allows manipulating MIME messages",
            "homepage": "https://symfony.com",
            "keywords": [
                "mime",
                "mime-type"
            ],
            "support": {
                "source": "https://github.com/symfony/mime/tree/v6.2.2"
            },
            "funding": [
                {
                    "url": "https://symfony.com/sponsor",
                    "type": "custom"
                },
                {
                    "url": "https://github.com/fabpot",
                    "type": "github"
                },
                {
                    "url": "https://tidelift.com/funding/github/packagist/symfony/symfony",
                    "type": "tidelift"
                }
            ],
            "time": "2022-12-14T16:38:10+00:00"
        },
        {
            "name": "symfony/polyfill-ctype",
            "version": "v1.27.0",
            "source": {
                "type": "git",
                "url": "https://github.com/symfony/polyfill-ctype.git",
                "reference": "5bbc823adecdae860bb64756d639ecfec17b050a"
            },
            "dist": {
                "type": "zip",
                "url": "https://api.github.com/repos/symfony/polyfill-ctype/zipball/5bbc823adecdae860bb64756d639ecfec17b050a",
                "reference": "5bbc823adecdae860bb64756d639ecfec17b050a",
                "shasum": ""
            },
            "require": {
                "php": ">=7.1"
            },
            "provide": {
                "ext-ctype": "*"
            },
            "suggest": {
                "ext-ctype": "For best performance"
            },
            "type": "library",
            "extra": {
                "branch-alias": {
                    "dev-main": "1.27-dev"
                },
                "thanks": {
                    "name": "symfony/polyfill",
                    "url": "https://github.com/symfony/polyfill"
                }
            },
            "autoload": {
                "files": [
                    "bootstrap.php"
                ],
                "psr-4": {
                    "Symfony\\Polyfill\\Ctype\\": ""
                }
            },
            "notification-url": "https://packagist.org/downloads/",
            "license": [
                "MIT"
            ],
            "authors": [
                {
                    "name": "Gert de Pagter",
                    "email": "BackEndTea@gmail.com"
                },
                {
                    "name": "Symfony Community",
                    "homepage": "https://symfony.com/contributors"
                }
            ],
            "description": "Symfony polyfill for ctype functions",
            "homepage": "https://symfony.com",
            "keywords": [
                "compatibility",
                "ctype",
                "polyfill",
                "portable"
            ],
            "support": {
                "source": "https://github.com/symfony/polyfill-ctype/tree/v1.27.0"
            },
            "funding": [
                {
                    "url": "https://symfony.com/sponsor",
                    "type": "custom"
                },
                {
                    "url": "https://github.com/fabpot",
                    "type": "github"
                },
                {
                    "url": "https://tidelift.com/funding/github/packagist/symfony/symfony",
                    "type": "tidelift"
                }
            ],
            "time": "2022-11-03T14:55:06+00:00"
        },
        {
            "name": "symfony/polyfill-intl-grapheme",
            "version": "v1.27.0",
            "source": {
                "type": "git",
                "url": "https://github.com/symfony/polyfill-intl-grapheme.git",
                "reference": "511a08c03c1960e08a883f4cffcacd219b758354"
            },
            "dist": {
                "type": "zip",
                "url": "https://api.github.com/repos/symfony/polyfill-intl-grapheme/zipball/511a08c03c1960e08a883f4cffcacd219b758354",
                "reference": "511a08c03c1960e08a883f4cffcacd219b758354",
                "shasum": ""
            },
            "require": {
                "php": ">=7.1"
            },
            "suggest": {
                "ext-intl": "For best performance"
            },
            "type": "library",
            "extra": {
                "branch-alias": {
                    "dev-main": "1.27-dev"
                },
                "thanks": {
                    "name": "symfony/polyfill",
                    "url": "https://github.com/symfony/polyfill"
                }
            },
            "autoload": {
                "files": [
                    "bootstrap.php"
                ],
                "psr-4": {
                    "Symfony\\Polyfill\\Intl\\Grapheme\\": ""
                }
            },
            "notification-url": "https://packagist.org/downloads/",
            "license": [
                "MIT"
            ],
            "authors": [
                {
                    "name": "Nicolas Grekas",
                    "email": "p@tchwork.com"
                },
                {
                    "name": "Symfony Community",
                    "homepage": "https://symfony.com/contributors"
                }
            ],
            "description": "Symfony polyfill for intl's grapheme_* functions",
            "homepage": "https://symfony.com",
            "keywords": [
                "compatibility",
                "grapheme",
                "intl",
                "polyfill",
                "portable",
                "shim"
            ],
            "support": {
                "source": "https://github.com/symfony/polyfill-intl-grapheme/tree/v1.27.0"
            },
            "funding": [
                {
                    "url": "https://symfony.com/sponsor",
                    "type": "custom"
                },
                {
                    "url": "https://github.com/fabpot",
                    "type": "github"
                },
                {
                    "url": "https://tidelift.com/funding/github/packagist/symfony/symfony",
                    "type": "tidelift"
                }
            ],
            "time": "2022-11-03T14:55:06+00:00"
        },
        {
            "name": "symfony/polyfill-intl-idn",
            "version": "v1.27.0",
            "source": {
                "type": "git",
                "url": "https://github.com/symfony/polyfill-intl-idn.git",
                "reference": "639084e360537a19f9ee352433b84ce831f3d2da"
            },
            "dist": {
                "type": "zip",
                "url": "https://api.github.com/repos/symfony/polyfill-intl-idn/zipball/639084e360537a19f9ee352433b84ce831f3d2da",
                "reference": "639084e360537a19f9ee352433b84ce831f3d2da",
                "shasum": ""
            },
            "require": {
                "php": ">=7.1",
                "symfony/polyfill-intl-normalizer": "^1.10",
                "symfony/polyfill-php72": "^1.10"
            },
            "suggest": {
                "ext-intl": "For best performance"
            },
            "type": "library",
            "extra": {
                "branch-alias": {
                    "dev-main": "1.27-dev"
                },
                "thanks": {
                    "name": "symfony/polyfill",
                    "url": "https://github.com/symfony/polyfill"
                }
            },
            "autoload": {
                "files": [
                    "bootstrap.php"
                ],
                "psr-4": {
                    "Symfony\\Polyfill\\Intl\\Idn\\": ""
                }
            },
            "notification-url": "https://packagist.org/downloads/",
            "license": [
                "MIT"
            ],
            "authors": [
                {
                    "name": "Laurent Bassin",
                    "email": "laurent@bassin.info"
                },
                {
                    "name": "Trevor Rowbotham",
                    "email": "trevor.rowbotham@pm.me"
                },
                {
                    "name": "Symfony Community",
                    "homepage": "https://symfony.com/contributors"
                }
            ],
            "description": "Symfony polyfill for intl's idn_to_ascii and idn_to_utf8 functions",
            "homepage": "https://symfony.com",
            "keywords": [
                "compatibility",
                "idn",
                "intl",
                "polyfill",
                "portable",
                "shim"
            ],
            "support": {
                "source": "https://github.com/symfony/polyfill-intl-idn/tree/v1.27.0"
            },
            "funding": [
                {
                    "url": "https://symfony.com/sponsor",
                    "type": "custom"
                },
                {
                    "url": "https://github.com/fabpot",
                    "type": "github"
                },
                {
                    "url": "https://tidelift.com/funding/github/packagist/symfony/symfony",
                    "type": "tidelift"
                }
            ],
            "time": "2022-11-03T14:55:06+00:00"
        },
        {
            "name": "symfony/polyfill-intl-normalizer",
            "version": "v1.27.0",
            "source": {
                "type": "git",
                "url": "https://github.com/symfony/polyfill-intl-normalizer.git",
                "reference": "19bd1e4fcd5b91116f14d8533c57831ed00571b6"
            },
            "dist": {
                "type": "zip",
                "url": "https://api.github.com/repos/symfony/polyfill-intl-normalizer/zipball/19bd1e4fcd5b91116f14d8533c57831ed00571b6",
                "reference": "19bd1e4fcd5b91116f14d8533c57831ed00571b6",
                "shasum": ""
            },
            "require": {
                "php": ">=7.1"
            },
            "suggest": {
                "ext-intl": "For best performance"
            },
            "type": "library",
            "extra": {
                "branch-alias": {
                    "dev-main": "1.27-dev"
                },
                "thanks": {
                    "name": "symfony/polyfill",
                    "url": "https://github.com/symfony/polyfill"
                }
            },
            "autoload": {
                "files": [
                    "bootstrap.php"
                ],
                "psr-4": {
                    "Symfony\\Polyfill\\Intl\\Normalizer\\": ""
                },
                "classmap": [
                    "Resources/stubs"
                ]
            },
            "notification-url": "https://packagist.org/downloads/",
            "license": [
                "MIT"
            ],
            "authors": [
                {
                    "name": "Nicolas Grekas",
                    "email": "p@tchwork.com"
                },
                {
                    "name": "Symfony Community",
                    "homepage": "https://symfony.com/contributors"
                }
            ],
            "description": "Symfony polyfill for intl's Normalizer class and related functions",
            "homepage": "https://symfony.com",
            "keywords": [
                "compatibility",
                "intl",
                "normalizer",
                "polyfill",
                "portable",
                "shim"
            ],
            "support": {
                "source": "https://github.com/symfony/polyfill-intl-normalizer/tree/v1.27.0"
            },
            "funding": [
                {
                    "url": "https://symfony.com/sponsor",
                    "type": "custom"
                },
                {
                    "url": "https://github.com/fabpot",
                    "type": "github"
                },
                {
                    "url": "https://tidelift.com/funding/github/packagist/symfony/symfony",
                    "type": "tidelift"
                }
            ],
            "time": "2022-11-03T14:55:06+00:00"
        },
        {
            "name": "symfony/polyfill-mbstring",
            "version": "v1.27.0",
            "source": {
                "type": "git",
                "url": "https://github.com/symfony/polyfill-mbstring.git",
                "reference": "8ad114f6b39e2c98a8b0e3bd907732c207c2b534"
            },
            "dist": {
                "type": "zip",
                "url": "https://api.github.com/repos/symfony/polyfill-mbstring/zipball/8ad114f6b39e2c98a8b0e3bd907732c207c2b534",
                "reference": "8ad114f6b39e2c98a8b0e3bd907732c207c2b534",
                "shasum": ""
            },
            "require": {
                "php": ">=7.1"
            },
            "provide": {
                "ext-mbstring": "*"
            },
            "suggest": {
                "ext-mbstring": "For best performance"
            },
            "type": "library",
            "extra": {
                "branch-alias": {
                    "dev-main": "1.27-dev"
                },
                "thanks": {
                    "name": "symfony/polyfill",
                    "url": "https://github.com/symfony/polyfill"
                }
            },
            "autoload": {
                "files": [
                    "bootstrap.php"
                ],
                "psr-4": {
                    "Symfony\\Polyfill\\Mbstring\\": ""
                }
            },
            "notification-url": "https://packagist.org/downloads/",
            "license": [
                "MIT"
            ],
            "authors": [
                {
                    "name": "Nicolas Grekas",
                    "email": "p@tchwork.com"
                },
                {
                    "name": "Symfony Community",
                    "homepage": "https://symfony.com/contributors"
                }
            ],
            "description": "Symfony polyfill for the Mbstring extension",
            "homepage": "https://symfony.com",
            "keywords": [
                "compatibility",
                "mbstring",
                "polyfill",
                "portable",
                "shim"
            ],
            "support": {
                "source": "https://github.com/symfony/polyfill-mbstring/tree/v1.27.0"
            },
            "funding": [
                {
                    "url": "https://symfony.com/sponsor",
                    "type": "custom"
                },
                {
                    "url": "https://github.com/fabpot",
                    "type": "github"
                },
                {
                    "url": "https://tidelift.com/funding/github/packagist/symfony/symfony",
                    "type": "tidelift"
                }
            ],
            "time": "2022-11-03T14:55:06+00:00"
        },
        {
            "name": "symfony/polyfill-php72",
            "version": "v1.27.0",
            "source": {
                "type": "git",
                "url": "https://github.com/symfony/polyfill-php72.git",
                "reference": "869329b1e9894268a8a61dabb69153029b7a8c97"
            },
            "dist": {
                "type": "zip",
                "url": "https://api.github.com/repos/symfony/polyfill-php72/zipball/869329b1e9894268a8a61dabb69153029b7a8c97",
                "reference": "869329b1e9894268a8a61dabb69153029b7a8c97",
                "shasum": ""
            },
            "require": {
                "php": ">=7.1"
            },
            "type": "library",
            "extra": {
                "branch-alias": {
                    "dev-main": "1.27-dev"
                },
                "thanks": {
                    "name": "symfony/polyfill",
                    "url": "https://github.com/symfony/polyfill"
                }
            },
            "autoload": {
                "files": [
                    "bootstrap.php"
                ],
                "psr-4": {
                    "Symfony\\Polyfill\\Php72\\": ""
                }
            },
            "notification-url": "https://packagist.org/downloads/",
            "license": [
                "MIT"
            ],
            "authors": [
                {
                    "name": "Nicolas Grekas",
                    "email": "p@tchwork.com"
                },
                {
                    "name": "Symfony Community",
                    "homepage": "https://symfony.com/contributors"
                }
            ],
            "description": "Symfony polyfill backporting some PHP 7.2+ features to lower PHP versions",
            "homepage": "https://symfony.com",
            "keywords": [
                "compatibility",
                "polyfill",
                "portable",
                "shim"
            ],
            "support": {
                "source": "https://github.com/symfony/polyfill-php72/tree/v1.27.0"
            },
            "funding": [
                {
                    "url": "https://symfony.com/sponsor",
                    "type": "custom"
                },
                {
                    "url": "https://github.com/fabpot",
                    "type": "github"
                },
                {
                    "url": "https://tidelift.com/funding/github/packagist/symfony/symfony",
                    "type": "tidelift"
                }
            ],
            "time": "2022-11-03T14:55:06+00:00"
        },
        {
            "name": "symfony/polyfill-php80",
            "version": "v1.27.0",
            "source": {
                "type": "git",
                "url": "https://github.com/symfony/polyfill-php80.git",
                "reference": "7a6ff3f1959bb01aefccb463a0f2cd3d3d2fd936"
            },
            "dist": {
                "type": "zip",
                "url": "https://api.github.com/repos/symfony/polyfill-php80/zipball/7a6ff3f1959bb01aefccb463a0f2cd3d3d2fd936",
                "reference": "7a6ff3f1959bb01aefccb463a0f2cd3d3d2fd936",
                "shasum": ""
            },
            "require": {
                "php": ">=7.1"
            },
            "type": "library",
            "extra": {
                "branch-alias": {
                    "dev-main": "1.27-dev"
                },
                "thanks": {
                    "name": "symfony/polyfill",
                    "url": "https://github.com/symfony/polyfill"
                }
            },
            "autoload": {
                "files": [
                    "bootstrap.php"
                ],
                "psr-4": {
                    "Symfony\\Polyfill\\Php80\\": ""
                },
                "classmap": [
                    "Resources/stubs"
                ]
            },
            "notification-url": "https://packagist.org/downloads/",
            "license": [
                "MIT"
            ],
            "authors": [
                {
                    "name": "Ion Bazan",
                    "email": "ion.bazan@gmail.com"
                },
                {
                    "name": "Nicolas Grekas",
                    "email": "p@tchwork.com"
                },
                {
                    "name": "Symfony Community",
                    "homepage": "https://symfony.com/contributors"
                }
            ],
            "description": "Symfony polyfill backporting some PHP 8.0+ features to lower PHP versions",
            "homepage": "https://symfony.com",
            "keywords": [
                "compatibility",
                "polyfill",
                "portable",
                "shim"
            ],
            "support": {
                "source": "https://github.com/symfony/polyfill-php80/tree/v1.27.0"
            },
            "funding": [
                {
                    "url": "https://symfony.com/sponsor",
                    "type": "custom"
                },
                {
                    "url": "https://github.com/fabpot",
                    "type": "github"
                },
                {
                    "url": "https://tidelift.com/funding/github/packagist/symfony/symfony",
                    "type": "tidelift"
                }
            ],
            "time": "2022-11-03T14:55:06+00:00"
        },
        {
            "name": "symfony/polyfill-php81",
            "version": "v1.27.0",
            "source": {
                "type": "git",
                "url": "https://github.com/symfony/polyfill-php81.git",
                "reference": "707403074c8ea6e2edaf8794b0157a0bfa52157a"
            },
            "dist": {
                "type": "zip",
                "url": "https://api.github.com/repos/symfony/polyfill-php81/zipball/707403074c8ea6e2edaf8794b0157a0bfa52157a",
                "reference": "707403074c8ea6e2edaf8794b0157a0bfa52157a",
                "shasum": ""
            },
            "require": {
                "php": ">=7.1"
            },
            "type": "library",
            "extra": {
                "branch-alias": {
                    "dev-main": "1.27-dev"
                },
                "thanks": {
                    "name": "symfony/polyfill",
                    "url": "https://github.com/symfony/polyfill"
                }
            },
            "autoload": {
                "files": [
                    "bootstrap.php"
                ],
                "psr-4": {
                    "Symfony\\Polyfill\\Php81\\": ""
                },
                "classmap": [
                    "Resources/stubs"
                ]
            },
            "notification-url": "https://packagist.org/downloads/",
            "license": [
                "MIT"
            ],
            "authors": [
                {
                    "name": "Nicolas Grekas",
                    "email": "p@tchwork.com"
                },
                {
                    "name": "Symfony Community",
                    "homepage": "https://symfony.com/contributors"
                }
            ],
            "description": "Symfony polyfill backporting some PHP 8.1+ features to lower PHP versions",
            "homepage": "https://symfony.com",
            "keywords": [
                "compatibility",
                "polyfill",
                "portable",
                "shim"
            ],
            "support": {
                "source": "https://github.com/symfony/polyfill-php81/tree/v1.27.0"
            },
            "funding": [
                {
                    "url": "https://symfony.com/sponsor",
                    "type": "custom"
                },
                {
                    "url": "https://github.com/fabpot",
                    "type": "github"
                },
                {
                    "url": "https://tidelift.com/funding/github/packagist/symfony/symfony",
                    "type": "tidelift"
                }
            ],
            "time": "2022-11-03T14:55:06+00:00"
        },
        {
            "name": "symfony/polyfill-uuid",
            "version": "v1.27.0",
            "source": {
                "type": "git",
                "url": "https://github.com/symfony/polyfill-uuid.git",
                "reference": "f3cf1a645c2734236ed1e2e671e273eeb3586166"
            },
            "dist": {
                "type": "zip",
                "url": "https://api.github.com/repos/symfony/polyfill-uuid/zipball/f3cf1a645c2734236ed1e2e671e273eeb3586166",
                "reference": "f3cf1a645c2734236ed1e2e671e273eeb3586166",
                "shasum": ""
            },
            "require": {
                "php": ">=7.1"
            },
            "provide": {
                "ext-uuid": "*"
            },
            "suggest": {
                "ext-uuid": "For best performance"
            },
            "type": "library",
            "extra": {
                "branch-alias": {
                    "dev-main": "1.27-dev"
                },
                "thanks": {
                    "name": "symfony/polyfill",
                    "url": "https://github.com/symfony/polyfill"
                }
            },
            "autoload": {
                "files": [
                    "bootstrap.php"
                ],
                "psr-4": {
                    "Symfony\\Polyfill\\Uuid\\": ""
                }
            },
            "notification-url": "https://packagist.org/downloads/",
            "license": [
                "MIT"
            ],
            "authors": [
                {
                    "name": "Grégoire Pineau",
                    "email": "lyrixx@lyrixx.info"
                },
                {
                    "name": "Symfony Community",
                    "homepage": "https://symfony.com/contributors"
                }
            ],
            "description": "Symfony polyfill for uuid functions",
            "homepage": "https://symfony.com",
            "keywords": [
                "compatibility",
                "polyfill",
                "portable",
                "uuid"
            ],
            "support": {
                "source": "https://github.com/symfony/polyfill-uuid/tree/v1.27.0"
            },
            "funding": [
                {
                    "url": "https://symfony.com/sponsor",
                    "type": "custom"
                },
                {
                    "url": "https://github.com/fabpot",
                    "type": "github"
                },
                {
                    "url": "https://tidelift.com/funding/github/packagist/symfony/symfony",
                    "type": "tidelift"
                }
            ],
            "time": "2022-11-03T14:55:06+00:00"
        },
        {
            "name": "symfony/process",
            "version": "v6.2.0",
            "source": {
                "type": "git",
                "url": "https://github.com/symfony/process.git",
                "reference": "ba6e55359f8f755fe996c58a81e00eaa67a35877"
            },
            "dist": {
                "type": "zip",
                "url": "https://api.github.com/repos/symfony/process/zipball/ba6e55359f8f755fe996c58a81e00eaa67a35877",
                "reference": "ba6e55359f8f755fe996c58a81e00eaa67a35877",
                "shasum": ""
            },
            "require": {
                "php": ">=8.1"
            },
            "type": "library",
            "autoload": {
                "psr-4": {
                    "Symfony\\Component\\Process\\": ""
                },
                "exclude-from-classmap": [
                    "/Tests/"
                ]
            },
            "notification-url": "https://packagist.org/downloads/",
            "license": [
                "MIT"
            ],
            "authors": [
                {
                    "name": "Fabien Potencier",
                    "email": "fabien@symfony.com"
                },
                {
                    "name": "Symfony Community",
                    "homepage": "https://symfony.com/contributors"
                }
            ],
            "description": "Executes commands in sub-processes",
            "homepage": "https://symfony.com",
            "support": {
                "source": "https://github.com/symfony/process/tree/v6.2.0"
            },
            "funding": [
                {
                    "url": "https://symfony.com/sponsor",
                    "type": "custom"
                },
                {
                    "url": "https://github.com/fabpot",
                    "type": "github"
                },
                {
                    "url": "https://tidelift.com/funding/github/packagist/symfony/symfony",
                    "type": "tidelift"
                }
            ],
            "time": "2022-11-02T09:08:04+00:00"
        },
        {
            "name": "symfony/psr-http-message-bridge",
            "version": "v2.1.4",
            "source": {
                "type": "git",
                "url": "https://github.com/symfony/psr-http-message-bridge.git",
                "reference": "a125b93ef378c492e274f217874906fb9babdebb"
            },
            "dist": {
                "type": "zip",
                "url": "https://api.github.com/repos/symfony/psr-http-message-bridge/zipball/a125b93ef378c492e274f217874906fb9babdebb",
                "reference": "a125b93ef378c492e274f217874906fb9babdebb",
                "shasum": ""
            },
            "require": {
                "php": ">=7.1",
                "psr/http-message": "^1.0",
                "symfony/http-foundation": "^4.4 || ^5.0 || ^6.0"
            },
            "require-dev": {
                "nyholm/psr7": "^1.1",
                "psr/log": "^1.1 || ^2 || ^3",
                "symfony/browser-kit": "^4.4 || ^5.0 || ^6.0",
                "symfony/config": "^4.4 || ^5.0 || ^6.0",
                "symfony/event-dispatcher": "^4.4 || ^5.0 || ^6.0",
                "symfony/framework-bundle": "^4.4 || ^5.0 || ^6.0",
                "symfony/http-kernel": "^4.4 || ^5.0 || ^6.0",
                "symfony/phpunit-bridge": "^5.4@dev || ^6.0"
            },
            "suggest": {
                "nyholm/psr7": "For a super lightweight PSR-7/17 implementation"
            },
            "type": "symfony-bridge",
            "extra": {
                "branch-alias": {
                    "dev-main": "2.1-dev"
                }
            },
            "autoload": {
                "psr-4": {
                    "Symfony\\Bridge\\PsrHttpMessage\\": ""
                },
                "exclude-from-classmap": [
                    "/Tests/"
                ]
            },
            "notification-url": "https://packagist.org/downloads/",
            "license": [
                "MIT"
            ],
            "authors": [
                {
                    "name": "Fabien Potencier",
                    "email": "fabien@symfony.com"
                },
                {
                    "name": "Symfony Community",
                    "homepage": "http://symfony.com/contributors"
                }
            ],
            "description": "PSR HTTP message bridge",
            "homepage": "http://symfony.com",
            "keywords": [
                "http",
                "http-message",
                "psr-17",
                "psr-7"
            ],
            "support": {
                "issues": "https://github.com/symfony/psr-http-message-bridge/issues",
                "source": "https://github.com/symfony/psr-http-message-bridge/tree/v2.1.4"
            },
            "funding": [
                {
                    "url": "https://symfony.com/sponsor",
                    "type": "custom"
                },
                {
                    "url": "https://github.com/fabpot",
                    "type": "github"
                },
                {
                    "url": "https://tidelift.com/funding/github/packagist/symfony/symfony",
                    "type": "tidelift"
                }
            ],
            "time": "2022-11-28T22:46:34+00:00"
        },
        {
            "name": "symfony/routing",
            "version": "v6.2.3",
            "source": {
                "type": "git",
                "url": "https://github.com/symfony/routing.git",
                "reference": "35fec764f3e2c8c08fb340d275c84bc78ca7e0c9"
            },
            "dist": {
                "type": "zip",
                "url": "https://api.github.com/repos/symfony/routing/zipball/35fec764f3e2c8c08fb340d275c84bc78ca7e0c9",
                "reference": "35fec764f3e2c8c08fb340d275c84bc78ca7e0c9",
                "shasum": ""
            },
            "require": {
                "php": ">=8.1"
            },
            "conflict": {
                "doctrine/annotations": "<1.12",
                "symfony/config": "<6.2",
                "symfony/dependency-injection": "<5.4",
                "symfony/yaml": "<5.4"
            },
            "require-dev": {
                "doctrine/annotations": "^1.12|^2",
                "psr/log": "^1|^2|^3",
                "symfony/config": "^6.2",
                "symfony/dependency-injection": "^5.4|^6.0",
                "symfony/expression-language": "^5.4|^6.0",
                "symfony/http-foundation": "^5.4|^6.0",
                "symfony/yaml": "^5.4|^6.0"
            },
            "suggest": {
                "symfony/config": "For using the all-in-one router or any loader",
                "symfony/expression-language": "For using expression matching",
                "symfony/http-foundation": "For using a Symfony Request object",
                "symfony/yaml": "For using the YAML loader"
            },
            "type": "library",
            "autoload": {
                "psr-4": {
                    "Symfony\\Component\\Routing\\": ""
                },
                "exclude-from-classmap": [
                    "/Tests/"
                ]
            },
            "notification-url": "https://packagist.org/downloads/",
            "license": [
                "MIT"
            ],
            "authors": [
                {
                    "name": "Fabien Potencier",
                    "email": "fabien@symfony.com"
                },
                {
                    "name": "Symfony Community",
                    "homepage": "https://symfony.com/contributors"
                }
            ],
            "description": "Maps an HTTP request to a set of configuration variables",
            "homepage": "https://symfony.com",
            "keywords": [
                "router",
                "routing",
                "uri",
                "url"
            ],
            "support": {
                "source": "https://github.com/symfony/routing/tree/v6.2.3"
            },
            "funding": [
                {
                    "url": "https://symfony.com/sponsor",
                    "type": "custom"
                },
                {
                    "url": "https://github.com/fabpot",
                    "type": "github"
                },
                {
                    "url": "https://tidelift.com/funding/github/packagist/symfony/symfony",
                    "type": "tidelift"
                }
            ],
            "time": "2022-12-20T16:41:15+00:00"
        },
        {
            "name": "symfony/service-contracts",
            "version": "v3.2.0",
            "source": {
                "type": "git",
                "url": "https://github.com/symfony/service-contracts.git",
                "reference": "aac98028c69df04ee77eb69b96b86ee51fbf4b75"
            },
            "dist": {
                "type": "zip",
                "url": "https://api.github.com/repos/symfony/service-contracts/zipball/aac98028c69df04ee77eb69b96b86ee51fbf4b75",
                "reference": "aac98028c69df04ee77eb69b96b86ee51fbf4b75",
                "shasum": ""
            },
            "require": {
                "php": ">=8.1",
                "psr/container": "^2.0"
            },
            "conflict": {
                "ext-psr": "<1.1|>=2"
            },
            "suggest": {
                "symfony/service-implementation": ""
            },
            "type": "library",
            "extra": {
                "branch-alias": {
                    "dev-main": "3.3-dev"
                },
                "thanks": {
                    "name": "symfony/contracts",
                    "url": "https://github.com/symfony/contracts"
                }
            },
            "autoload": {
                "psr-4": {
                    "Symfony\\Contracts\\Service\\": ""
                },
                "exclude-from-classmap": [
                    "/Test/"
                ]
            },
            "notification-url": "https://packagist.org/downloads/",
            "license": [
                "MIT"
            ],
            "authors": [
                {
                    "name": "Nicolas Grekas",
                    "email": "p@tchwork.com"
                },
                {
                    "name": "Symfony Community",
                    "homepage": "https://symfony.com/contributors"
                }
            ],
            "description": "Generic abstractions related to writing services",
            "homepage": "https://symfony.com",
            "keywords": [
                "abstractions",
                "contracts",
                "decoupling",
                "interfaces",
                "interoperability",
                "standards"
            ],
            "support": {
                "source": "https://github.com/symfony/service-contracts/tree/v3.2.0"
            },
            "funding": [
                {
                    "url": "https://symfony.com/sponsor",
                    "type": "custom"
                },
                {
                    "url": "https://github.com/fabpot",
                    "type": "github"
                },
                {
                    "url": "https://tidelift.com/funding/github/packagist/symfony/symfony",
                    "type": "tidelift"
                }
            ],
            "time": "2022-11-25T10:21:52+00:00"
        },
        {
            "name": "symfony/string",
            "version": "v6.2.2",
            "source": {
                "type": "git",
                "url": "https://github.com/symfony/string.git",
                "reference": "863219fd713fa41cbcd285a79723f94672faff4d"
            },
            "dist": {
                "type": "zip",
                "url": "https://api.github.com/repos/symfony/string/zipball/863219fd713fa41cbcd285a79723f94672faff4d",
                "reference": "863219fd713fa41cbcd285a79723f94672faff4d",
                "shasum": ""
            },
            "require": {
                "php": ">=8.1",
                "symfony/polyfill-ctype": "~1.8",
                "symfony/polyfill-intl-grapheme": "~1.0",
                "symfony/polyfill-intl-normalizer": "~1.0",
                "symfony/polyfill-mbstring": "~1.0"
            },
            "conflict": {
                "symfony/translation-contracts": "<2.0"
            },
            "require-dev": {
                "symfony/error-handler": "^5.4|^6.0",
                "symfony/http-client": "^5.4|^6.0",
                "symfony/intl": "^6.2",
                "symfony/translation-contracts": "^2.0|^3.0",
                "symfony/var-exporter": "^5.4|^6.0"
            },
            "type": "library",
            "autoload": {
                "files": [
                    "Resources/functions.php"
                ],
                "psr-4": {
                    "Symfony\\Component\\String\\": ""
                },
                "exclude-from-classmap": [
                    "/Tests/"
                ]
            },
            "notification-url": "https://packagist.org/downloads/",
            "license": [
                "MIT"
            ],
            "authors": [
                {
                    "name": "Nicolas Grekas",
                    "email": "p@tchwork.com"
                },
                {
                    "name": "Symfony Community",
                    "homepage": "https://symfony.com/contributors"
                }
            ],
            "description": "Provides an object-oriented API to strings and deals with bytes, UTF-8 code points and grapheme clusters in a unified way",
            "homepage": "https://symfony.com",
            "keywords": [
                "grapheme",
                "i18n",
                "string",
                "unicode",
                "utf-8",
                "utf8"
            ],
            "support": {
                "source": "https://github.com/symfony/string/tree/v6.2.2"
            },
            "funding": [
                {
                    "url": "https://symfony.com/sponsor",
                    "type": "custom"
                },
                {
                    "url": "https://github.com/fabpot",
                    "type": "github"
                },
                {
                    "url": "https://tidelift.com/funding/github/packagist/symfony/symfony",
                    "type": "tidelift"
                }
            ],
            "time": "2022-12-14T16:11:27+00:00"
        },
        {
            "name": "symfony/translation",
            "version": "v6.2.3",
            "source": {
                "type": "git",
                "url": "https://github.com/symfony/translation.git",
                "reference": "a2a15404ef4c15d92c205718eb828b225a144379"
            },
            "dist": {
                "type": "zip",
                "url": "https://api.github.com/repos/symfony/translation/zipball/a2a15404ef4c15d92c205718eb828b225a144379",
                "reference": "a2a15404ef4c15d92c205718eb828b225a144379",
                "shasum": ""
            },
            "require": {
                "php": ">=8.1",
                "symfony/polyfill-mbstring": "~1.0",
                "symfony/translation-contracts": "^2.3|^3.0"
            },
            "conflict": {
                "symfony/config": "<5.4",
                "symfony/console": "<5.4",
                "symfony/dependency-injection": "<5.4",
                "symfony/http-kernel": "<5.4",
                "symfony/twig-bundle": "<5.4",
                "symfony/yaml": "<5.4"
            },
            "provide": {
                "symfony/translation-implementation": "2.3|3.0"
            },
            "require-dev": {
                "nikic/php-parser": "^4.13",
                "psr/log": "^1|^2|^3",
                "symfony/config": "^5.4|^6.0",
                "symfony/console": "^5.4|^6.0",
                "symfony/dependency-injection": "^5.4|^6.0",
                "symfony/finder": "^5.4|^6.0",
                "symfony/http-client-contracts": "^1.1|^2.0|^3.0",
                "symfony/http-kernel": "^5.4|^6.0",
                "symfony/intl": "^5.4|^6.0",
                "symfony/polyfill-intl-icu": "^1.21",
                "symfony/routing": "^5.4|^6.0",
                "symfony/service-contracts": "^1.1.2|^2|^3",
                "symfony/yaml": "^5.4|^6.0"
            },
            "suggest": {
                "nikic/php-parser": "To use PhpAstExtractor",
                "psr/log-implementation": "To use logging capability in translator",
                "symfony/config": "",
                "symfony/yaml": ""
            },
            "type": "library",
            "autoload": {
                "files": [
                    "Resources/functions.php"
                ],
                "psr-4": {
                    "Symfony\\Component\\Translation\\": ""
                },
                "exclude-from-classmap": [
                    "/Tests/"
                ]
            },
            "notification-url": "https://packagist.org/downloads/",
            "license": [
                "MIT"
            ],
            "authors": [
                {
                    "name": "Fabien Potencier",
                    "email": "fabien@symfony.com"
                },
                {
                    "name": "Symfony Community",
                    "homepage": "https://symfony.com/contributors"
                }
            ],
            "description": "Provides tools to internationalize your application",
            "homepage": "https://symfony.com",
            "support": {
                "source": "https://github.com/symfony/translation/tree/v6.2.3"
            },
            "funding": [
                {
                    "url": "https://symfony.com/sponsor",
                    "type": "custom"
                },
                {
                    "url": "https://github.com/fabpot",
                    "type": "github"
                },
                {
                    "url": "https://tidelift.com/funding/github/packagist/symfony/symfony",
                    "type": "tidelift"
                }
            ],
            "time": "2022-12-23T14:11:11+00:00"
        },
        {
            "name": "symfony/translation-contracts",
            "version": "v3.2.0",
            "source": {
                "type": "git",
                "url": "https://github.com/symfony/translation-contracts.git",
                "reference": "68cce71402305a015f8c1589bfada1280dc64fe7"
            },
            "dist": {
                "type": "zip",
                "url": "https://api.github.com/repos/symfony/translation-contracts/zipball/68cce71402305a015f8c1589bfada1280dc64fe7",
                "reference": "68cce71402305a015f8c1589bfada1280dc64fe7",
                "shasum": ""
            },
            "require": {
                "php": ">=8.1"
            },
            "suggest": {
                "symfony/translation-implementation": ""
            },
            "type": "library",
            "extra": {
                "branch-alias": {
                    "dev-main": "3.3-dev"
                },
                "thanks": {
                    "name": "symfony/contracts",
                    "url": "https://github.com/symfony/contracts"
                }
            },
            "autoload": {
                "psr-4": {
                    "Symfony\\Contracts\\Translation\\": ""
                },
                "exclude-from-classmap": [
                    "/Test/"
                ]
            },
            "notification-url": "https://packagist.org/downloads/",
            "license": [
                "MIT"
            ],
            "authors": [
                {
                    "name": "Nicolas Grekas",
                    "email": "p@tchwork.com"
                },
                {
                    "name": "Symfony Community",
                    "homepage": "https://symfony.com/contributors"
                }
            ],
            "description": "Generic abstractions related to translation",
            "homepage": "https://symfony.com",
            "keywords": [
                "abstractions",
                "contracts",
                "decoupling",
                "interfaces",
                "interoperability",
                "standards"
            ],
            "support": {
                "source": "https://github.com/symfony/translation-contracts/tree/v3.2.0"
            },
            "funding": [
                {
                    "url": "https://symfony.com/sponsor",
                    "type": "custom"
                },
                {
                    "url": "https://github.com/fabpot",
                    "type": "github"
                },
                {
                    "url": "https://tidelift.com/funding/github/packagist/symfony/symfony",
                    "type": "tidelift"
                }
            ],
            "time": "2022-11-25T10:21:52+00:00"
        },
        {
            "name": "symfony/uid",
            "version": "v6.2.0",
            "source": {
                "type": "git",
                "url": "https://github.com/symfony/uid.git",
                "reference": "4f9f537e57261519808a7ce1d941490736522bbc"
            },
            "dist": {
                "type": "zip",
                "url": "https://api.github.com/repos/symfony/uid/zipball/4f9f537e57261519808a7ce1d941490736522bbc",
                "reference": "4f9f537e57261519808a7ce1d941490736522bbc",
                "shasum": ""
            },
            "require": {
                "php": ">=8.1",
                "symfony/polyfill-uuid": "^1.15"
            },
            "require-dev": {
                "symfony/console": "^5.4|^6.0"
            },
            "type": "library",
            "autoload": {
                "psr-4": {
                    "Symfony\\Component\\Uid\\": ""
                },
                "exclude-from-classmap": [
                    "/Tests/"
                ]
            },
            "notification-url": "https://packagist.org/downloads/",
            "license": [
                "MIT"
            ],
            "authors": [
                {
                    "name": "Grégoire Pineau",
                    "email": "lyrixx@lyrixx.info"
                },
                {
                    "name": "Nicolas Grekas",
                    "email": "p@tchwork.com"
                },
                {
                    "name": "Symfony Community",
                    "homepage": "https://symfony.com/contributors"
                }
            ],
            "description": "Provides an object-oriented API to generate and represent UIDs",
            "homepage": "https://symfony.com",
            "keywords": [
                "UID",
                "ulid",
                "uuid"
            ],
            "support": {
                "source": "https://github.com/symfony/uid/tree/v6.2.0"
            },
            "funding": [
                {
                    "url": "https://symfony.com/sponsor",
                    "type": "custom"
                },
                {
                    "url": "https://github.com/fabpot",
                    "type": "github"
                },
                {
                    "url": "https://tidelift.com/funding/github/packagist/symfony/symfony",
                    "type": "tidelift"
                }
            ],
            "time": "2022-10-09T08:55:40+00:00"
        },
        {
            "name": "symfony/var-dumper",
            "version": "v6.2.3",
            "source": {
                "type": "git",
                "url": "https://github.com/symfony/var-dumper.git",
                "reference": "fdbadd4803bc3c96ef89238c9c9e2ebe424ec2e0"
            },
            "dist": {
                "type": "zip",
                "url": "https://api.github.com/repos/symfony/var-dumper/zipball/fdbadd4803bc3c96ef89238c9c9e2ebe424ec2e0",
                "reference": "fdbadd4803bc3c96ef89238c9c9e2ebe424ec2e0",
                "shasum": ""
            },
            "require": {
                "php": ">=8.1",
                "symfony/polyfill-mbstring": "~1.0"
            },
            "conflict": {
                "phpunit/phpunit": "<5.4.3",
                "symfony/console": "<5.4"
            },
            "require-dev": {
                "ext-iconv": "*",
                "symfony/console": "^5.4|^6.0",
                "symfony/process": "^5.4|^6.0",
                "symfony/uid": "^5.4|^6.0",
                "twig/twig": "^2.13|^3.0.4"
            },
            "suggest": {
                "ext-iconv": "To convert non-UTF-8 strings to UTF-8 (or symfony/polyfill-iconv in case ext-iconv cannot be used).",
                "ext-intl": "To show region name in time zone dump",
                "symfony/console": "To use the ServerDumpCommand and/or the bin/var-dump-server script"
            },
            "bin": [
                "Resources/bin/var-dump-server"
            ],
            "type": "library",
            "autoload": {
                "files": [
                    "Resources/functions/dump.php"
                ],
                "psr-4": {
                    "Symfony\\Component\\VarDumper\\": ""
                },
                "exclude-from-classmap": [
                    "/Tests/"
                ]
            },
            "notification-url": "https://packagist.org/downloads/",
            "license": [
                "MIT"
            ],
            "authors": [
                {
                    "name": "Nicolas Grekas",
                    "email": "p@tchwork.com"
                },
                {
                    "name": "Symfony Community",
                    "homepage": "https://symfony.com/contributors"
                }
            ],
            "description": "Provides mechanisms for walking through any arbitrary PHP variable",
            "homepage": "https://symfony.com",
            "keywords": [
                "debug",
                "dump"
            ],
            "support": {
                "source": "https://github.com/symfony/var-dumper/tree/v6.2.3"
            },
            "funding": [
                {
                    "url": "https://symfony.com/sponsor",
                    "type": "custom"
                },
                {
                    "url": "https://github.com/fabpot",
                    "type": "github"
                },
                {
                    "url": "https://tidelift.com/funding/github/packagist/symfony/symfony",
                    "type": "tidelift"
                }
            ],
            "time": "2022-12-22T17:55:15+00:00"
        },
        {
            "name": "tijsverkoyen/css-to-inline-styles",
            "version": "2.2.5",
            "source": {
                "type": "git",
                "url": "https://github.com/tijsverkoyen/CssToInlineStyles.git",
                "reference": "4348a3a06651827a27d989ad1d13efec6bb49b19"
            },
            "dist": {
                "type": "zip",
                "url": "https://api.github.com/repos/tijsverkoyen/CssToInlineStyles/zipball/4348a3a06651827a27d989ad1d13efec6bb49b19",
                "reference": "4348a3a06651827a27d989ad1d13efec6bb49b19",
                "shasum": ""
            },
            "require": {
                "ext-dom": "*",
                "ext-libxml": "*",
                "php": "^5.5 || ^7.0 || ^8.0",
                "symfony/css-selector": "^2.7 || ^3.0 || ^4.0 || ^5.0 || ^6.0"
            },
            "require-dev": {
                "phpunit/phpunit": "^4.8.35 || ^5.7 || ^6.0 || ^7.5 || ^8.5.21 || ^9.5.10"
            },
            "type": "library",
            "extra": {
                "branch-alias": {
                    "dev-master": "2.2.x-dev"
                }
            },
            "autoload": {
                "psr-4": {
                    "TijsVerkoyen\\CssToInlineStyles\\": "src"
                }
            },
            "notification-url": "https://packagist.org/downloads/",
            "license": [
                "BSD-3-Clause"
            ],
            "authors": [
                {
                    "name": "Tijs Verkoyen",
                    "email": "css_to_inline_styles@verkoyen.eu",
                    "role": "Developer"
                }
            ],
            "description": "CssToInlineStyles is a class that enables you to convert HTML-pages/files into HTML-pages/files with inline styles. This is very useful when you're sending emails.",
            "homepage": "https://github.com/tijsverkoyen/CssToInlineStyles",
            "support": {
                "issues": "https://github.com/tijsverkoyen/CssToInlineStyles/issues",
                "source": "https://github.com/tijsverkoyen/CssToInlineStyles/tree/2.2.5"
            },
            "time": "2022-09-12T13:28:28+00:00"
        },
        {
            "name": "twig/twig",
            "version": "v3.5.0",
            "source": {
                "type": "git",
                "url": "https://github.com/twigphp/Twig.git",
                "reference": "3ffcf4b7d890770466da3b2666f82ac054e7ec72"
            },
            "dist": {
                "type": "zip",
                "url": "https://api.github.com/repos/twigphp/Twig/zipball/3ffcf4b7d890770466da3b2666f82ac054e7ec72",
                "reference": "3ffcf4b7d890770466da3b2666f82ac054e7ec72",
                "shasum": ""
            },
            "require": {
                "php": ">=7.2.5",
                "symfony/polyfill-ctype": "^1.8",
                "symfony/polyfill-mbstring": "^1.3"
            },
            "require-dev": {
                "psr/container": "^1.0",
                "symfony/phpunit-bridge": "^4.4.9|^5.0.9|^6.0"
            },
            "type": "library",
            "extra": {
                "branch-alias": {
                    "dev-master": "3.5-dev"
                }
            },
            "autoload": {
                "psr-4": {
                    "Twig\\": "src/"
                }
            },
            "notification-url": "https://packagist.org/downloads/",
            "license": [
                "BSD-3-Clause"
            ],
            "authors": [
                {
                    "name": "Fabien Potencier",
                    "email": "fabien@symfony.com",
                    "homepage": "http://fabien.potencier.org",
                    "role": "Lead Developer"
                },
                {
                    "name": "Twig Team",
                    "role": "Contributors"
                },
                {
                    "name": "Armin Ronacher",
                    "email": "armin.ronacher@active-4.com",
                    "role": "Project Founder"
                }
            ],
            "description": "Twig, the flexible, fast, and secure template language for PHP",
            "homepage": "https://twig.symfony.com",
            "keywords": [
                "templating"
            ],
            "support": {
                "issues": "https://github.com/twigphp/Twig/issues",
                "source": "https://github.com/twigphp/Twig/tree/v3.5.0"
            },
            "funding": [
                {
                    "url": "https://github.com/fabpot",
                    "type": "github"
                },
                {
                    "url": "https://tidelift.com/funding/github/packagist/twig/twig",
                    "type": "tidelift"
                }
            ],
            "time": "2022-12-27T12:28:18+00:00"
        },
        {
            "name": "vlucas/phpdotenv",
            "version": "v5.5.0",
            "source": {
                "type": "git",
                "url": "https://github.com/vlucas/phpdotenv.git",
                "reference": "1a7ea2afc49c3ee6d87061f5a233e3a035d0eae7"
            },
            "dist": {
                "type": "zip",
                "url": "https://api.github.com/repos/vlucas/phpdotenv/zipball/1a7ea2afc49c3ee6d87061f5a233e3a035d0eae7",
                "reference": "1a7ea2afc49c3ee6d87061f5a233e3a035d0eae7",
                "shasum": ""
            },
            "require": {
                "ext-pcre": "*",
                "graham-campbell/result-type": "^1.0.2",
                "php": "^7.1.3 || ^8.0",
                "phpoption/phpoption": "^1.8",
                "symfony/polyfill-ctype": "^1.23",
                "symfony/polyfill-mbstring": "^1.23.1",
                "symfony/polyfill-php80": "^1.23.1"
            },
            "require-dev": {
                "bamarni/composer-bin-plugin": "^1.4.1",
                "ext-filter": "*",
                "phpunit/phpunit": "^7.5.20 || ^8.5.30 || ^9.5.25"
            },
            "suggest": {
                "ext-filter": "Required to use the boolean validator."
            },
            "type": "library",
            "extra": {
                "bamarni-bin": {
                    "bin-links": true,
                    "forward-command": true
                },
                "branch-alias": {
                    "dev-master": "5.5-dev"
                }
            },
            "autoload": {
                "psr-4": {
                    "Dotenv\\": "src/"
                }
            },
            "notification-url": "https://packagist.org/downloads/",
            "license": [
                "BSD-3-Clause"
            ],
            "authors": [
                {
                    "name": "Graham Campbell",
                    "email": "hello@gjcampbell.co.uk",
                    "homepage": "https://github.com/GrahamCampbell"
                },
                {
                    "name": "Vance Lucas",
                    "email": "vance@vancelucas.com",
                    "homepage": "https://github.com/vlucas"
                }
            ],
            "description": "Loads environment variables from `.env` to `getenv()`, `$_ENV` and `$_SERVER` automagically.",
            "keywords": [
                "dotenv",
                "env",
                "environment"
            ],
            "support": {
                "issues": "https://github.com/vlucas/phpdotenv/issues",
                "source": "https://github.com/vlucas/phpdotenv/tree/v5.5.0"
            },
            "funding": [
                {
                    "url": "https://github.com/GrahamCampbell",
                    "type": "github"
                },
                {
                    "url": "https://tidelift.com/funding/github/packagist/vlucas/phpdotenv",
                    "type": "tidelift"
                }
            ],
            "time": "2022-10-16T01:01:54+00:00"
        },
        {
            "name": "voku/portable-ascii",
            "version": "2.0.1",
            "source": {
                "type": "git",
                "url": "https://github.com/voku/portable-ascii.git",
                "reference": "b56450eed252f6801410d810c8e1727224ae0743"
            },
            "dist": {
                "type": "zip",
                "url": "https://api.github.com/repos/voku/portable-ascii/zipball/b56450eed252f6801410d810c8e1727224ae0743",
                "reference": "b56450eed252f6801410d810c8e1727224ae0743",
                "shasum": ""
            },
            "require": {
                "php": ">=7.0.0"
            },
            "require-dev": {
                "phpunit/phpunit": "~6.0 || ~7.0 || ~9.0"
            },
            "suggest": {
                "ext-intl": "Use Intl for transliterator_transliterate() support"
            },
            "type": "library",
            "autoload": {
                "psr-4": {
                    "voku\\": "src/voku/"
                }
            },
            "notification-url": "https://packagist.org/downloads/",
            "license": [
                "MIT"
            ],
            "authors": [
                {
                    "name": "Lars Moelleken",
                    "homepage": "http://www.moelleken.org/"
                }
            ],
            "description": "Portable ASCII library - performance optimized (ascii) string functions for php.",
            "homepage": "https://github.com/voku/portable-ascii",
            "keywords": [
                "ascii",
                "clean",
                "php"
            ],
            "support": {
                "issues": "https://github.com/voku/portable-ascii/issues",
                "source": "https://github.com/voku/portable-ascii/tree/2.0.1"
            },
            "funding": [
                {
                    "url": "https://www.paypal.me/moelleken",
                    "type": "custom"
                },
                {
                    "url": "https://github.com/voku",
                    "type": "github"
                },
                {
                    "url": "https://opencollective.com/portable-ascii",
                    "type": "open_collective"
                },
                {
                    "url": "https://www.patreon.com/voku",
                    "type": "patreon"
                },
                {
                    "url": "https://tidelift.com/funding/github/packagist/voku/portable-ascii",
                    "type": "tidelift"
                }
            ],
            "time": "2022-03-08T17:03:00+00:00"
        },
        {
            "name": "webmozart/assert",
            "version": "1.11.0",
            "source": {
                "type": "git",
                "url": "https://github.com/webmozarts/assert.git",
                "reference": "11cb2199493b2f8a3b53e7f19068fc6aac760991"
            },
            "dist": {
                "type": "zip",
                "url": "https://api.github.com/repos/webmozarts/assert/zipball/11cb2199493b2f8a3b53e7f19068fc6aac760991",
                "reference": "11cb2199493b2f8a3b53e7f19068fc6aac760991",
                "shasum": ""
            },
            "require": {
                "ext-ctype": "*",
                "php": "^7.2 || ^8.0"
            },
            "conflict": {
                "phpstan/phpstan": "<0.12.20",
                "vimeo/psalm": "<4.6.1 || 4.6.2"
            },
            "require-dev": {
                "phpunit/phpunit": "^8.5.13"
            },
            "type": "library",
            "extra": {
                "branch-alias": {
                    "dev-master": "1.10-dev"
                }
            },
            "autoload": {
                "psr-4": {
                    "Webmozart\\Assert\\": "src/"
                }
            },
            "notification-url": "https://packagist.org/downloads/",
            "license": [
                "MIT"
            ],
            "authors": [
                {
                    "name": "Bernhard Schussek",
                    "email": "bschussek@gmail.com"
                }
            ],
            "description": "Assertions to validate method input/output with nice error messages.",
            "keywords": [
                "assert",
                "check",
                "validate"
            ],
            "support": {
                "issues": "https://github.com/webmozarts/assert/issues",
                "source": "https://github.com/webmozarts/assert/tree/1.11.0"
            },
            "time": "2022-06-03T18:03:27+00:00"
        }
    ],
    "packages-dev": [
        {
            "name": "barryvdh/laravel-ide-helper",
            "version": "v2.12.3",
            "source": {
                "type": "git",
                "url": "https://github.com/barryvdh/laravel-ide-helper.git",
                "reference": "3ba1e2573b38f72107b8aacc4ee177fcab30a550"
            },
            "dist": {
                "type": "zip",
                "url": "https://api.github.com/repos/barryvdh/laravel-ide-helper/zipball/3ba1e2573b38f72107b8aacc4ee177fcab30a550",
                "reference": "3ba1e2573b38f72107b8aacc4ee177fcab30a550",
                "shasum": ""
            },
            "require": {
                "barryvdh/reflection-docblock": "^2.0.6",
                "composer/pcre": "^1 || ^2 || ^3",
                "doctrine/dbal": "^2.6 || ^3",
                "ext-json": "*",
                "illuminate/console": "^8 || ^9",
                "illuminate/filesystem": "^8 || ^9",
                "illuminate/support": "^8 || ^9",
                "nikic/php-parser": "^4.7",
                "php": "^7.3 || ^8.0",
                "phpdocumentor/type-resolver": "^1.1.0"
            },
            "require-dev": {
                "ext-pdo_sqlite": "*",
                "friendsofphp/php-cs-fixer": "^2",
                "illuminate/config": "^8 || ^9",
                "illuminate/view": "^8 || ^9",
                "mockery/mockery": "^1.4",
                "orchestra/testbench": "^6 || ^7",
                "phpunit/phpunit": "^8.5 || ^9",
                "spatie/phpunit-snapshot-assertions": "^3 || ^4",
                "vimeo/psalm": "^3.12"
            },
            "suggest": {
                "illuminate/events": "Required for automatic helper generation (^6|^7|^8|^9)."
            },
            "type": "library",
            "extra": {
                "branch-alias": {
                    "dev-master": "2.12-dev"
                },
                "laravel": {
                    "providers": [
                        "Barryvdh\\LaravelIdeHelper\\IdeHelperServiceProvider"
                    ]
                }
            },
            "autoload": {
                "psr-4": {
                    "Barryvdh\\LaravelIdeHelper\\": "src"
                }
            },
            "notification-url": "https://packagist.org/downloads/",
            "license": [
                "MIT"
            ],
            "authors": [
                {
                    "name": "Barry vd. Heuvel",
                    "email": "barryvdh@gmail.com"
                }
            ],
            "description": "Laravel IDE Helper, generates correct PHPDocs for all Facade classes, to improve auto-completion.",
            "keywords": [
                "autocomplete",
                "codeintel",
                "helper",
                "ide",
                "laravel",
                "netbeans",
                "phpdoc",
                "phpstorm",
                "sublime"
            ],
            "support": {
                "issues": "https://github.com/barryvdh/laravel-ide-helper/issues",
                "source": "https://github.com/barryvdh/laravel-ide-helper/tree/v2.12.3"
            },
            "funding": [
                {
                    "url": "https://fruitcake.nl",
                    "type": "custom"
                },
                {
                    "url": "https://github.com/barryvdh",
                    "type": "github"
                }
            ],
            "time": "2022-03-06T14:33:42+00:00"
        },
        {
            "name": "barryvdh/reflection-docblock",
            "version": "v2.1.0",
            "source": {
                "type": "git",
                "url": "https://github.com/barryvdh/ReflectionDocBlock.git",
                "reference": "bf44b757feb8ba1734659029357646466ded673e"
            },
            "dist": {
                "type": "zip",
                "url": "https://api.github.com/repos/barryvdh/ReflectionDocBlock/zipball/bf44b757feb8ba1734659029357646466ded673e",
                "reference": "bf44b757feb8ba1734659029357646466ded673e",
                "shasum": ""
            },
            "require": {
                "php": ">=5.3.3"
            },
            "require-dev": {
                "phpunit/phpunit": "^8.5.14|^9"
            },
            "suggest": {
                "dflydev/markdown": "~1.0",
                "erusev/parsedown": "~1.0"
            },
            "type": "library",
            "extra": {
                "branch-alias": {
                    "dev-master": "2.0.x-dev"
                }
            },
            "autoload": {
                "psr-0": {
                    "Barryvdh": [
                        "src/"
                    ]
                }
            },
            "notification-url": "https://packagist.org/downloads/",
            "license": [
                "MIT"
            ],
            "authors": [
                {
                    "name": "Mike van Riel",
                    "email": "mike.vanriel@naenius.com"
                }
            ],
            "support": {
                "source": "https://github.com/barryvdh/ReflectionDocBlock/tree/v2.1.0"
            },
            "time": "2022-10-31T15:35:43+00:00"
        },
        {
            "name": "composer/pcre",
            "version": "3.1.0",
            "source": {
                "type": "git",
                "url": "https://github.com/composer/pcre.git",
                "reference": "4bff79ddd77851fe3cdd11616ed3f92841ba5bd2"
            },
            "dist": {
                "type": "zip",
                "url": "https://api.github.com/repos/composer/pcre/zipball/4bff79ddd77851fe3cdd11616ed3f92841ba5bd2",
                "reference": "4bff79ddd77851fe3cdd11616ed3f92841ba5bd2",
                "shasum": ""
            },
            "require": {
                "php": "^7.4 || ^8.0"
            },
            "require-dev": {
                "phpstan/phpstan": "^1.3",
                "phpstan/phpstan-strict-rules": "^1.1",
                "symfony/phpunit-bridge": "^5"
            },
            "type": "library",
            "extra": {
                "branch-alias": {
                    "dev-main": "3.x-dev"
                }
            },
            "autoload": {
                "psr-4": {
                    "Composer\\Pcre\\": "src"
                }
            },
            "notification-url": "https://packagist.org/downloads/",
            "license": [
                "MIT"
            ],
            "authors": [
                {
                    "name": "Jordi Boggiano",
                    "email": "j.boggiano@seld.be",
                    "homepage": "http://seld.be"
                }
            ],
            "description": "PCRE wrapping library that offers type-safe preg_* replacements.",
            "keywords": [
                "PCRE",
                "preg",
                "regex",
                "regular expression"
            ],
            "support": {
                "issues": "https://github.com/composer/pcre/issues",
                "source": "https://github.com/composer/pcre/tree/3.1.0"
            },
            "funding": [
                {
                    "url": "https://packagist.com",
                    "type": "custom"
                },
                {
                    "url": "https://github.com/composer",
                    "type": "github"
                },
                {
                    "url": "https://tidelift.com/funding/github/packagist/composer/composer",
                    "type": "tidelift"
                }
            ],
            "time": "2022-11-17T09:50:14+00:00"
        },
        {
            "name": "doctrine/instantiator",
            "version": "1.5.0",
            "source": {
                "type": "git",
                "url": "https://github.com/doctrine/instantiator.git",
                "reference": "0a0fa9780f5d4e507415a065172d26a98d02047b"
            },
            "dist": {
                "type": "zip",
                "url": "https://api.github.com/repos/doctrine/instantiator/zipball/0a0fa9780f5d4e507415a065172d26a98d02047b",
                "reference": "0a0fa9780f5d4e507415a065172d26a98d02047b",
                "shasum": ""
            },
            "require": {
                "php": "^7.1 || ^8.0"
            },
            "require-dev": {
                "doctrine/coding-standard": "^9 || ^11",
                "ext-pdo": "*",
                "ext-phar": "*",
                "phpbench/phpbench": "^0.16 || ^1",
                "phpstan/phpstan": "^1.4",
                "phpstan/phpstan-phpunit": "^1",
                "phpunit/phpunit": "^7.5 || ^8.5 || ^9.5",
                "vimeo/psalm": "^4.30 || ^5.4"
            },
            "type": "library",
            "autoload": {
                "psr-4": {
                    "Doctrine\\Instantiator\\": "src/Doctrine/Instantiator/"
                }
            },
            "notification-url": "https://packagist.org/downloads/",
            "license": [
                "MIT"
            ],
            "authors": [
                {
                    "name": "Marco Pivetta",
                    "email": "ocramius@gmail.com",
                    "homepage": "https://ocramius.github.io/"
                }
            ],
            "description": "A small, lightweight utility to instantiate objects in PHP without invoking their constructors",
            "homepage": "https://www.doctrine-project.org/projects/instantiator.html",
            "keywords": [
                "constructor",
                "instantiate"
            ],
            "support": {
                "issues": "https://github.com/doctrine/instantiator/issues",
                "source": "https://github.com/doctrine/instantiator/tree/1.5.0"
            },
            "funding": [
                {
                    "url": "https://www.doctrine-project.org/sponsorship.html",
                    "type": "custom"
                },
                {
                    "url": "https://www.patreon.com/phpdoctrine",
                    "type": "patreon"
                },
                {
                    "url": "https://tidelift.com/funding/github/packagist/doctrine%2Finstantiator",
                    "type": "tidelift"
                }
            ],
            "time": "2022-12-30T00:15:36+00:00"
        },
        {
            "name": "ergebnis/phpstan-rules",
            "version": "1.0.0",
            "source": {
                "type": "git",
                "url": "https://github.com/ergebnis/phpstan-rules.git",
                "reference": "ebeced30d7e50324a94a83c19a59d75816e8fbb4"
            },
            "dist": {
                "type": "zip",
                "url": "https://api.github.com/repos/ergebnis/phpstan-rules/zipball/ebeced30d7e50324a94a83c19a59d75816e8fbb4",
                "reference": "ebeced30d7e50324a94a83c19a59d75816e8fbb4",
                "shasum": ""
            },
            "require": {
                "ext-mbstring": "*",
                "nikic/php-parser": "^4.2.3",
                "php": "^7.2 || ^8.0",
                "phpstan/phpstan": "^1.0.0"
            },
            "require-dev": {
                "doctrine/orm": "^2.10.2",
                "ergebnis/composer-normalize": "^2.15.0",
                "ergebnis/license": "^1.1.0",
                "ergebnis/php-cs-fixer-config": "^2.14.0",
                "ergebnis/test-util": "^1.5.0",
                "infection/infection": "~0.15.3",
                "nette/di": "^3.0.11",
                "phpstan/phpstan-deprecation-rules": "^1.0.0",
                "phpstan/phpstan-strict-rules": "^1.0.0",
                "phpunit/phpunit": "^8.5.21",
                "psalm/plugin-phpunit": "~0.16.1",
                "psr/container": "^1.0.0",
                "vimeo/psalm": "^4.12.0",
                "zendframework/zend-servicemanager": "^2.0.0"
            },
            "type": "phpstan-extension",
            "extra": {
                "phpstan": {
                    "includes": [
                        "rules.neon"
                    ]
                }
            },
            "autoload": {
                "psr-4": {
                    "Ergebnis\\PHPStan\\Rules\\": "src/"
                }
            },
            "notification-url": "https://packagist.org/downloads/",
            "license": [
                "MIT"
            ],
            "authors": [
                {
                    "name": "Andreas Möller",
                    "email": "am@localheinz.com"
                }
            ],
            "description": "Provides additional rules for phpstan/phpstan.",
            "homepage": "https://github.com/ergebnis/phpstan-rules",
            "keywords": [
                "PHPStan",
                "phpstan-extreme-rules",
                "phpstan-rules"
            ],
            "support": {
                "issues": "https://github.com/ergebnis/phpstan-rules/issues",
                "source": "https://github.com/ergebnis/phpstan-rules"
            },
            "funding": [
                {
                    "url": "https://github.com/localheinz",
                    "type": "github"
                }
            ],
            "time": "2021-11-08T15:37:09+00:00"
        },
        {
            "name": "fakerphp/faker",
            "version": "v1.21.0",
            "source": {
                "type": "git",
                "url": "https://github.com/FakerPHP/Faker.git",
                "reference": "92efad6a967f0b79c499705c69b662f738cc9e4d"
            },
            "dist": {
                "type": "zip",
                "url": "https://api.github.com/repos/FakerPHP/Faker/zipball/92efad6a967f0b79c499705c69b662f738cc9e4d",
                "reference": "92efad6a967f0b79c499705c69b662f738cc9e4d",
                "shasum": ""
            },
            "require": {
                "php": "^7.4 || ^8.0",
                "psr/container": "^1.0 || ^2.0",
                "symfony/deprecation-contracts": "^2.2 || ^3.0"
            },
            "conflict": {
                "fzaninotto/faker": "*"
            },
            "require-dev": {
                "bamarni/composer-bin-plugin": "^1.4.1",
                "doctrine/persistence": "^1.3 || ^2.0",
                "ext-intl": "*",
                "phpunit/phpunit": "^9.5.26",
                "symfony/phpunit-bridge": "^5.4.16"
            },
            "suggest": {
                "doctrine/orm": "Required to use Faker\\ORM\\Doctrine",
                "ext-curl": "Required by Faker\\Provider\\Image to download images.",
                "ext-dom": "Required by Faker\\Provider\\HtmlLorem for generating random HTML.",
                "ext-iconv": "Required by Faker\\Provider\\ru_RU\\Text::realText() for generating real Russian text.",
                "ext-mbstring": "Required for multibyte Unicode string functionality."
            },
            "type": "library",
            "extra": {
                "branch-alias": {
                    "dev-main": "v1.21-dev"
                }
            },
            "autoload": {
                "psr-4": {
                    "Faker\\": "src/Faker/"
                }
            },
            "notification-url": "https://packagist.org/downloads/",
            "license": [
                "MIT"
            ],
            "authors": [
                {
                    "name": "François Zaninotto"
                }
            ],
            "description": "Faker is a PHP library that generates fake data for you.",
            "keywords": [
                "data",
                "faker",
                "fixtures"
            ],
            "support": {
                "issues": "https://github.com/FakerPHP/Faker/issues",
                "source": "https://github.com/FakerPHP/Faker/tree/v1.21.0"
            },
            "time": "2022-12-13T13:54:32+00:00"
        },
        {
            "name": "hamcrest/hamcrest-php",
            "version": "v2.0.1",
            "source": {
                "type": "git",
                "url": "https://github.com/hamcrest/hamcrest-php.git",
                "reference": "8c3d0a3f6af734494ad8f6fbbee0ba92422859f3"
            },
            "dist": {
                "type": "zip",
                "url": "https://api.github.com/repos/hamcrest/hamcrest-php/zipball/8c3d0a3f6af734494ad8f6fbbee0ba92422859f3",
                "reference": "8c3d0a3f6af734494ad8f6fbbee0ba92422859f3",
                "shasum": ""
            },
            "require": {
                "php": "^5.3|^7.0|^8.0"
            },
            "replace": {
                "cordoval/hamcrest-php": "*",
                "davedevelopment/hamcrest-php": "*",
                "kodova/hamcrest-php": "*"
            },
            "require-dev": {
                "phpunit/php-file-iterator": "^1.4 || ^2.0",
                "phpunit/phpunit": "^4.8.36 || ^5.7 || ^6.5 || ^7.0"
            },
            "type": "library",
            "extra": {
                "branch-alias": {
                    "dev-master": "2.1-dev"
                }
            },
            "autoload": {
                "classmap": [
                    "hamcrest"
                ]
            },
            "notification-url": "https://packagist.org/downloads/",
            "license": [
                "BSD-3-Clause"
            ],
            "description": "This is the PHP port of Hamcrest Matchers",
            "keywords": [
                "test"
            ],
            "support": {
                "issues": "https://github.com/hamcrest/hamcrest-php/issues",
                "source": "https://github.com/hamcrest/hamcrest-php/tree/v2.0.1"
            },
            "time": "2020-07-09T08:09:16+00:00"
        },
        {
            "name": "mockery/mockery",
            "version": "1.5.1",
            "source": {
                "type": "git",
                "url": "https://github.com/mockery/mockery.git",
                "reference": "e92dcc83d5a51851baf5f5591d32cb2b16e3684e"
            },
            "dist": {
                "type": "zip",
                "url": "https://api.github.com/repos/mockery/mockery/zipball/e92dcc83d5a51851baf5f5591d32cb2b16e3684e",
                "reference": "e92dcc83d5a51851baf5f5591d32cb2b16e3684e",
                "shasum": ""
            },
            "require": {
                "hamcrest/hamcrest-php": "^2.0.1",
                "lib-pcre": ">=7.0",
                "php": "^7.3 || ^8.0"
            },
            "conflict": {
                "phpunit/phpunit": "<8.0"
            },
            "require-dev": {
                "phpunit/phpunit": "^8.5 || ^9.3"
            },
            "type": "library",
            "extra": {
                "branch-alias": {
                    "dev-master": "1.4.x-dev"
                }
            },
            "autoload": {
                "psr-0": {
                    "Mockery": "library/"
                }
            },
            "notification-url": "https://packagist.org/downloads/",
            "license": [
                "BSD-3-Clause"
            ],
            "authors": [
                {
                    "name": "Pádraic Brady",
                    "email": "padraic.brady@gmail.com",
                    "homepage": "http://blog.astrumfutura.com"
                },
                {
                    "name": "Dave Marshall",
                    "email": "dave.marshall@atstsolutions.co.uk",
                    "homepage": "http://davedevelopment.co.uk"
                }
            ],
            "description": "Mockery is a simple yet flexible PHP mock object framework",
            "homepage": "https://github.com/mockery/mockery",
            "keywords": [
                "BDD",
                "TDD",
                "library",
                "mock",
                "mock objects",
                "mockery",
                "stub",
                "test",
                "test double",
                "testing"
            ],
            "support": {
                "issues": "https://github.com/mockery/mockery/issues",
                "source": "https://github.com/mockery/mockery/tree/1.5.1"
            },
            "time": "2022-09-07T15:32:08+00:00"
        },
        {
            "name": "myclabs/deep-copy",
            "version": "1.11.0",
            "source": {
                "type": "git",
                "url": "https://github.com/myclabs/DeepCopy.git",
                "reference": "14daed4296fae74d9e3201d2c4925d1acb7aa614"
            },
            "dist": {
                "type": "zip",
                "url": "https://api.github.com/repos/myclabs/DeepCopy/zipball/14daed4296fae74d9e3201d2c4925d1acb7aa614",
                "reference": "14daed4296fae74d9e3201d2c4925d1acb7aa614",
                "shasum": ""
            },
            "require": {
                "php": "^7.1 || ^8.0"
            },
            "conflict": {
                "doctrine/collections": "<1.6.8",
                "doctrine/common": "<2.13.3 || >=3,<3.2.2"
            },
            "require-dev": {
                "doctrine/collections": "^1.6.8",
                "doctrine/common": "^2.13.3 || ^3.2.2",
                "phpunit/phpunit": "^7.5.20 || ^8.5.23 || ^9.5.13"
            },
            "type": "library",
            "autoload": {
                "files": [
                    "src/DeepCopy/deep_copy.php"
                ],
                "psr-4": {
                    "DeepCopy\\": "src/DeepCopy/"
                }
            },
            "notification-url": "https://packagist.org/downloads/",
            "license": [
                "MIT"
            ],
            "description": "Create deep copies (clones) of your objects",
            "keywords": [
                "clone",
                "copy",
                "duplicate",
                "object",
                "object graph"
            ],
            "support": {
                "issues": "https://github.com/myclabs/DeepCopy/issues",
                "source": "https://github.com/myclabs/DeepCopy/tree/1.11.0"
            },
            "funding": [
                {
                    "url": "https://tidelift.com/funding/github/packagist/myclabs/deep-copy",
                    "type": "tidelift"
                }
            ],
            "time": "2022-03-03T13:19:32+00:00"
        },
        {
            "name": "nikic/php-parser",
            "version": "v4.15.2",
            "source": {
                "type": "git",
                "url": "https://github.com/nikic/PHP-Parser.git",
                "reference": "f59bbe44bf7d96f24f3e2b4ddc21cd52c1d2adbc"
            },
            "dist": {
                "type": "zip",
                "url": "https://api.github.com/repos/nikic/PHP-Parser/zipball/f59bbe44bf7d96f24f3e2b4ddc21cd52c1d2adbc",
                "reference": "f59bbe44bf7d96f24f3e2b4ddc21cd52c1d2adbc",
                "shasum": ""
            },
            "require": {
                "ext-tokenizer": "*",
                "php": ">=7.0"
            },
            "require-dev": {
                "ircmaxell/php-yacc": "^0.0.7",
                "phpunit/phpunit": "^6.5 || ^7.0 || ^8.0 || ^9.0"
            },
            "bin": [
                "bin/php-parse"
            ],
            "type": "library",
            "extra": {
                "branch-alias": {
                    "dev-master": "4.9-dev"
                }
            },
            "autoload": {
                "psr-4": {
                    "PhpParser\\": "lib/PhpParser"
                }
            },
            "notification-url": "https://packagist.org/downloads/",
            "license": [
                "BSD-3-Clause"
            ],
            "authors": [
                {
                    "name": "Nikita Popov"
                }
            ],
            "description": "A PHP parser written in PHP",
            "keywords": [
                "parser",
                "php"
            ],
            "support": {
                "issues": "https://github.com/nikic/PHP-Parser/issues",
                "source": "https://github.com/nikic/PHP-Parser/tree/v4.15.2"
            },
            "time": "2022-11-12T15:38:23+00:00"
        },
        {
            "name": "nunomaduro/larastan",
            "version": "2.3.2",
            "source": {
                "type": "git",
                "url": "https://github.com/nunomaduro/larastan.git",
                "reference": "f5103aaa9ebe050689b7c4f7870563bb2de33f92"
            },
            "dist": {
                "type": "zip",
                "url": "https://api.github.com/repos/nunomaduro/larastan/zipball/f5103aaa9ebe050689b7c4f7870563bb2de33f92",
                "reference": "f5103aaa9ebe050689b7c4f7870563bb2de33f92",
                "shasum": ""
            },
            "require": {
                "ext-json": "*",
                "illuminate/console": "^9",
                "illuminate/container": "^9",
                "illuminate/contracts": "^9",
                "illuminate/database": "^9",
                "illuminate/http": "^9",
                "illuminate/pipeline": "^9",
                "illuminate/support": "^9",
                "mockery/mockery": "^1.4.4",
                "php": "^8.0.2",
                "phpmyadmin/sql-parser": "^5.5",
                "phpstan/phpstan": "^1.9.4"
            },
            "require-dev": {
                "nikic/php-parser": "^4.13.2",
                "orchestra/testbench": "^7.0.0",
                "phpunit/phpunit": "^9.5.11"
            },
            "suggest": {
                "orchestra/testbench": "Using Larastan for analysing a package needs Testbench"
            },
            "type": "phpstan-extension",
            "extra": {
                "branch-alias": {
                    "dev-master": "2.0-dev"
                },
                "phpstan": {
                    "includes": [
                        "extension.neon"
                    ]
                }
            },
            "autoload": {
                "psr-4": {
                    "NunoMaduro\\Larastan\\": "src/"
                }
            },
            "notification-url": "https://packagist.org/downloads/",
            "license": [
                "MIT"
            ],
            "authors": [
                {
                    "name": "Nuno Maduro",
                    "email": "enunomaduro@gmail.com"
                }
            ],
            "description": "Larastan - Discover bugs in your code without running it. A phpstan/phpstan wrapper for Laravel",
            "keywords": [
                "PHPStan",
                "code analyse",
                "code analysis",
                "larastan",
                "laravel",
                "package",
                "php",
                "static analysis"
            ],
            "support": {
                "issues": "https://github.com/nunomaduro/larastan/issues",
                "source": "https://github.com/nunomaduro/larastan/tree/2.3.2"
            },
            "funding": [
                {
                    "url": "https://www.paypal.com/paypalme/enunomaduro",
                    "type": "custom"
                },
                {
                    "url": "https://github.com/canvural",
                    "type": "github"
                },
                {
                    "url": "https://github.com/nunomaduro",
                    "type": "github"
                },
                {
                    "url": "https://www.patreon.com/nunomaduro",
                    "type": "patreon"
                }
            ],
            "time": "2022-12-29T10:58:10+00:00"
        },
        {
            "name": "phar-io/manifest",
            "version": "2.0.3",
            "source": {
                "type": "git",
                "url": "https://github.com/phar-io/manifest.git",
                "reference": "97803eca37d319dfa7826cc2437fc020857acb53"
            },
            "dist": {
                "type": "zip",
                "url": "https://api.github.com/repos/phar-io/manifest/zipball/97803eca37d319dfa7826cc2437fc020857acb53",
                "reference": "97803eca37d319dfa7826cc2437fc020857acb53",
                "shasum": ""
            },
            "require": {
                "ext-dom": "*",
                "ext-phar": "*",
                "ext-xmlwriter": "*",
                "phar-io/version": "^3.0.1",
                "php": "^7.2 || ^8.0"
            },
            "type": "library",
            "extra": {
                "branch-alias": {
                    "dev-master": "2.0.x-dev"
                }
            },
            "autoload": {
                "classmap": [
                    "src/"
                ]
            },
            "notification-url": "https://packagist.org/downloads/",
            "license": [
                "BSD-3-Clause"
            ],
            "authors": [
                {
                    "name": "Arne Blankerts",
                    "email": "arne@blankerts.de",
                    "role": "Developer"
                },
                {
                    "name": "Sebastian Heuer",
                    "email": "sebastian@phpeople.de",
                    "role": "Developer"
                },
                {
                    "name": "Sebastian Bergmann",
                    "email": "sebastian@phpunit.de",
                    "role": "Developer"
                }
            ],
            "description": "Component for reading phar.io manifest information from a PHP Archive (PHAR)",
            "support": {
                "issues": "https://github.com/phar-io/manifest/issues",
                "source": "https://github.com/phar-io/manifest/tree/2.0.3"
            },
            "time": "2021-07-20T11:28:43+00:00"
        },
        {
            "name": "phar-io/version",
            "version": "3.2.1",
            "source": {
                "type": "git",
                "url": "https://github.com/phar-io/version.git",
                "reference": "4f7fd7836c6f332bb2933569e566a0d6c4cbed74"
            },
            "dist": {
                "type": "zip",
                "url": "https://api.github.com/repos/phar-io/version/zipball/4f7fd7836c6f332bb2933569e566a0d6c4cbed74",
                "reference": "4f7fd7836c6f332bb2933569e566a0d6c4cbed74",
                "shasum": ""
            },
            "require": {
                "php": "^7.2 || ^8.0"
            },
            "type": "library",
            "autoload": {
                "classmap": [
                    "src/"
                ]
            },
            "notification-url": "https://packagist.org/downloads/",
            "license": [
                "BSD-3-Clause"
            ],
            "authors": [
                {
                    "name": "Arne Blankerts",
                    "email": "arne@blankerts.de",
                    "role": "Developer"
                },
                {
                    "name": "Sebastian Heuer",
                    "email": "sebastian@phpeople.de",
                    "role": "Developer"
                },
                {
                    "name": "Sebastian Bergmann",
                    "email": "sebastian@phpunit.de",
                    "role": "Developer"
                }
            ],
            "description": "Library for handling version information and constraints",
            "support": {
                "issues": "https://github.com/phar-io/version/issues",
                "source": "https://github.com/phar-io/version/tree/3.2.1"
            },
            "time": "2022-02-21T01:04:05+00:00"
        },
        {
            "name": "phpdocumentor/reflection-common",
            "version": "2.2.0",
            "source": {
                "type": "git",
                "url": "https://github.com/phpDocumentor/ReflectionCommon.git",
                "reference": "1d01c49d4ed62f25aa84a747ad35d5a16924662b"
            },
            "dist": {
                "type": "zip",
                "url": "https://api.github.com/repos/phpDocumentor/ReflectionCommon/zipball/1d01c49d4ed62f25aa84a747ad35d5a16924662b",
                "reference": "1d01c49d4ed62f25aa84a747ad35d5a16924662b",
                "shasum": ""
            },
            "require": {
                "php": "^7.2 || ^8.0"
            },
            "type": "library",
            "extra": {
                "branch-alias": {
                    "dev-2.x": "2.x-dev"
                }
            },
            "autoload": {
                "psr-4": {
                    "phpDocumentor\\Reflection\\": "src/"
                }
            },
            "notification-url": "https://packagist.org/downloads/",
            "license": [
                "MIT"
            ],
            "authors": [
                {
                    "name": "Jaap van Otterdijk",
                    "email": "opensource@ijaap.nl"
                }
            ],
            "description": "Common reflection classes used by phpdocumentor to reflect the code structure",
            "homepage": "http://www.phpdoc.org",
            "keywords": [
                "FQSEN",
                "phpDocumentor",
                "phpdoc",
                "reflection",
                "static analysis"
            ],
            "support": {
                "issues": "https://github.com/phpDocumentor/ReflectionCommon/issues",
                "source": "https://github.com/phpDocumentor/ReflectionCommon/tree/2.x"
            },
            "time": "2020-06-27T09:03:43+00:00"
        },
        {
            "name": "phpdocumentor/type-resolver",
            "version": "1.6.2",
            "source": {
                "type": "git",
                "url": "https://github.com/phpDocumentor/TypeResolver.git",
                "reference": "48f445a408c131e38cab1c235aa6d2bb7a0bb20d"
            },
            "dist": {
                "type": "zip",
                "url": "https://api.github.com/repos/phpDocumentor/TypeResolver/zipball/48f445a408c131e38cab1c235aa6d2bb7a0bb20d",
                "reference": "48f445a408c131e38cab1c235aa6d2bb7a0bb20d",
                "shasum": ""
            },
            "require": {
                "php": "^7.4 || ^8.0",
                "phpdocumentor/reflection-common": "^2.0"
            },
            "require-dev": {
                "ext-tokenizer": "*",
                "phpstan/extension-installer": "^1.1",
                "phpstan/phpstan": "^1.8",
                "phpstan/phpstan-phpunit": "^1.1",
                "phpunit/phpunit": "^9.5",
                "rector/rector": "^0.13.9",
                "vimeo/psalm": "^4.25"
            },
            "type": "library",
            "extra": {
                "branch-alias": {
                    "dev-1.x": "1.x-dev"
                }
            },
            "autoload": {
                "psr-4": {
                    "phpDocumentor\\Reflection\\": "src"
                }
            },
            "notification-url": "https://packagist.org/downloads/",
            "license": [
                "MIT"
            ],
            "authors": [
                {
                    "name": "Mike van Riel",
                    "email": "me@mikevanriel.com"
                }
            ],
            "description": "A PSR-5 based resolver of Class names, Types and Structural Element Names",
            "support": {
                "issues": "https://github.com/phpDocumentor/TypeResolver/issues",
                "source": "https://github.com/phpDocumentor/TypeResolver/tree/1.6.2"
            },
            "time": "2022-10-14T12:47:21+00:00"
        },
        {
            "name": "phpmyadmin/sql-parser",
            "version": "5.5.0",
            "source": {
                "type": "git",
                "url": "https://github.com/phpmyadmin/sql-parser.git",
                "reference": "8ab99cd0007d880f49f5aa1807033dbfa21b1cb5"
            },
            "dist": {
                "type": "zip",
                "url": "https://api.github.com/repos/phpmyadmin/sql-parser/zipball/8ab99cd0007d880f49f5aa1807033dbfa21b1cb5",
                "reference": "8ab99cd0007d880f49f5aa1807033dbfa21b1cb5",
                "shasum": ""
            },
            "require": {
                "php": "^7.1 || ^8.0",
                "symfony/polyfill-mbstring": "^1.3"
            },
            "conflict": {
                "phpmyadmin/motranslator": "<3.0"
            },
            "require-dev": {
                "phpmyadmin/coding-standard": "^3.0",
                "phpmyadmin/motranslator": "^4.0 || ^5.0",
                "phpstan/extension-installer": "^1.1",
                "phpstan/phpstan": "^1.2",
                "phpstan/phpstan-phpunit": "^1.0",
                "phpunit/php-code-coverage": "*",
                "phpunit/phpunit": "^7.5 || ^8.5 || ^9.5",
                "psalm/plugin-phpunit": "^0.16.1",
                "vimeo/psalm": "^4.11",
                "zumba/json-serializer": "^3.0"
            },
            "suggest": {
                "ext-mbstring": "For best performance",
                "phpmyadmin/motranslator": "Translate messages to your favorite locale"
            },
            "bin": [
                "bin/highlight-query",
                "bin/lint-query",
                "bin/tokenize-query"
            ],
            "type": "library",
            "autoload": {
                "psr-4": {
                    "PhpMyAdmin\\SqlParser\\": "src"
                }
            },
            "notification-url": "https://packagist.org/downloads/",
            "license": [
                "GPL-2.0-or-later"
            ],
            "authors": [
                {
                    "name": "The phpMyAdmin Team",
                    "email": "developers@phpmyadmin.net",
                    "homepage": "https://www.phpmyadmin.net/team/"
                }
            ],
            "description": "A validating SQL lexer and parser with a focus on MySQL dialect.",
            "homepage": "https://github.com/phpmyadmin/sql-parser",
            "keywords": [
                "analysis",
                "lexer",
                "parser",
                "sql"
            ],
            "support": {
                "issues": "https://github.com/phpmyadmin/sql-parser/issues",
                "source": "https://github.com/phpmyadmin/sql-parser"
            },
            "time": "2021-12-09T04:31:52+00:00"
        },
        {
            "name": "phpstan/phpstan",
            "version": "1.9.4",
            "source": {
                "type": "git",
                "url": "https://github.com/phpstan/phpstan.git",
                "reference": "d03bccee595e2146b7c9d174486b84f4dc61b0f2"
            },
            "dist": {
                "type": "zip",
                "url": "https://api.github.com/repos/phpstan/phpstan/zipball/d03bccee595e2146b7c9d174486b84f4dc61b0f2",
                "reference": "d03bccee595e2146b7c9d174486b84f4dc61b0f2",
                "shasum": ""
            },
            "require": {
                "php": "^7.2|^8.0"
            },
            "conflict": {
                "phpstan/phpstan-shim": "*"
            },
            "bin": [
                "phpstan",
                "phpstan.phar"
            ],
            "type": "library",
            "autoload": {
                "files": [
                    "bootstrap.php"
                ]
            },
            "notification-url": "https://packagist.org/downloads/",
            "license": [
                "MIT"
            ],
            "description": "PHPStan - PHP Static Analysis Tool",
            "keywords": [
                "dev",
                "static analysis"
            ],
            "support": {
                "issues": "https://github.com/phpstan/phpstan/issues",
                "source": "https://github.com/phpstan/phpstan/tree/1.9.4"
            },
            "funding": [
                {
                    "url": "https://github.com/ondrejmirtes",
                    "type": "github"
                },
                {
                    "url": "https://github.com/phpstan",
                    "type": "github"
                },
                {
                    "url": "https://tidelift.com/funding/github/packagist/phpstan/phpstan",
                    "type": "tidelift"
                }
            ],
            "time": "2022-12-17T13:33:52+00:00"
        },
        {
            "name": "phpstan/phpstan-deprecation-rules",
            "version": "1.1.1",
            "source": {
                "type": "git",
                "url": "https://github.com/phpstan/phpstan-deprecation-rules.git",
                "reference": "2c6792eda026d9c474c14aa018aed312686714db"
            },
            "dist": {
                "type": "zip",
                "url": "https://api.github.com/repos/phpstan/phpstan-deprecation-rules/zipball/2c6792eda026d9c474c14aa018aed312686714db",
                "reference": "2c6792eda026d9c474c14aa018aed312686714db",
                "shasum": ""
            },
            "require": {
                "php": "^7.2 || ^8.0",
                "phpstan/phpstan": "^1.9.3"
            },
            "require-dev": {
                "php-parallel-lint/php-parallel-lint": "^1.2",
                "phpstan/phpstan-php-parser": "^1.1",
                "phpstan/phpstan-phpunit": "^1.0",
                "phpunit/phpunit": "^9.5"
            },
            "type": "phpstan-extension",
            "extra": {
                "phpstan": {
                    "includes": [
                        "rules.neon"
                    ]
                }
            },
            "autoload": {
                "psr-4": {
                    "PHPStan\\": "src/"
                }
            },
            "notification-url": "https://packagist.org/downloads/",
            "license": [
                "MIT"
            ],
            "description": "PHPStan rules for detecting usage of deprecated classes, methods, properties, constants and traits.",
            "support": {
                "issues": "https://github.com/phpstan/phpstan-deprecation-rules/issues",
                "source": "https://github.com/phpstan/phpstan-deprecation-rules/tree/1.1.1"
            },
            "time": "2022-12-13T14:26:20+00:00"
        },
        {
            "name": "phpstan/phpstan-strict-rules",
            "version": "1.4.4",
            "source": {
                "type": "git",
                "url": "https://github.com/phpstan/phpstan-strict-rules.git",
                "reference": "23e5f377ee6395a1a04842d3d6ed4bd25e7b44a6"
            },
            "dist": {
                "type": "zip",
                "url": "https://api.github.com/repos/phpstan/phpstan-strict-rules/zipball/23e5f377ee6395a1a04842d3d6ed4bd25e7b44a6",
                "reference": "23e5f377ee6395a1a04842d3d6ed4bd25e7b44a6",
                "shasum": ""
            },
            "require": {
                "php": "^7.2 || ^8.0",
                "phpstan/phpstan": "^1.8.6"
            },
            "require-dev": {
                "nikic/php-parser": "^4.13.0",
                "php-parallel-lint/php-parallel-lint": "^1.2",
                "phpstan/phpstan-phpunit": "^1.0",
                "phpunit/phpunit": "^9.5"
            },
            "type": "phpstan-extension",
            "extra": {
                "phpstan": {
                    "includes": [
                        "rules.neon"
                    ]
                }
            },
            "autoload": {
                "psr-4": {
                    "PHPStan\\": "src/"
                }
            },
            "notification-url": "https://packagist.org/downloads/",
            "license": [
                "MIT"
            ],
            "description": "Extra strict and opinionated rules for PHPStan",
            "support": {
                "issues": "https://github.com/phpstan/phpstan-strict-rules/issues",
                "source": "https://github.com/phpstan/phpstan-strict-rules/tree/1.4.4"
            },
            "time": "2022-09-21T11:38:17+00:00"
        },
        {
            "name": "phpunit/php-code-coverage",
            "version": "9.2.23",
            "source": {
                "type": "git",
                "url": "https://github.com/sebastianbergmann/php-code-coverage.git",
                "reference": "9f1f0f9a2fbb680b26d1cf9b61b6eac43a6e4e9c"
            },
            "dist": {
                "type": "zip",
                "url": "https://api.github.com/repos/sebastianbergmann/php-code-coverage/zipball/9f1f0f9a2fbb680b26d1cf9b61b6eac43a6e4e9c",
                "reference": "9f1f0f9a2fbb680b26d1cf9b61b6eac43a6e4e9c",
                "shasum": ""
            },
            "require": {
                "ext-dom": "*",
                "ext-libxml": "*",
                "ext-xmlwriter": "*",
                "nikic/php-parser": "^4.14",
                "php": ">=7.3",
                "phpunit/php-file-iterator": "^3.0.3",
                "phpunit/php-text-template": "^2.0.2",
                "sebastian/code-unit-reverse-lookup": "^2.0.2",
                "sebastian/complexity": "^2.0",
                "sebastian/environment": "^5.1.2",
                "sebastian/lines-of-code": "^1.0.3",
                "sebastian/version": "^3.0.1",
                "theseer/tokenizer": "^1.2.0"
            },
            "require-dev": {
                "phpunit/phpunit": "^9.3"
            },
            "suggest": {
                "ext-pcov": "*",
                "ext-xdebug": "*"
            },
            "type": "library",
            "extra": {
                "branch-alias": {
                    "dev-master": "9.2-dev"
                }
            },
            "autoload": {
                "classmap": [
                    "src/"
                ]
            },
            "notification-url": "https://packagist.org/downloads/",
            "license": [
                "BSD-3-Clause"
            ],
            "authors": [
                {
                    "name": "Sebastian Bergmann",
                    "email": "sebastian@phpunit.de",
                    "role": "lead"
                }
            ],
            "description": "Library that provides collection, processing, and rendering functionality for PHP code coverage information.",
            "homepage": "https://github.com/sebastianbergmann/php-code-coverage",
            "keywords": [
                "coverage",
                "testing",
                "xunit"
            ],
            "support": {
                "issues": "https://github.com/sebastianbergmann/php-code-coverage/issues",
                "source": "https://github.com/sebastianbergmann/php-code-coverage/tree/9.2.23"
            },
            "funding": [
                {
                    "url": "https://github.com/sebastianbergmann",
                    "type": "github"
                }
            ],
            "time": "2022-12-28T12:41:10+00:00"
        },
        {
            "name": "phpunit/php-file-iterator",
            "version": "3.0.6",
            "source": {
                "type": "git",
                "url": "https://github.com/sebastianbergmann/php-file-iterator.git",
                "reference": "cf1c2e7c203ac650e352f4cc675a7021e7d1b3cf"
            },
            "dist": {
                "type": "zip",
                "url": "https://api.github.com/repos/sebastianbergmann/php-file-iterator/zipball/cf1c2e7c203ac650e352f4cc675a7021e7d1b3cf",
                "reference": "cf1c2e7c203ac650e352f4cc675a7021e7d1b3cf",
                "shasum": ""
            },
            "require": {
                "php": ">=7.3"
            },
            "require-dev": {
                "phpunit/phpunit": "^9.3"
            },
            "type": "library",
            "extra": {
                "branch-alias": {
                    "dev-master": "3.0-dev"
                }
            },
            "autoload": {
                "classmap": [
                    "src/"
                ]
            },
            "notification-url": "https://packagist.org/downloads/",
            "license": [
                "BSD-3-Clause"
            ],
            "authors": [
                {
                    "name": "Sebastian Bergmann",
                    "email": "sebastian@phpunit.de",
                    "role": "lead"
                }
            ],
            "description": "FilterIterator implementation that filters files based on a list of suffixes.",
            "homepage": "https://github.com/sebastianbergmann/php-file-iterator/",
            "keywords": [
                "filesystem",
                "iterator"
            ],
            "support": {
                "issues": "https://github.com/sebastianbergmann/php-file-iterator/issues",
                "source": "https://github.com/sebastianbergmann/php-file-iterator/tree/3.0.6"
            },
            "funding": [
                {
                    "url": "https://github.com/sebastianbergmann",
                    "type": "github"
                }
            ],
            "time": "2021-12-02T12:48:52+00:00"
        },
        {
            "name": "phpunit/php-invoker",
            "version": "3.1.1",
            "source": {
                "type": "git",
                "url": "https://github.com/sebastianbergmann/php-invoker.git",
                "reference": "5a10147d0aaf65b58940a0b72f71c9ac0423cc67"
            },
            "dist": {
                "type": "zip",
                "url": "https://api.github.com/repos/sebastianbergmann/php-invoker/zipball/5a10147d0aaf65b58940a0b72f71c9ac0423cc67",
                "reference": "5a10147d0aaf65b58940a0b72f71c9ac0423cc67",
                "shasum": ""
            },
            "require": {
                "php": ">=7.3"
            },
            "require-dev": {
                "ext-pcntl": "*",
                "phpunit/phpunit": "^9.3"
            },
            "suggest": {
                "ext-pcntl": "*"
            },
            "type": "library",
            "extra": {
                "branch-alias": {
                    "dev-master": "3.1-dev"
                }
            },
            "autoload": {
                "classmap": [
                    "src/"
                ]
            },
            "notification-url": "https://packagist.org/downloads/",
            "license": [
                "BSD-3-Clause"
            ],
            "authors": [
                {
                    "name": "Sebastian Bergmann",
                    "email": "sebastian@phpunit.de",
                    "role": "lead"
                }
            ],
            "description": "Invoke callables with a timeout",
            "homepage": "https://github.com/sebastianbergmann/php-invoker/",
            "keywords": [
                "process"
            ],
            "support": {
                "issues": "https://github.com/sebastianbergmann/php-invoker/issues",
                "source": "https://github.com/sebastianbergmann/php-invoker/tree/3.1.1"
            },
            "funding": [
                {
                    "url": "https://github.com/sebastianbergmann",
                    "type": "github"
                }
            ],
            "time": "2020-09-28T05:58:55+00:00"
        },
        {
            "name": "phpunit/php-text-template",
            "version": "2.0.4",
            "source": {
                "type": "git",
                "url": "https://github.com/sebastianbergmann/php-text-template.git",
                "reference": "5da5f67fc95621df9ff4c4e5a84d6a8a2acf7c28"
            },
            "dist": {
                "type": "zip",
                "url": "https://api.github.com/repos/sebastianbergmann/php-text-template/zipball/5da5f67fc95621df9ff4c4e5a84d6a8a2acf7c28",
                "reference": "5da5f67fc95621df9ff4c4e5a84d6a8a2acf7c28",
                "shasum": ""
            },
            "require": {
                "php": ">=7.3"
            },
            "require-dev": {
                "phpunit/phpunit": "^9.3"
            },
            "type": "library",
            "extra": {
                "branch-alias": {
                    "dev-master": "2.0-dev"
                }
            },
            "autoload": {
                "classmap": [
                    "src/"
                ]
            },
            "notification-url": "https://packagist.org/downloads/",
            "license": [
                "BSD-3-Clause"
            ],
            "authors": [
                {
                    "name": "Sebastian Bergmann",
                    "email": "sebastian@phpunit.de",
                    "role": "lead"
                }
            ],
            "description": "Simple template engine.",
            "homepage": "https://github.com/sebastianbergmann/php-text-template/",
            "keywords": [
                "template"
            ],
            "support": {
                "issues": "https://github.com/sebastianbergmann/php-text-template/issues",
                "source": "https://github.com/sebastianbergmann/php-text-template/tree/2.0.4"
            },
            "funding": [
                {
                    "url": "https://github.com/sebastianbergmann",
                    "type": "github"
                }
            ],
            "time": "2020-10-26T05:33:50+00:00"
        },
        {
            "name": "phpunit/php-timer",
            "version": "5.0.3",
            "source": {
                "type": "git",
                "url": "https://github.com/sebastianbergmann/php-timer.git",
                "reference": "5a63ce20ed1b5bf577850e2c4e87f4aa902afbd2"
            },
            "dist": {
                "type": "zip",
                "url": "https://api.github.com/repos/sebastianbergmann/php-timer/zipball/5a63ce20ed1b5bf577850e2c4e87f4aa902afbd2",
                "reference": "5a63ce20ed1b5bf577850e2c4e87f4aa902afbd2",
                "shasum": ""
            },
            "require": {
                "php": ">=7.3"
            },
            "require-dev": {
                "phpunit/phpunit": "^9.3"
            },
            "type": "library",
            "extra": {
                "branch-alias": {
                    "dev-master": "5.0-dev"
                }
            },
            "autoload": {
                "classmap": [
                    "src/"
                ]
            },
            "notification-url": "https://packagist.org/downloads/",
            "license": [
                "BSD-3-Clause"
            ],
            "authors": [
                {
                    "name": "Sebastian Bergmann",
                    "email": "sebastian@phpunit.de",
                    "role": "lead"
                }
            ],
            "description": "Utility class for timing",
            "homepage": "https://github.com/sebastianbergmann/php-timer/",
            "keywords": [
                "timer"
            ],
            "support": {
                "issues": "https://github.com/sebastianbergmann/php-timer/issues",
                "source": "https://github.com/sebastianbergmann/php-timer/tree/5.0.3"
            },
            "funding": [
                {
                    "url": "https://github.com/sebastianbergmann",
                    "type": "github"
                }
            ],
            "time": "2020-10-26T13:16:10+00:00"
        },
        {
            "name": "phpunit/phpunit",
            "version": "9.5.27",
            "source": {
                "type": "git",
                "url": "https://github.com/sebastianbergmann/phpunit.git",
                "reference": "a2bc7ffdca99f92d959b3f2270529334030bba38"
            },
            "dist": {
                "type": "zip",
                "url": "https://api.github.com/repos/sebastianbergmann/phpunit/zipball/a2bc7ffdca99f92d959b3f2270529334030bba38",
                "reference": "a2bc7ffdca99f92d959b3f2270529334030bba38",
                "shasum": ""
            },
            "require": {
                "doctrine/instantiator": "^1.3.1",
                "ext-dom": "*",
                "ext-json": "*",
                "ext-libxml": "*",
                "ext-mbstring": "*",
                "ext-xml": "*",
                "ext-xmlwriter": "*",
                "myclabs/deep-copy": "^1.10.1",
                "phar-io/manifest": "^2.0.3",
                "phar-io/version": "^3.0.2",
                "php": ">=7.3",
                "phpunit/php-code-coverage": "^9.2.13",
                "phpunit/php-file-iterator": "^3.0.5",
                "phpunit/php-invoker": "^3.1.1",
                "phpunit/php-text-template": "^2.0.3",
                "phpunit/php-timer": "^5.0.2",
                "sebastian/cli-parser": "^1.0.1",
                "sebastian/code-unit": "^1.0.6",
                "sebastian/comparator": "^4.0.8",
                "sebastian/diff": "^4.0.3",
                "sebastian/environment": "^5.1.3",
                "sebastian/exporter": "^4.0.5",
                "sebastian/global-state": "^5.0.1",
                "sebastian/object-enumerator": "^4.0.3",
                "sebastian/resource-operations": "^3.0.3",
                "sebastian/type": "^3.2",
                "sebastian/version": "^3.0.2"
            },
            "suggest": {
                "ext-soap": "*",
                "ext-xdebug": "*"
            },
            "bin": [
                "phpunit"
            ],
            "type": "library",
            "extra": {
                "branch-alias": {
                    "dev-master": "9.5-dev"
                }
            },
            "autoload": {
                "files": [
                    "src/Framework/Assert/Functions.php"
                ],
                "classmap": [
                    "src/"
                ]
            },
            "notification-url": "https://packagist.org/downloads/",
            "license": [
                "BSD-3-Clause"
            ],
            "authors": [
                {
                    "name": "Sebastian Bergmann",
                    "email": "sebastian@phpunit.de",
                    "role": "lead"
                }
            ],
            "description": "The PHP Unit Testing framework.",
            "homepage": "https://phpunit.de/",
            "keywords": [
                "phpunit",
                "testing",
                "xunit"
            ],
            "support": {
                "issues": "https://github.com/sebastianbergmann/phpunit/issues",
                "source": "https://github.com/sebastianbergmann/phpunit/tree/9.5.27"
            },
            "funding": [
                {
                    "url": "https://phpunit.de/sponsors.html",
                    "type": "custom"
                },
                {
                    "url": "https://github.com/sebastianbergmann",
                    "type": "github"
                },
                {
                    "url": "https://tidelift.com/funding/github/packagist/phpunit/phpunit",
                    "type": "tidelift"
                }
            ],
            "time": "2022-12-09T07:31:23+00:00"
        },
        {
            "name": "sebastian/cli-parser",
            "version": "1.0.1",
            "source": {
                "type": "git",
                "url": "https://github.com/sebastianbergmann/cli-parser.git",
                "reference": "442e7c7e687e42adc03470c7b668bc4b2402c0b2"
            },
            "dist": {
                "type": "zip",
                "url": "https://api.github.com/repos/sebastianbergmann/cli-parser/zipball/442e7c7e687e42adc03470c7b668bc4b2402c0b2",
                "reference": "442e7c7e687e42adc03470c7b668bc4b2402c0b2",
                "shasum": ""
            },
            "require": {
                "php": ">=7.3"
            },
            "require-dev": {
                "phpunit/phpunit": "^9.3"
            },
            "type": "library",
            "extra": {
                "branch-alias": {
                    "dev-master": "1.0-dev"
                }
            },
            "autoload": {
                "classmap": [
                    "src/"
                ]
            },
            "notification-url": "https://packagist.org/downloads/",
            "license": [
                "BSD-3-Clause"
            ],
            "authors": [
                {
                    "name": "Sebastian Bergmann",
                    "email": "sebastian@phpunit.de",
                    "role": "lead"
                }
            ],
            "description": "Library for parsing CLI options",
            "homepage": "https://github.com/sebastianbergmann/cli-parser",
            "support": {
                "issues": "https://github.com/sebastianbergmann/cli-parser/issues",
                "source": "https://github.com/sebastianbergmann/cli-parser/tree/1.0.1"
            },
            "funding": [
                {
                    "url": "https://github.com/sebastianbergmann",
                    "type": "github"
                }
            ],
            "time": "2020-09-28T06:08:49+00:00"
        },
        {
            "name": "sebastian/code-unit",
            "version": "1.0.8",
            "source": {
                "type": "git",
                "url": "https://github.com/sebastianbergmann/code-unit.git",
                "reference": "1fc9f64c0927627ef78ba436c9b17d967e68e120"
            },
            "dist": {
                "type": "zip",
                "url": "https://api.github.com/repos/sebastianbergmann/code-unit/zipball/1fc9f64c0927627ef78ba436c9b17d967e68e120",
                "reference": "1fc9f64c0927627ef78ba436c9b17d967e68e120",
                "shasum": ""
            },
            "require": {
                "php": ">=7.3"
            },
            "require-dev": {
                "phpunit/phpunit": "^9.3"
            },
            "type": "library",
            "extra": {
                "branch-alias": {
                    "dev-master": "1.0-dev"
                }
            },
            "autoload": {
                "classmap": [
                    "src/"
                ]
            },
            "notification-url": "https://packagist.org/downloads/",
            "license": [
                "BSD-3-Clause"
            ],
            "authors": [
                {
                    "name": "Sebastian Bergmann",
                    "email": "sebastian@phpunit.de",
                    "role": "lead"
                }
            ],
            "description": "Collection of value objects that represent the PHP code units",
            "homepage": "https://github.com/sebastianbergmann/code-unit",
            "support": {
                "issues": "https://github.com/sebastianbergmann/code-unit/issues",
                "source": "https://github.com/sebastianbergmann/code-unit/tree/1.0.8"
            },
            "funding": [
                {
                    "url": "https://github.com/sebastianbergmann",
                    "type": "github"
                }
            ],
            "time": "2020-10-26T13:08:54+00:00"
        },
        {
            "name": "sebastian/code-unit-reverse-lookup",
            "version": "2.0.3",
            "source": {
                "type": "git",
                "url": "https://github.com/sebastianbergmann/code-unit-reverse-lookup.git",
                "reference": "ac91f01ccec49fb77bdc6fd1e548bc70f7faa3e5"
            },
            "dist": {
                "type": "zip",
                "url": "https://api.github.com/repos/sebastianbergmann/code-unit-reverse-lookup/zipball/ac91f01ccec49fb77bdc6fd1e548bc70f7faa3e5",
                "reference": "ac91f01ccec49fb77bdc6fd1e548bc70f7faa3e5",
                "shasum": ""
            },
            "require": {
                "php": ">=7.3"
            },
            "require-dev": {
                "phpunit/phpunit": "^9.3"
            },
            "type": "library",
            "extra": {
                "branch-alias": {
                    "dev-master": "2.0-dev"
                }
            },
            "autoload": {
                "classmap": [
                    "src/"
                ]
            },
            "notification-url": "https://packagist.org/downloads/",
            "license": [
                "BSD-3-Clause"
            ],
            "authors": [
                {
                    "name": "Sebastian Bergmann",
                    "email": "sebastian@phpunit.de"
                }
            ],
            "description": "Looks up which function or method a line of code belongs to",
            "homepage": "https://github.com/sebastianbergmann/code-unit-reverse-lookup/",
            "support": {
                "issues": "https://github.com/sebastianbergmann/code-unit-reverse-lookup/issues",
                "source": "https://github.com/sebastianbergmann/code-unit-reverse-lookup/tree/2.0.3"
            },
            "funding": [
                {
                    "url": "https://github.com/sebastianbergmann",
                    "type": "github"
                }
            ],
            "time": "2020-09-28T05:30:19+00:00"
        },
        {
            "name": "sebastian/comparator",
            "version": "4.0.8",
            "source": {
                "type": "git",
                "url": "https://github.com/sebastianbergmann/comparator.git",
                "reference": "fa0f136dd2334583309d32b62544682ee972b51a"
            },
            "dist": {
                "type": "zip",
                "url": "https://api.github.com/repos/sebastianbergmann/comparator/zipball/fa0f136dd2334583309d32b62544682ee972b51a",
                "reference": "fa0f136dd2334583309d32b62544682ee972b51a",
                "shasum": ""
            },
            "require": {
                "php": ">=7.3",
                "sebastian/diff": "^4.0",
                "sebastian/exporter": "^4.0"
            },
            "require-dev": {
                "phpunit/phpunit": "^9.3"
            },
            "type": "library",
            "extra": {
                "branch-alias": {
                    "dev-master": "4.0-dev"
                }
            },
            "autoload": {
                "classmap": [
                    "src/"
                ]
            },
            "notification-url": "https://packagist.org/downloads/",
            "license": [
                "BSD-3-Clause"
            ],
            "authors": [
                {
                    "name": "Sebastian Bergmann",
                    "email": "sebastian@phpunit.de"
                },
                {
                    "name": "Jeff Welch",
                    "email": "whatthejeff@gmail.com"
                },
                {
                    "name": "Volker Dusch",
                    "email": "github@wallbash.com"
                },
                {
                    "name": "Bernhard Schussek",
                    "email": "bschussek@2bepublished.at"
                }
            ],
            "description": "Provides the functionality to compare PHP values for equality",
            "homepage": "https://github.com/sebastianbergmann/comparator",
            "keywords": [
                "comparator",
                "compare",
                "equality"
            ],
            "support": {
                "issues": "https://github.com/sebastianbergmann/comparator/issues",
                "source": "https://github.com/sebastianbergmann/comparator/tree/4.0.8"
            },
            "funding": [
                {
                    "url": "https://github.com/sebastianbergmann",
                    "type": "github"
                }
            ],
            "time": "2022-09-14T12:41:17+00:00"
        },
        {
            "name": "sebastian/complexity",
            "version": "2.0.2",
            "source": {
                "type": "git",
                "url": "https://github.com/sebastianbergmann/complexity.git",
                "reference": "739b35e53379900cc9ac327b2147867b8b6efd88"
            },
            "dist": {
                "type": "zip",
                "url": "https://api.github.com/repos/sebastianbergmann/complexity/zipball/739b35e53379900cc9ac327b2147867b8b6efd88",
                "reference": "739b35e53379900cc9ac327b2147867b8b6efd88",
                "shasum": ""
            },
            "require": {
                "nikic/php-parser": "^4.7",
                "php": ">=7.3"
            },
            "require-dev": {
                "phpunit/phpunit": "^9.3"
            },
            "type": "library",
            "extra": {
                "branch-alias": {
                    "dev-master": "2.0-dev"
                }
            },
            "autoload": {
                "classmap": [
                    "src/"
                ]
            },
            "notification-url": "https://packagist.org/downloads/",
            "license": [
                "BSD-3-Clause"
            ],
            "authors": [
                {
                    "name": "Sebastian Bergmann",
                    "email": "sebastian@phpunit.de",
                    "role": "lead"
                }
            ],
            "description": "Library for calculating the complexity of PHP code units",
            "homepage": "https://github.com/sebastianbergmann/complexity",
            "support": {
                "issues": "https://github.com/sebastianbergmann/complexity/issues",
                "source": "https://github.com/sebastianbergmann/complexity/tree/2.0.2"
            },
            "funding": [
                {
                    "url": "https://github.com/sebastianbergmann",
                    "type": "github"
                }
            ],
            "time": "2020-10-26T15:52:27+00:00"
        },
        {
            "name": "sebastian/diff",
            "version": "4.0.4",
            "source": {
                "type": "git",
                "url": "https://github.com/sebastianbergmann/diff.git",
                "reference": "3461e3fccc7cfdfc2720be910d3bd73c69be590d"
            },
            "dist": {
                "type": "zip",
                "url": "https://api.github.com/repos/sebastianbergmann/diff/zipball/3461e3fccc7cfdfc2720be910d3bd73c69be590d",
                "reference": "3461e3fccc7cfdfc2720be910d3bd73c69be590d",
                "shasum": ""
            },
            "require": {
                "php": ">=7.3"
            },
            "require-dev": {
                "phpunit/phpunit": "^9.3",
                "symfony/process": "^4.2 || ^5"
            },
            "type": "library",
            "extra": {
                "branch-alias": {
                    "dev-master": "4.0-dev"
                }
            },
            "autoload": {
                "classmap": [
                    "src/"
                ]
            },
            "notification-url": "https://packagist.org/downloads/",
            "license": [
                "BSD-3-Clause"
            ],
            "authors": [
                {
                    "name": "Sebastian Bergmann",
                    "email": "sebastian@phpunit.de"
                },
                {
                    "name": "Kore Nordmann",
                    "email": "mail@kore-nordmann.de"
                }
            ],
            "description": "Diff implementation",
            "homepage": "https://github.com/sebastianbergmann/diff",
            "keywords": [
                "diff",
                "udiff",
                "unidiff",
                "unified diff"
            ],
            "support": {
                "issues": "https://github.com/sebastianbergmann/diff/issues",
                "source": "https://github.com/sebastianbergmann/diff/tree/4.0.4"
            },
            "funding": [
                {
                    "url": "https://github.com/sebastianbergmann",
                    "type": "github"
                }
            ],
            "time": "2020-10-26T13:10:38+00:00"
        },
        {
            "name": "sebastian/environment",
            "version": "5.1.4",
            "source": {
                "type": "git",
                "url": "https://github.com/sebastianbergmann/environment.git",
                "reference": "1b5dff7bb151a4db11d49d90e5408e4e938270f7"
            },
            "dist": {
                "type": "zip",
                "url": "https://api.github.com/repos/sebastianbergmann/environment/zipball/1b5dff7bb151a4db11d49d90e5408e4e938270f7",
                "reference": "1b5dff7bb151a4db11d49d90e5408e4e938270f7",
                "shasum": ""
            },
            "require": {
                "php": ">=7.3"
            },
            "require-dev": {
                "phpunit/phpunit": "^9.3"
            },
            "suggest": {
                "ext-posix": "*"
            },
            "type": "library",
            "extra": {
                "branch-alias": {
                    "dev-master": "5.1-dev"
                }
            },
            "autoload": {
                "classmap": [
                    "src/"
                ]
            },
            "notification-url": "https://packagist.org/downloads/",
            "license": [
                "BSD-3-Clause"
            ],
            "authors": [
                {
                    "name": "Sebastian Bergmann",
                    "email": "sebastian@phpunit.de"
                }
            ],
            "description": "Provides functionality to handle HHVM/PHP environments",
            "homepage": "http://www.github.com/sebastianbergmann/environment",
            "keywords": [
                "Xdebug",
                "environment",
                "hhvm"
            ],
            "support": {
                "issues": "https://github.com/sebastianbergmann/environment/issues",
                "source": "https://github.com/sebastianbergmann/environment/tree/5.1.4"
            },
            "funding": [
                {
                    "url": "https://github.com/sebastianbergmann",
                    "type": "github"
                }
            ],
            "time": "2022-04-03T09:37:03+00:00"
        },
        {
            "name": "sebastian/exporter",
            "version": "4.0.5",
            "source": {
                "type": "git",
                "url": "https://github.com/sebastianbergmann/exporter.git",
                "reference": "ac230ed27f0f98f597c8a2b6eb7ac563af5e5b9d"
            },
            "dist": {
                "type": "zip",
                "url": "https://api.github.com/repos/sebastianbergmann/exporter/zipball/ac230ed27f0f98f597c8a2b6eb7ac563af5e5b9d",
                "reference": "ac230ed27f0f98f597c8a2b6eb7ac563af5e5b9d",
                "shasum": ""
            },
            "require": {
                "php": ">=7.3",
                "sebastian/recursion-context": "^4.0"
            },
            "require-dev": {
                "ext-mbstring": "*",
                "phpunit/phpunit": "^9.3"
            },
            "type": "library",
            "extra": {
                "branch-alias": {
                    "dev-master": "4.0-dev"
                }
            },
            "autoload": {
                "classmap": [
                    "src/"
                ]
            },
            "notification-url": "https://packagist.org/downloads/",
            "license": [
                "BSD-3-Clause"
            ],
            "authors": [
                {
                    "name": "Sebastian Bergmann",
                    "email": "sebastian@phpunit.de"
                },
                {
                    "name": "Jeff Welch",
                    "email": "whatthejeff@gmail.com"
                },
                {
                    "name": "Volker Dusch",
                    "email": "github@wallbash.com"
                },
                {
                    "name": "Adam Harvey",
                    "email": "aharvey@php.net"
                },
                {
                    "name": "Bernhard Schussek",
                    "email": "bschussek@gmail.com"
                }
            ],
            "description": "Provides the functionality to export PHP variables for visualization",
            "homepage": "https://www.github.com/sebastianbergmann/exporter",
            "keywords": [
                "export",
                "exporter"
            ],
            "support": {
                "issues": "https://github.com/sebastianbergmann/exporter/issues",
                "source": "https://github.com/sebastianbergmann/exporter/tree/4.0.5"
            },
            "funding": [
                {
                    "url": "https://github.com/sebastianbergmann",
                    "type": "github"
                }
            ],
            "time": "2022-09-14T06:03:37+00:00"
        },
        {
            "name": "sebastian/global-state",
            "version": "5.0.5",
            "source": {
                "type": "git",
                "url": "https://github.com/sebastianbergmann/global-state.git",
                "reference": "0ca8db5a5fc9c8646244e629625ac486fa286bf2"
            },
            "dist": {
                "type": "zip",
                "url": "https://api.github.com/repos/sebastianbergmann/global-state/zipball/0ca8db5a5fc9c8646244e629625ac486fa286bf2",
                "reference": "0ca8db5a5fc9c8646244e629625ac486fa286bf2",
                "shasum": ""
            },
            "require": {
                "php": ">=7.3",
                "sebastian/object-reflector": "^2.0",
                "sebastian/recursion-context": "^4.0"
            },
            "require-dev": {
                "ext-dom": "*",
                "phpunit/phpunit": "^9.3"
            },
            "suggest": {
                "ext-uopz": "*"
            },
            "type": "library",
            "extra": {
                "branch-alias": {
                    "dev-master": "5.0-dev"
                }
            },
            "autoload": {
                "classmap": [
                    "src/"
                ]
            },
            "notification-url": "https://packagist.org/downloads/",
            "license": [
                "BSD-3-Clause"
            ],
            "authors": [
                {
                    "name": "Sebastian Bergmann",
                    "email": "sebastian@phpunit.de"
                }
            ],
            "description": "Snapshotting of global state",
            "homepage": "http://www.github.com/sebastianbergmann/global-state",
            "keywords": [
                "global state"
            ],
            "support": {
                "issues": "https://github.com/sebastianbergmann/global-state/issues",
                "source": "https://github.com/sebastianbergmann/global-state/tree/5.0.5"
            },
            "funding": [
                {
                    "url": "https://github.com/sebastianbergmann",
                    "type": "github"
                }
            ],
            "time": "2022-02-14T08:28:10+00:00"
        },
        {
            "name": "sebastian/lines-of-code",
            "version": "1.0.3",
            "source": {
                "type": "git",
                "url": "https://github.com/sebastianbergmann/lines-of-code.git",
                "reference": "c1c2e997aa3146983ed888ad08b15470a2e22ecc"
            },
            "dist": {
                "type": "zip",
                "url": "https://api.github.com/repos/sebastianbergmann/lines-of-code/zipball/c1c2e997aa3146983ed888ad08b15470a2e22ecc",
                "reference": "c1c2e997aa3146983ed888ad08b15470a2e22ecc",
                "shasum": ""
            },
            "require": {
                "nikic/php-parser": "^4.6",
                "php": ">=7.3"
            },
            "require-dev": {
                "phpunit/phpunit": "^9.3"
            },
            "type": "library",
            "extra": {
                "branch-alias": {
                    "dev-master": "1.0-dev"
                }
            },
            "autoload": {
                "classmap": [
                    "src/"
                ]
            },
            "notification-url": "https://packagist.org/downloads/",
            "license": [
                "BSD-3-Clause"
            ],
            "authors": [
                {
                    "name": "Sebastian Bergmann",
                    "email": "sebastian@phpunit.de",
                    "role": "lead"
                }
            ],
            "description": "Library for counting the lines of code in PHP source code",
            "homepage": "https://github.com/sebastianbergmann/lines-of-code",
            "support": {
                "issues": "https://github.com/sebastianbergmann/lines-of-code/issues",
                "source": "https://github.com/sebastianbergmann/lines-of-code/tree/1.0.3"
            },
            "funding": [
                {
                    "url": "https://github.com/sebastianbergmann",
                    "type": "github"
                }
            ],
            "time": "2020-11-28T06:42:11+00:00"
        },
        {
            "name": "sebastian/object-enumerator",
            "version": "4.0.4",
            "source": {
                "type": "git",
                "url": "https://github.com/sebastianbergmann/object-enumerator.git",
                "reference": "5c9eeac41b290a3712d88851518825ad78f45c71"
            },
            "dist": {
                "type": "zip",
                "url": "https://api.github.com/repos/sebastianbergmann/object-enumerator/zipball/5c9eeac41b290a3712d88851518825ad78f45c71",
                "reference": "5c9eeac41b290a3712d88851518825ad78f45c71",
                "shasum": ""
            },
            "require": {
                "php": ">=7.3",
                "sebastian/object-reflector": "^2.0",
                "sebastian/recursion-context": "^4.0"
            },
            "require-dev": {
                "phpunit/phpunit": "^9.3"
            },
            "type": "library",
            "extra": {
                "branch-alias": {
                    "dev-master": "4.0-dev"
                }
            },
            "autoload": {
                "classmap": [
                    "src/"
                ]
            },
            "notification-url": "https://packagist.org/downloads/",
            "license": [
                "BSD-3-Clause"
            ],
            "authors": [
                {
                    "name": "Sebastian Bergmann",
                    "email": "sebastian@phpunit.de"
                }
            ],
            "description": "Traverses array structures and object graphs to enumerate all referenced objects",
            "homepage": "https://github.com/sebastianbergmann/object-enumerator/",
            "support": {
                "issues": "https://github.com/sebastianbergmann/object-enumerator/issues",
                "source": "https://github.com/sebastianbergmann/object-enumerator/tree/4.0.4"
            },
            "funding": [
                {
                    "url": "https://github.com/sebastianbergmann",
                    "type": "github"
                }
            ],
            "time": "2020-10-26T13:12:34+00:00"
        },
        {
            "name": "sebastian/object-reflector",
            "version": "2.0.4",
            "source": {
                "type": "git",
                "url": "https://github.com/sebastianbergmann/object-reflector.git",
                "reference": "b4f479ebdbf63ac605d183ece17d8d7fe49c15c7"
            },
            "dist": {
                "type": "zip",
                "url": "https://api.github.com/repos/sebastianbergmann/object-reflector/zipball/b4f479ebdbf63ac605d183ece17d8d7fe49c15c7",
                "reference": "b4f479ebdbf63ac605d183ece17d8d7fe49c15c7",
                "shasum": ""
            },
            "require": {
                "php": ">=7.3"
            },
            "require-dev": {
                "phpunit/phpunit": "^9.3"
            },
            "type": "library",
            "extra": {
                "branch-alias": {
                    "dev-master": "2.0-dev"
                }
            },
            "autoload": {
                "classmap": [
                    "src/"
                ]
            },
            "notification-url": "https://packagist.org/downloads/",
            "license": [
                "BSD-3-Clause"
            ],
            "authors": [
                {
                    "name": "Sebastian Bergmann",
                    "email": "sebastian@phpunit.de"
                }
            ],
            "description": "Allows reflection of object attributes, including inherited and non-public ones",
            "homepage": "https://github.com/sebastianbergmann/object-reflector/",
            "support": {
                "issues": "https://github.com/sebastianbergmann/object-reflector/issues",
                "source": "https://github.com/sebastianbergmann/object-reflector/tree/2.0.4"
            },
            "funding": [
                {
                    "url": "https://github.com/sebastianbergmann",
                    "type": "github"
                }
            ],
            "time": "2020-10-26T13:14:26+00:00"
        },
        {
            "name": "sebastian/recursion-context",
            "version": "4.0.4",
            "source": {
                "type": "git",
                "url": "https://github.com/sebastianbergmann/recursion-context.git",
                "reference": "cd9d8cf3c5804de4341c283ed787f099f5506172"
            },
            "dist": {
                "type": "zip",
                "url": "https://api.github.com/repos/sebastianbergmann/recursion-context/zipball/cd9d8cf3c5804de4341c283ed787f099f5506172",
                "reference": "cd9d8cf3c5804de4341c283ed787f099f5506172",
                "shasum": ""
            },
            "require": {
                "php": ">=7.3"
            },
            "require-dev": {
                "phpunit/phpunit": "^9.3"
            },
            "type": "library",
            "extra": {
                "branch-alias": {
                    "dev-master": "4.0-dev"
                }
            },
            "autoload": {
                "classmap": [
                    "src/"
                ]
            },
            "notification-url": "https://packagist.org/downloads/",
            "license": [
                "BSD-3-Clause"
            ],
            "authors": [
                {
                    "name": "Sebastian Bergmann",
                    "email": "sebastian@phpunit.de"
                },
                {
                    "name": "Jeff Welch",
                    "email": "whatthejeff@gmail.com"
                },
                {
                    "name": "Adam Harvey",
                    "email": "aharvey@php.net"
                }
            ],
            "description": "Provides functionality to recursively process PHP variables",
            "homepage": "http://www.github.com/sebastianbergmann/recursion-context",
            "support": {
                "issues": "https://github.com/sebastianbergmann/recursion-context/issues",
                "source": "https://github.com/sebastianbergmann/recursion-context/tree/4.0.4"
            },
            "funding": [
                {
                    "url": "https://github.com/sebastianbergmann",
                    "type": "github"
                }
            ],
            "time": "2020-10-26T13:17:30+00:00"
        },
        {
            "name": "sebastian/resource-operations",
            "version": "3.0.3",
            "source": {
                "type": "git",
                "url": "https://github.com/sebastianbergmann/resource-operations.git",
                "reference": "0f4443cb3a1d92ce809899753bc0d5d5a8dd19a8"
            },
            "dist": {
                "type": "zip",
                "url": "https://api.github.com/repos/sebastianbergmann/resource-operations/zipball/0f4443cb3a1d92ce809899753bc0d5d5a8dd19a8",
                "reference": "0f4443cb3a1d92ce809899753bc0d5d5a8dd19a8",
                "shasum": ""
            },
            "require": {
                "php": ">=7.3"
            },
            "require-dev": {
                "phpunit/phpunit": "^9.0"
            },
            "type": "library",
            "extra": {
                "branch-alias": {
                    "dev-master": "3.0-dev"
                }
            },
            "autoload": {
                "classmap": [
                    "src/"
                ]
            },
            "notification-url": "https://packagist.org/downloads/",
            "license": [
                "BSD-3-Clause"
            ],
            "authors": [
                {
                    "name": "Sebastian Bergmann",
                    "email": "sebastian@phpunit.de"
                }
            ],
            "description": "Provides a list of PHP built-in functions that operate on resources",
            "homepage": "https://www.github.com/sebastianbergmann/resource-operations",
            "support": {
                "issues": "https://github.com/sebastianbergmann/resource-operations/issues",
                "source": "https://github.com/sebastianbergmann/resource-operations/tree/3.0.3"
            },
            "funding": [
                {
                    "url": "https://github.com/sebastianbergmann",
                    "type": "github"
                }
            ],
            "time": "2020-09-28T06:45:17+00:00"
        },
        {
            "name": "sebastian/type",
            "version": "3.2.0",
            "source": {
                "type": "git",
                "url": "https://github.com/sebastianbergmann/type.git",
                "reference": "fb3fe09c5f0bae6bc27ef3ce933a1e0ed9464b6e"
            },
            "dist": {
                "type": "zip",
                "url": "https://api.github.com/repos/sebastianbergmann/type/zipball/fb3fe09c5f0bae6bc27ef3ce933a1e0ed9464b6e",
                "reference": "fb3fe09c5f0bae6bc27ef3ce933a1e0ed9464b6e",
                "shasum": ""
            },
            "require": {
                "php": ">=7.3"
            },
            "require-dev": {
                "phpunit/phpunit": "^9.5"
            },
            "type": "library",
            "extra": {
                "branch-alias": {
                    "dev-master": "3.2-dev"
                }
            },
            "autoload": {
                "classmap": [
                    "src/"
                ]
            },
            "notification-url": "https://packagist.org/downloads/",
            "license": [
                "BSD-3-Clause"
            ],
            "authors": [
                {
                    "name": "Sebastian Bergmann",
                    "email": "sebastian@phpunit.de",
                    "role": "lead"
                }
            ],
            "description": "Collection of value objects that represent the types of the PHP type system",
            "homepage": "https://github.com/sebastianbergmann/type",
            "support": {
                "issues": "https://github.com/sebastianbergmann/type/issues",
                "source": "https://github.com/sebastianbergmann/type/tree/3.2.0"
            },
            "funding": [
                {
                    "url": "https://github.com/sebastianbergmann",
                    "type": "github"
                }
            ],
            "time": "2022-09-12T14:47:03+00:00"
        },
        {
            "name": "sebastian/version",
            "version": "3.0.2",
            "source": {
                "type": "git",
                "url": "https://github.com/sebastianbergmann/version.git",
                "reference": "c6c1022351a901512170118436c764e473f6de8c"
            },
            "dist": {
                "type": "zip",
                "url": "https://api.github.com/repos/sebastianbergmann/version/zipball/c6c1022351a901512170118436c764e473f6de8c",
                "reference": "c6c1022351a901512170118436c764e473f6de8c",
                "shasum": ""
            },
            "require": {
                "php": ">=7.3"
            },
            "type": "library",
            "extra": {
                "branch-alias": {
                    "dev-master": "3.0-dev"
                }
            },
            "autoload": {
                "classmap": [
                    "src/"
                ]
            },
            "notification-url": "https://packagist.org/downloads/",
            "license": [
                "BSD-3-Clause"
            ],
            "authors": [
                {
                    "name": "Sebastian Bergmann",
                    "email": "sebastian@phpunit.de",
                    "role": "lead"
                }
            ],
            "description": "Library that helps with managing the version number of Git-hosted PHP projects",
            "homepage": "https://github.com/sebastianbergmann/version",
            "support": {
                "issues": "https://github.com/sebastianbergmann/version/issues",
                "source": "https://github.com/sebastianbergmann/version/tree/3.0.2"
            },
            "funding": [
                {
                    "url": "https://github.com/sebastianbergmann",
                    "type": "github"
                }
            ],
            "time": "2020-09-28T06:39:44+00:00"
        },
        {
            "name": "thecodingmachine/phpstan-strict-rules",
            "version": "v1.0.0",
            "source": {
                "type": "git",
                "url": "https://github.com/thecodingmachine/phpstan-strict-rules.git",
                "reference": "2ba8fa8b328c45f3b149c05def5bf96793c594b6"
            },
            "dist": {
                "type": "zip",
                "url": "https://api.github.com/repos/thecodingmachine/phpstan-strict-rules/zipball/2ba8fa8b328c45f3b149c05def5bf96793c594b6",
                "reference": "2ba8fa8b328c45f3b149c05def5bf96793c594b6",
                "shasum": ""
            },
            "require": {
                "php": "^7.1|^8.0",
                "phpstan/phpstan": "^1.0"
            },
            "require-dev": {
                "php-coveralls/php-coveralls": "^2.1",
                "phpunit/phpunit": "^7.1"
            },
            "type": "phpstan-extension",
            "extra": {
                "branch-alias": {
                    "dev-master": "1.0-dev"
                },
                "phpstan": {
                    "includes": [
                        "phpstan-strict-rules.neon"
                    ]
                }
            },
            "autoload": {
                "psr-4": {
                    "TheCodingMachine\\PHPStan\\": "src/"
                }
            },
            "notification-url": "https://packagist.org/downloads/",
            "license": [
                "MIT"
            ],
            "authors": [
                {
                    "name": "David Négrier",
                    "email": "d.negrier@thecodingmachine.com"
                }
            ],
            "description": "A set of additional rules for PHPStan based on best practices followed at TheCodingMachine",
            "support": {
                "issues": "https://github.com/thecodingmachine/phpstan-strict-rules/issues",
                "source": "https://github.com/thecodingmachine/phpstan-strict-rules/tree/v1.0.0"
            },
            "time": "2021-11-08T09:10:49+00:00"
        },
        {
            "name": "theseer/tokenizer",
            "version": "1.2.1",
            "source": {
                "type": "git",
                "url": "https://github.com/theseer/tokenizer.git",
                "reference": "34a41e998c2183e22995f158c581e7b5e755ab9e"
            },
            "dist": {
                "type": "zip",
                "url": "https://api.github.com/repos/theseer/tokenizer/zipball/34a41e998c2183e22995f158c581e7b5e755ab9e",
                "reference": "34a41e998c2183e22995f158c581e7b5e755ab9e",
                "shasum": ""
            },
            "require": {
                "ext-dom": "*",
                "ext-tokenizer": "*",
                "ext-xmlwriter": "*",
                "php": "^7.2 || ^8.0"
            },
            "type": "library",
            "autoload": {
                "classmap": [
                    "src/"
                ]
            },
            "notification-url": "https://packagist.org/downloads/",
            "license": [
                "BSD-3-Clause"
            ],
            "authors": [
                {
                    "name": "Arne Blankerts",
                    "email": "arne@blankerts.de",
                    "role": "Developer"
                }
            ],
            "description": "A small library for converting tokenized PHP source code into XML and potentially other formats",
            "support": {
                "issues": "https://github.com/theseer/tokenizer/issues",
                "source": "https://github.com/theseer/tokenizer/tree/1.2.1"
            },
            "funding": [
                {
                    "url": "https://github.com/theseer",
                    "type": "github"
                }
            ],
            "time": "2021-07-28T10:34:58+00:00"
        }
    ],
    "aliases": [],
    "minimum-stability": "stable",
    "stability-flags": [],
    "prefer-stable": false,
    "prefer-lowest": false,
    "platform": {
        "php": ">=8.1",
        "ext-bcmath": "*",
        "ext-curl": "*",
        "ext-fileinfo": "*",
        "ext-iconv": "*",
        "ext-intl": "*",
        "ext-json": "*",
        "ext-mbstring": "*",
        "ext-openssl": "*",
        "ext-pdo": "*",
        "ext-session": "*",
        "ext-simplexml": "*",
        "ext-sodium": "*",
        "ext-tokenizer": "*",
        "ext-xml": "*",
        "ext-xmlwriter": "*"
    },
    "platform-dev": [],
    "platform-overrides": {
        "php": "8.1.6"
    },
    "plugin-api-version": "2.3.0"
}<|MERGE_RESOLUTION|>--- conflicted
+++ resolved
@@ -4,11 +4,7 @@
         "Read more about it at https://getcomposer.org/doc/01-basic-usage.md#installing-dependencies",
         "This file is @generated automatically"
     ],
-<<<<<<< HEAD
-    "content-hash": "4230f1333b687bd2443ab952863f07e0",
-=======
-    "content-hash": "aa2338cf980bee39c1e9ab48ace47a04",
->>>>>>> 93ae8269
+    "content-hash": "ece1e0285a742c5275d83d6b9de60b84",
     "packages": [
         {
             "name": "bacon/bacon-qr-code",
@@ -5098,21 +5094,20 @@
         },
         {
             "name": "ramsey/collection",
-            "version": "1.3.0",
+            "version": "2.0.0",
             "source": {
                 "type": "git",
                 "url": "https://github.com/ramsey/collection.git",
-                "reference": "ad7475d1c9e70b190ecffc58f2d989416af339b4"
-            },
-            "dist": {
-                "type": "zip",
-                "url": "https://api.github.com/repos/ramsey/collection/zipball/ad7475d1c9e70b190ecffc58f2d989416af339b4",
-                "reference": "ad7475d1c9e70b190ecffc58f2d989416af339b4",
-                "shasum": ""
-            },
-            "require": {
-                "php": "^7.4 || ^8.0",
-                "symfony/polyfill-php81": "^1.23"
+                "reference": "a4b48764bfbb8f3a6a4d1aeb1a35bb5e9ecac4a5"
+            },
+            "dist": {
+                "type": "zip",
+                "url": "https://api.github.com/repos/ramsey/collection/zipball/a4b48764bfbb8f3a6a4d1aeb1a35bb5e9ecac4a5",
+                "reference": "a4b48764bfbb8f3a6a4d1aeb1a35bb5e9ecac4a5",
+                "shasum": ""
+            },
+            "require": {
+                "php": "^8.1"
             },
             "require-dev": {
                 "captainhook/plugin-composer": "^5.3",
@@ -5172,7 +5167,7 @@
             ],
             "support": {
                 "issues": "https://github.com/ramsey/collection/issues",
-                "source": "https://github.com/ramsey/collection/tree/1.3.0"
+                "source": "https://github.com/ramsey/collection/tree/2.0.0"
             },
             "funding": [
                 {
@@ -5184,7 +5179,7 @@
                     "type": "tidelift"
                 }
             ],
-            "time": "2022-12-27T19:12:24+00:00"
+            "time": "2022-12-31T21:50:55+00:00"
         },
         {
             "name": "ramsey/uuid",
@@ -6532,29 +6527,16 @@
         },
         {
             "name": "symfony/http-kernel",
-<<<<<<< HEAD
-            "version": "v6.2.3",
+            "version": "v6.2.4",
             "source": {
                 "type": "git",
                 "url": "https://github.com/symfony/http-kernel.git",
-                "reference": "56c0c0d051579d25aec059a21dfe469634396a0f"
-            },
-            "dist": {
-                "type": "zip",
-                "url": "https://api.github.com/repos/symfony/http-kernel/zipball/56c0c0d051579d25aec059a21dfe469634396a0f",
-                "reference": "56c0c0d051579d25aec059a21dfe469634396a0f",
-=======
-            "version": "v6.0.18",
-            "source": {
-                "type": "git",
-                "url": "https://github.com/symfony/http-kernel.git",
-                "reference": "71b52f9e5740b124894b454244fa0db48bb15814"
-            },
-            "dist": {
-                "type": "zip",
-                "url": "https://api.github.com/repos/symfony/http-kernel/zipball/71b52f9e5740b124894b454244fa0db48bb15814",
-                "reference": "71b52f9e5740b124894b454244fa0db48bb15814",
->>>>>>> 93ae8269
+                "reference": "74f2e638ec3fa0315443bd85fab7fc8066b77f83"
+            },
+            "dist": {
+                "type": "zip",
+                "url": "https://api.github.com/repos/symfony/http-kernel/zipball/74f2e638ec3fa0315443bd85fab7fc8066b77f83",
+                "reference": "74f2e638ec3fa0315443bd85fab7fc8066b77f83",
                 "shasum": ""
             },
             "require": {
@@ -6636,11 +6618,7 @@
             "description": "Provides a structured process for converting a Request into a Response",
             "homepage": "https://symfony.com",
             "support": {
-<<<<<<< HEAD
-                "source": "https://github.com/symfony/http-kernel/tree/v6.2.3"
-=======
-                "source": "https://github.com/symfony/http-kernel/tree/v6.0.18"
->>>>>>> 93ae8269
+                "source": "https://github.com/symfony/http-kernel/tree/v6.2.4"
             },
             "funding": [
                 {
@@ -6656,11 +6634,7 @@
                     "type": "tidelift"
                 }
             ],
-<<<<<<< HEAD
-            "time": "2022-12-28T15:05:50+00:00"
-=======
-            "time": "2022-12-29T18:58:12+00:00"
->>>>>>> 93ae8269
+            "time": "2022-12-29T19:05:08+00:00"
         },
         {
             "name": "symfony/mailer",
@@ -7448,85 +7422,6 @@
             ],
             "support": {
                 "source": "https://github.com/symfony/polyfill-php80/tree/v1.27.0"
-            },
-            "funding": [
-                {
-                    "url": "https://symfony.com/sponsor",
-                    "type": "custom"
-                },
-                {
-                    "url": "https://github.com/fabpot",
-                    "type": "github"
-                },
-                {
-                    "url": "https://tidelift.com/funding/github/packagist/symfony/symfony",
-                    "type": "tidelift"
-                }
-            ],
-            "time": "2022-11-03T14:55:06+00:00"
-        },
-        {
-            "name": "symfony/polyfill-php81",
-            "version": "v1.27.0",
-            "source": {
-                "type": "git",
-                "url": "https://github.com/symfony/polyfill-php81.git",
-                "reference": "707403074c8ea6e2edaf8794b0157a0bfa52157a"
-            },
-            "dist": {
-                "type": "zip",
-                "url": "https://api.github.com/repos/symfony/polyfill-php81/zipball/707403074c8ea6e2edaf8794b0157a0bfa52157a",
-                "reference": "707403074c8ea6e2edaf8794b0157a0bfa52157a",
-                "shasum": ""
-            },
-            "require": {
-                "php": ">=7.1"
-            },
-            "type": "library",
-            "extra": {
-                "branch-alias": {
-                    "dev-main": "1.27-dev"
-                },
-                "thanks": {
-                    "name": "symfony/polyfill",
-                    "url": "https://github.com/symfony/polyfill"
-                }
-            },
-            "autoload": {
-                "files": [
-                    "bootstrap.php"
-                ],
-                "psr-4": {
-                    "Symfony\\Polyfill\\Php81\\": ""
-                },
-                "classmap": [
-                    "Resources/stubs"
-                ]
-            },
-            "notification-url": "https://packagist.org/downloads/",
-            "license": [
-                "MIT"
-            ],
-            "authors": [
-                {
-                    "name": "Nicolas Grekas",
-                    "email": "p@tchwork.com"
-                },
-                {
-                    "name": "Symfony Community",
-                    "homepage": "https://symfony.com/contributors"
-                }
-            ],
-            "description": "Symfony polyfill backporting some PHP 8.1+ features to lower PHP versions",
-            "homepage": "https://symfony.com",
-            "keywords": [
-                "compatibility",
-                "polyfill",
-                "portable",
-                "shim"
-            ],
-            "support": {
-                "source": "https://github.com/symfony/polyfill-php81/tree/v1.27.0"
             },
             "funding": [
                 {
@@ -9395,16 +9290,16 @@
         },
         {
             "name": "nunomaduro/larastan",
-            "version": "2.3.2",
+            "version": "2.3.4",
             "source": {
                 "type": "git",
                 "url": "https://github.com/nunomaduro/larastan.git",
-                "reference": "f5103aaa9ebe050689b7c4f7870563bb2de33f92"
-            },
-            "dist": {
-                "type": "zip",
-                "url": "https://api.github.com/repos/nunomaduro/larastan/zipball/f5103aaa9ebe050689b7c4f7870563bb2de33f92",
-                "reference": "f5103aaa9ebe050689b7c4f7870563bb2de33f92",
+                "reference": "32ad25904dc8fbfdae4d4e431a27ba3bad2979cc"
+            },
+            "dist": {
+                "type": "zip",
+                "url": "https://api.github.com/repos/nunomaduro/larastan/zipball/32ad25904dc8fbfdae4d4e431a27ba3bad2979cc",
+                "reference": "32ad25904dc8fbfdae4d4e431a27ba3bad2979cc",
                 "shasum": ""
             },
             "require": {
@@ -9468,7 +9363,7 @@
             ],
             "support": {
                 "issues": "https://github.com/nunomaduro/larastan/issues",
-                "source": "https://github.com/nunomaduro/larastan/tree/2.3.2"
+                "source": "https://github.com/nunomaduro/larastan/tree/2.3.4"
             },
             "funding": [
                 {
@@ -9488,7 +9383,7 @@
                     "type": "patreon"
                 }
             ],
-            "time": "2022-12-29T10:58:10+00:00"
+            "time": "2023-01-02T12:13:26+00:00"
         },
         {
             "name": "phar-io/manifest",
@@ -9711,21 +9606,22 @@
         },
         {
             "name": "phpmyadmin/sql-parser",
-            "version": "5.5.0",
+            "version": "5.6.0",
             "source": {
                 "type": "git",
                 "url": "https://github.com/phpmyadmin/sql-parser.git",
-                "reference": "8ab99cd0007d880f49f5aa1807033dbfa21b1cb5"
-            },
-            "dist": {
-                "type": "zip",
-                "url": "https://api.github.com/repos/phpmyadmin/sql-parser/zipball/8ab99cd0007d880f49f5aa1807033dbfa21b1cb5",
-                "reference": "8ab99cd0007d880f49f5aa1807033dbfa21b1cb5",
+                "reference": "63f2f77847586864a661ef009ae687dbdda0a9f1"
+            },
+            "dist": {
+                "type": "zip",
+                "url": "https://api.github.com/repos/phpmyadmin/sql-parser/zipball/63f2f77847586864a661ef009ae687dbdda0a9f1",
+                "reference": "63f2f77847586864a661ef009ae687dbdda0a9f1",
                 "shasum": ""
             },
             "require": {
                 "php": "^7.1 || ^8.0",
-                "symfony/polyfill-mbstring": "^1.3"
+                "symfony/polyfill-mbstring": "^1.3",
+                "symfony/polyfill-php80": "^1.16"
             },
             "conflict": {
                 "phpmyadmin/motranslator": "<3.0"
@@ -9774,13 +9670,25 @@
                 "analysis",
                 "lexer",
                 "parser",
-                "sql"
+                "query linter",
+                "sql",
+                "sql lexer",
+                "sql linter",
+                "sql parser",
+                "sql syntax highlighter",
+                "sql tokenizer"
             ],
             "support": {
                 "issues": "https://github.com/phpmyadmin/sql-parser/issues",
                 "source": "https://github.com/phpmyadmin/sql-parser"
             },
-            "time": "2021-12-09T04:31:52+00:00"
+            "funding": [
+                {
+                    "url": "https://www.phpmyadmin.net/donate/",
+                    "type": "other"
+                }
+            ],
+            "time": "2023-01-02T05:36:07+00:00"
         },
         {
             "name": "phpstan/phpstan",
