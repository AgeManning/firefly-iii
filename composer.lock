{
    "_readme": [
        "This file locks the dependencies of your project to a known state",
        "Read more about it at https://getcomposer.org/doc/01-basic-usage.md#composer-lock-the-lock-file",
        "This file is @generated automatically"
    ],
<<<<<<< HEAD
    "content-hash": "098af9634cba1c6d47c25ef1d4803367",
=======
    "content-hash": "bccf2c2fdac584664dd6c952f1d91ba8",
>>>>>>> 8a98204a
    "packages": [
        {
            "name": "bacon/bacon-qr-code",
            "version": "1.0.1",
            "source": {
                "type": "git",
                "url": "https://github.com/Bacon/BaconQrCode.git",
                "reference": "031a2ce68c5794064b49d11775b2daf45c96e21c"
            },
            "dist": {
                "type": "zip",
                "url": "https://api.github.com/repos/Bacon/BaconQrCode/zipball/031a2ce68c5794064b49d11775b2daf45c96e21c",
                "reference": "031a2ce68c5794064b49d11775b2daf45c96e21c",
                "shasum": ""
            },
            "require": {
                "php": ">=5.3.3"
            },
            "suggest": {
                "ext-gd": "to generate QR code images"
            },
            "type": "library",
            "autoload": {
                "psr-0": {
                    "BaconQrCode": "src/"
                }
            },
            "notification-url": "https://packagist.org/downloads/",
            "license": [
                "BSD-2-Clause"
            ],
            "authors": [
                {
                    "name": "Ben Scholzen 'DASPRiD'",
                    "email": "mail@dasprids.de",
                    "homepage": "http://www.dasprids.de",
                    "role": "Developer"
                }
            ],
            "description": "BaconQrCode is a QR code generator for PHP.",
            "homepage": "https://github.com/Bacon/BaconQrCode",
            "time": "2016-01-09T22:55:35+00:00"
        },
        {
            "name": "christian-riesen/base32",
            "version": "1.3.1",
            "source": {
                "type": "git",
                "url": "https://github.com/ChristianRiesen/base32.git",
                "reference": "0a31e50c0fa9b1692d077c86ac188eecdcbaf7fa"
            },
            "dist": {
                "type": "zip",
                "url": "https://api.github.com/repos/ChristianRiesen/base32/zipball/0a31e50c0fa9b1692d077c86ac188eecdcbaf7fa",
                "reference": "0a31e50c0fa9b1692d077c86ac188eecdcbaf7fa",
                "shasum": ""
            },
            "require": {
                "php": ">=5.3.0"
            },
            "require-dev": {
                "phpunit/phpunit": "4.*",
                "satooshi/php-coveralls": "0.*"
            },
            "type": "library",
            "extra": {
                "branch-alias": {
                    "dev-master": "1.1.x-dev"
                }
            },
            "autoload": {
                "psr-4": {
                    "Base32\\": "src/"
                }
            },
            "notification-url": "https://packagist.org/downloads/",
            "license": [
                "MIT"
            ],
            "authors": [
                {
                    "name": "Christian Riesen",
                    "email": "chris.riesen@gmail.com",
                    "homepage": "http://christianriesen.com",
                    "role": "Developer"
                }
            ],
            "description": "Base32 encoder/decoder according to RFC 4648",
            "homepage": "https://github.com/ChristianRiesen/base32",
            "keywords": [
                "base32",
                "decode",
                "encode",
                "rfc4648"
            ],
            "time": "2016-05-05T11:49:03+00:00"
        },
        {
            "name": "davejamesmiller/laravel-breadcrumbs",
<<<<<<< HEAD
            "version": "3.0.2",
            "source": {
                "type": "git",
                "url": "https://github.com/davejamesmiller/laravel-breadcrumbs.git",
                "reference": "6ca5a600003ecb52a5b5af14dad82033058604e1"
            },
            "dist": {
                "type": "zip",
                "url": "https://api.github.com/repos/davejamesmiller/laravel-breadcrumbs/zipball/6ca5a600003ecb52a5b5af14dad82033058604e1",
                "reference": "6ca5a600003ecb52a5b5af14dad82033058604e1",
=======
            "version": "3.1",
            "source": {
                "type": "git",
                "url": "https://github.com/firefly-iii/laravel-breadcrumbs.git",
                "reference": "afebafc321432188b10dafc7b4c072501687f3d0"
            },
            "dist": {
                "type": "zip",
                "url": "https://api.github.com/repos/firefly-iii/laravel-breadcrumbs/zipball/afebafc321432188b10dafc7b4c072501687f3d0",
                "reference": "afebafc321432188b10dafc7b4c072501687f3d0",
>>>>>>> 8a98204a
                "shasum": ""
            },
            "require": {
                "illuminate/support": "5.*",
                "illuminate/view": "5.*",
                "php": ">=5.4.0"
            },
            "require-dev": {
                "mockery/mockery": "0.9.*",
                "orchestra/testbench": "3.2.*|3.3.*",
                "phpunit/phpunit": "4.*",
                "satooshi/php-coveralls": "0.6.*"
            },
            "type": "library",
            "autoload": {
                "psr-4": {
                    "DaveJamesMiller\\Breadcrumbs\\": "src/"
                }
            },
            "license": [
                "MIT License"
            ],
            "authors": [
                {
                    "name": "Dave James Miller",
                    "email": "dave@davejamesmiller.com",
                    "homepage": "https://davejamesmiller.com/"
                }
            ],
            "description": "A simple Laravel-style way to create breadcrumbs in Laravel 4+.",
            "homepage": "https://laravel-breadcrumbs.readthedocs.io/",
            "keywords": [
                "laravel"
            ],
<<<<<<< HEAD
            "time": "2017-01-30T21:16:53+00:00"
        },
        {
            "name": "dnoegel/php-xdg-base-dir",
            "version": "0.1",
            "source": {
                "type": "git",
                "url": "https://github.com/dnoegel/php-xdg-base-dir.git",
                "reference": "265b8593498b997dc2d31e75b89f053b5cc9621a"
            },
            "dist": {
                "type": "zip",
                "url": "https://api.github.com/repos/dnoegel/php-xdg-base-dir/zipball/265b8593498b997dc2d31e75b89f053b5cc9621a",
                "reference": "265b8593498b997dc2d31e75b89f053b5cc9621a",
                "shasum": ""
            },
            "require": {
                "php": ">=5.3.2"
            },
            "require-dev": {
                "phpunit/phpunit": "@stable"
            },
            "type": "project",
            "autoload": {
                "psr-4": {
                    "XdgBaseDir\\": "src/"
                }
=======
            "support": {
                "source": "https://github.com/firefly-iii/laravel-breadcrumbs/tree/3.1"
>>>>>>> 8a98204a
            },
            "time": "2017-01-30T07:52:50+00:00"
        },
        {
            "name": "doctrine/annotations",
            "version": "v1.3.1",
            "source": {
                "type": "git",
                "url": "https://github.com/doctrine/annotations.git",
                "reference": "bd4461328621bde0ae6b1b2675fbc6aca4ceb558"
            },
            "dist": {
                "type": "zip",
                "url": "https://api.github.com/repos/doctrine/annotations/zipball/bd4461328621bde0ae6b1b2675fbc6aca4ceb558",
                "reference": "bd4461328621bde0ae6b1b2675fbc6aca4ceb558",
                "shasum": ""
            },
            "require": {
                "doctrine/lexer": "1.*",
                "php": "^5.6 || ^7.0"
            },
            "require-dev": {
                "doctrine/cache": "1.*",
                "phpunit/phpunit": "^5.6.1"
            },
            "type": "library",
            "extra": {
                "branch-alias": {
                    "dev-master": "1.4.x-dev"
                }
            },
            "autoload": {
                "psr-4": {
                    "Doctrine\\Common\\Annotations\\": "lib/Doctrine/Common/Annotations"
                }
            },
            "notification-url": "https://packagist.org/downloads/",
            "license": [
                "MIT"
            ],
            "authors": [
                {
                    "name": "Roman Borschel",
                    "email": "roman@code-factory.org"
                },
                {
                    "name": "Benjamin Eberlei",
                    "email": "kontakt@beberlei.de"
                },
                {
                    "name": "Guilherme Blanco",
                    "email": "guilhermeblanco@gmail.com"
                },
                {
                    "name": "Jonathan Wage",
                    "email": "jonwage@gmail.com"
                },
                {
                    "name": "Johannes Schmitt",
                    "email": "schmittjoh@gmail.com"
                }
            ],
            "description": "Docblock Annotations Parser",
            "homepage": "http://www.doctrine-project.org",
            "keywords": [
                "annotations",
                "docblock",
                "parser"
            ],
            "time": "2016-12-30T15:59:45+00:00"
        },
        {
            "name": "doctrine/cache",
            "version": "v1.6.1",
            "source": {
                "type": "git",
                "url": "https://github.com/doctrine/cache.git",
                "reference": "b6f544a20f4807e81f7044d31e679ccbb1866dc3"
            },
            "dist": {
                "type": "zip",
                "url": "https://api.github.com/repos/doctrine/cache/zipball/b6f544a20f4807e81f7044d31e679ccbb1866dc3",
                "reference": "b6f544a20f4807e81f7044d31e679ccbb1866dc3",
                "shasum": ""
            },
            "require": {
                "php": "~5.5|~7.0"
            },
            "conflict": {
                "doctrine/common": ">2.2,<2.4"
            },
            "require-dev": {
                "phpunit/phpunit": "~4.8|~5.0",
                "predis/predis": "~1.0",
                "satooshi/php-coveralls": "~0.6"
            },
            "type": "library",
            "extra": {
                "branch-alias": {
                    "dev-master": "1.6.x-dev"
                }
            },
            "autoload": {
                "psr-4": {
                    "Doctrine\\Common\\Cache\\": "lib/Doctrine/Common/Cache"
                }
            },
            "notification-url": "https://packagist.org/downloads/",
            "license": [
                "MIT"
            ],
            "authors": [
                {
                    "name": "Roman Borschel",
                    "email": "roman@code-factory.org"
                },
                {
                    "name": "Benjamin Eberlei",
                    "email": "kontakt@beberlei.de"
                },
                {
                    "name": "Guilherme Blanco",
                    "email": "guilhermeblanco@gmail.com"
                },
                {
                    "name": "Jonathan Wage",
                    "email": "jonwage@gmail.com"
                },
                {
                    "name": "Johannes Schmitt",
                    "email": "schmittjoh@gmail.com"
                }
            ],
            "description": "Caching library offering an object-oriented API for many cache backends",
            "homepage": "http://www.doctrine-project.org",
            "keywords": [
                "cache",
                "caching"
            ],
            "time": "2016-10-29T11:16:17+00:00"
        },
        {
            "name": "doctrine/collections",
            "version": "v1.4.0",
            "source": {
                "type": "git",
                "url": "https://github.com/doctrine/collections.git",
                "reference": "1a4fb7e902202c33cce8c55989b945612943c2ba"
            },
            "dist": {
                "type": "zip",
                "url": "https://api.github.com/repos/doctrine/collections/zipball/1a4fb7e902202c33cce8c55989b945612943c2ba",
                "reference": "1a4fb7e902202c33cce8c55989b945612943c2ba",
                "shasum": ""
            },
            "require": {
                "php": "^5.6 || ^7.0"
            },
            "require-dev": {
                "doctrine/coding-standard": "~0.1@dev",
                "phpunit/phpunit": "^5.7"
            },
            "type": "library",
            "extra": {
                "branch-alias": {
                    "dev-master": "1.3.x-dev"
                }
            },
            "autoload": {
                "psr-0": {
                    "Doctrine\\Common\\Collections\\": "lib/"
                }
            },
            "notification-url": "https://packagist.org/downloads/",
            "license": [
                "MIT"
            ],
            "authors": [
                {
                    "name": "Roman Borschel",
                    "email": "roman@code-factory.org"
                },
                {
                    "name": "Benjamin Eberlei",
                    "email": "kontakt@beberlei.de"
                },
                {
                    "name": "Guilherme Blanco",
                    "email": "guilhermeblanco@gmail.com"
                },
                {
                    "name": "Jonathan Wage",
                    "email": "jonwage@gmail.com"
                },
                {
                    "name": "Johannes Schmitt",
                    "email": "schmittjoh@gmail.com"
                }
            ],
            "description": "Collections Abstraction library",
            "homepage": "http://www.doctrine-project.org",
            "keywords": [
                "array",
                "collections",
                "iterator"
            ],
            "time": "2017-01-03T10:49:41+00:00"
        },
        {
            "name": "doctrine/common",
            "version": "v2.7.2",
            "source": {
                "type": "git",
                "url": "https://github.com/doctrine/common.git",
                "reference": "930297026c8009a567ac051fd545bf6124150347"
            },
            "dist": {
                "type": "zip",
                "url": "https://api.github.com/repos/doctrine/common/zipball/930297026c8009a567ac051fd545bf6124150347",
                "reference": "930297026c8009a567ac051fd545bf6124150347",
                "shasum": ""
            },
            "require": {
                "doctrine/annotations": "1.*",
                "doctrine/cache": "1.*",
                "doctrine/collections": "1.*",
                "doctrine/inflector": "1.*",
                "doctrine/lexer": "1.*",
                "php": "~5.6|~7.0"
            },
            "require-dev": {
                "phpunit/phpunit": "^5.4.6"
            },
            "type": "library",
            "extra": {
                "branch-alias": {
                    "dev-master": "2.7.x-dev"
                }
            },
            "autoload": {
                "psr-4": {
                    "Doctrine\\Common\\": "lib/Doctrine/Common"
                }
            },
            "notification-url": "https://packagist.org/downloads/",
            "license": [
                "MIT"
            ],
            "authors": [
                {
                    "name": "Roman Borschel",
                    "email": "roman@code-factory.org"
                },
                {
                    "name": "Benjamin Eberlei",
                    "email": "kontakt@beberlei.de"
                },
                {
                    "name": "Guilherme Blanco",
                    "email": "guilhermeblanco@gmail.com"
                },
                {
                    "name": "Jonathan Wage",
                    "email": "jonwage@gmail.com"
                },
                {
                    "name": "Johannes Schmitt",
                    "email": "schmittjoh@gmail.com"
                }
            ],
            "description": "Common Library for Doctrine projects",
            "homepage": "http://www.doctrine-project.org",
            "keywords": [
                "annotations",
                "collections",
                "eventmanager",
                "persistence",
                "spl"
            ],
            "time": "2017-01-13T14:02:13+00:00"
        },
        {
            "name": "doctrine/dbal",
            "version": "v2.5.11",
            "source": {
                "type": "git",
                "url": "https://github.com/doctrine/dbal.git",
                "reference": "1b1effbddbdc0f40d1c8f849f44bcddac4f52a48"
            },
            "dist": {
                "type": "zip",
                "url": "https://api.github.com/repos/doctrine/dbal/zipball/1b1effbddbdc0f40d1c8f849f44bcddac4f52a48",
                "reference": "1b1effbddbdc0f40d1c8f849f44bcddac4f52a48",
                "shasum": ""
            },
            "require": {
                "doctrine/common": ">=2.4,<2.8-dev",
                "php": ">=5.3.2"
            },
            "require-dev": {
                "phpunit/phpunit": "4.*",
                "symfony/console": "2.*||^3.0"
            },
            "suggest": {
                "symfony/console": "For helpful console commands such as SQL execution and import of files."
            },
            "bin": [
                "bin/doctrine-dbal"
            ],
            "type": "library",
            "extra": {
                "branch-alias": {
                    "dev-master": "2.5.x-dev"
                }
            },
            "autoload": {
                "psr-0": {
                    "Doctrine\\DBAL\\": "lib/"
                }
            },
            "notification-url": "https://packagist.org/downloads/",
            "license": [
                "MIT"
            ],
            "authors": [
                {
                    "name": "Roman Borschel",
                    "email": "roman@code-factory.org"
                },
                {
                    "name": "Benjamin Eberlei",
                    "email": "kontakt@beberlei.de"
                },
                {
                    "name": "Guilherme Blanco",
                    "email": "guilhermeblanco@gmail.com"
                },
                {
                    "name": "Jonathan Wage",
                    "email": "jonwage@gmail.com"
                }
            ],
            "description": "Database Abstraction Layer",
            "homepage": "http://www.doctrine-project.org",
            "keywords": [
                "database",
                "dbal",
                "persistence",
                "queryobject"
            ],
            "time": "2017-02-04T21:20:13+00:00"
        },
        {
            "name": "doctrine/inflector",
            "version": "v1.1.0",
            "source": {
                "type": "git",
                "url": "https://github.com/doctrine/inflector.git",
                "reference": "90b2128806bfde671b6952ab8bea493942c1fdae"
            },
            "dist": {
                "type": "zip",
                "url": "https://api.github.com/repos/doctrine/inflector/zipball/90b2128806bfde671b6952ab8bea493942c1fdae",
                "reference": "90b2128806bfde671b6952ab8bea493942c1fdae",
                "shasum": ""
            },
            "require": {
                "php": ">=5.3.2"
            },
            "require-dev": {
                "phpunit/phpunit": "4.*"
            },
            "type": "library",
            "extra": {
                "branch-alias": {
                    "dev-master": "1.1.x-dev"
                }
            },
            "autoload": {
                "psr-0": {
                    "Doctrine\\Common\\Inflector\\": "lib/"
                }
            },
            "notification-url": "https://packagist.org/downloads/",
            "license": [
                "MIT"
            ],
            "authors": [
                {
                    "name": "Roman Borschel",
                    "email": "roman@code-factory.org"
                },
                {
                    "name": "Benjamin Eberlei",
                    "email": "kontakt@beberlei.de"
                },
                {
                    "name": "Guilherme Blanco",
                    "email": "guilhermeblanco@gmail.com"
                },
                {
                    "name": "Jonathan Wage",
                    "email": "jonwage@gmail.com"
                },
                {
                    "name": "Johannes Schmitt",
                    "email": "schmittjoh@gmail.com"
                }
            ],
            "description": "Common String Manipulations with regard to casing and singular/plural rules.",
            "homepage": "http://www.doctrine-project.org",
            "keywords": [
                "inflection",
                "pluralize",
                "singularize",
                "string"
            ],
            "time": "2015-11-06T14:35:42+00:00"
        },
        {
            "name": "doctrine/lexer",
            "version": "v1.0.1",
            "source": {
                "type": "git",
                "url": "https://github.com/doctrine/lexer.git",
                "reference": "83893c552fd2045dd78aef794c31e694c37c0b8c"
            },
            "dist": {
                "type": "zip",
                "url": "https://api.github.com/repos/doctrine/lexer/zipball/83893c552fd2045dd78aef794c31e694c37c0b8c",
                "reference": "83893c552fd2045dd78aef794c31e694c37c0b8c",
                "shasum": ""
            },
            "require": {
                "php": ">=5.3.2"
            },
            "type": "library",
            "extra": {
                "branch-alias": {
                    "dev-master": "1.0.x-dev"
                }
            },
            "autoload": {
                "psr-0": {
                    "Doctrine\\Common\\Lexer\\": "lib/"
                }
            },
            "notification-url": "https://packagist.org/downloads/",
            "license": [
                "MIT"
            ],
            "authors": [
                {
                    "name": "Roman Borschel",
                    "email": "roman@code-factory.org"
                },
                {
                    "name": "Guilherme Blanco",
                    "email": "guilhermeblanco@gmail.com"
                },
                {
                    "name": "Johannes Schmitt",
                    "email": "schmittjoh@gmail.com"
                }
            ],
            "description": "Base library for a lexer that can be used in Top-Down, Recursive Descent Parsers.",
            "homepage": "http://www.doctrine-project.org",
            "keywords": [
                "lexer",
                "parser"
            ],
            "time": "2014-09-09T13:34:57+00:00"
        },
        {
            "name": "erusev/parsedown",
            "version": "1.6.1",
            "source": {
                "type": "git",
                "url": "https://github.com/erusev/parsedown.git",
                "reference": "20ff8bbb57205368b4b42d094642a3e52dac85fb"
            },
            "dist": {
                "type": "zip",
                "url": "https://api.github.com/repos/erusev/parsedown/zipball/20ff8bbb57205368b4b42d094642a3e52dac85fb",
                "reference": "20ff8bbb57205368b4b42d094642a3e52dac85fb",
                "shasum": ""
            },
            "require": {
                "php": ">=5.3.0"
            },
            "type": "library",
            "autoload": {
                "psr-0": {
                    "Parsedown": ""
                }
            },
            "notification-url": "https://packagist.org/downloads/",
            "license": [
                "MIT"
            ],
            "authors": [
                {
                    "name": "Emanuil Rusev",
                    "email": "hello@erusev.com",
                    "homepage": "http://erusev.com"
                }
            ],
            "description": "Parser for Markdown.",
            "homepage": "http://parsedown.org",
            "keywords": [
                "markdown",
                "parser"
            ],
            "time": "2016-11-02T15:56:58+00:00"
        },
        {
            "name": "laravel/framework",
            "version": "v5.4.9",
            "source": {
                "type": "git",
                "url": "https://github.com/laravel/framework.git",
                "reference": "600330ae1d218919b3b307e0578461a2df248663"
            },
            "dist": {
                "type": "zip",
                "url": "https://api.github.com/repos/laravel/framework/zipball/600330ae1d218919b3b307e0578461a2df248663",
                "reference": "600330ae1d218919b3b307e0578461a2df248663",
                "shasum": ""
            },
            "require": {
                "doctrine/inflector": "~1.0",
                "erusev/parsedown": "~1.6",
                "ext-mbstring": "*",
                "ext-openssl": "*",
                "league/flysystem": "~1.0",
                "monolog/monolog": "~1.11",
                "mtdowling/cron-expression": "~1.0",
                "nesbot/carbon": "~1.20",
                "paragonie/random_compat": "~1.4|~2.0",
                "php": ">=5.6.4",
                "ramsey/uuid": "~3.0",
                "swiftmailer/swiftmailer": "~5.4",
                "symfony/console": "~3.2",
                "symfony/debug": "~3.2",
                "symfony/finder": "~3.2",
                "symfony/http-foundation": "~3.2",
                "symfony/http-kernel": "~3.2",
                "symfony/process": "~3.2",
                "symfony/routing": "~3.2",
                "symfony/var-dumper": "~3.2",
                "tijsverkoyen/css-to-inline-styles": "~2.2",
                "vlucas/phpdotenv": "~2.2"
            },
            "replace": {
                "illuminate/auth": "self.version",
                "illuminate/broadcasting": "self.version",
                "illuminate/bus": "self.version",
                "illuminate/cache": "self.version",
                "illuminate/config": "self.version",
                "illuminate/console": "self.version",
                "illuminate/container": "self.version",
                "illuminate/contracts": "self.version",
                "illuminate/cookie": "self.version",
                "illuminate/database": "self.version",
                "illuminate/encryption": "self.version",
                "illuminate/events": "self.version",
                "illuminate/exception": "self.version",
                "illuminate/filesystem": "self.version",
                "illuminate/hashing": "self.version",
                "illuminate/http": "self.version",
                "illuminate/log": "self.version",
                "illuminate/mail": "self.version",
                "illuminate/notifications": "self.version",
                "illuminate/pagination": "self.version",
                "illuminate/pipeline": "self.version",
                "illuminate/queue": "self.version",
                "illuminate/redis": "self.version",
                "illuminate/routing": "self.version",
                "illuminate/session": "self.version",
                "illuminate/support": "self.version",
                "illuminate/translation": "self.version",
                "illuminate/validation": "self.version",
                "illuminate/view": "self.version",
                "tightenco/collect": "self.version"
            },
            "require-dev": {
                "aws/aws-sdk-php": "~3.0",
                "doctrine/dbal": "~2.5",
                "mockery/mockery": "~0.9.4",
                "pda/pheanstalk": "~3.0",
                "phpunit/phpunit": "~5.7",
                "predis/predis": "~1.0",
                "symfony/css-selector": "~3.2",
                "symfony/dom-crawler": "~3.2"
            },
            "suggest": {
                "aws/aws-sdk-php": "Required to use the SQS queue driver and SES mail driver (~3.0).",
                "doctrine/dbal": "Required to rename columns and drop SQLite columns (~2.5).",
                "fzaninotto/faker": "Required to use the eloquent factory builder (~1.4).",
                "guzzlehttp/guzzle": "Required to use the Mailgun and Mandrill mail drivers and the ping methods on schedules (~6.0).",
                "laravel/tinker": "Required to use the tinker console command (~1.0).",
                "league/flysystem-aws-s3-v3": "Required to use the Flysystem S3 driver (~1.0).",
                "league/flysystem-rackspace": "Required to use the Flysystem Rackspace driver (~1.0).",
                "nexmo/client": "Required to use the Nexmo transport (~1.0).",
                "pda/pheanstalk": "Required to use the beanstalk queue driver (~3.0).",
                "predis/predis": "Required to use the redis cache and queue drivers (~1.0).",
                "pusher/pusher-php-server": "Required to use the Pusher broadcast driver (~2.0).",
                "symfony/css-selector": "Required to use some of the crawler integration testing tools (~3.2).",
                "symfony/dom-crawler": "Required to use most of the crawler integration testing tools (~3.2).",
                "symfony/psr-http-message-bridge": "Required to psr7 bridging features (0.2.*)."
            },
            "type": "library",
            "extra": {
                "branch-alias": {
                    "dev-master": "5.4-dev"
                }
            },
            "autoload": {
                "files": [
                    "src/Illuminate/Foundation/helpers.php",
                    "src/Illuminate/Support/helpers.php"
                ],
                "psr-4": {
                    "Illuminate\\": "src/Illuminate/"
                }
            },
            "notification-url": "https://packagist.org/downloads/",
            "license": [
                "MIT"
            ],
            "authors": [
                {
                    "name": "Taylor Otwell",
                    "email": "taylor@laravel.com"
                }
            ],
            "description": "The Laravel Framework.",
            "homepage": "https://laravel.com",
            "keywords": [
                "framework",
                "laravel"
            ],
            "time": "2017-02-03T19:47:35+00:00"
        },
        {
            "name": "laravelcollective/html",
            "version": "v5.4.1",
            "source": {
                "type": "git",
                "url": "https://github.com/LaravelCollective/html.git",
                "reference": "7570f25d58a00fd6909c0563808590f9cdb14d47"
            },
            "dist": {
                "type": "zip",
                "url": "https://api.github.com/repos/LaravelCollective/html/zipball/7570f25d58a00fd6909c0563808590f9cdb14d47",
                "reference": "7570f25d58a00fd6909c0563808590f9cdb14d47",
                "shasum": ""
            },
            "require": {
                "illuminate/http": "5.4.*",
                "illuminate/routing": "5.4.*",
                "illuminate/session": "5.4.*",
                "illuminate/support": "5.4.*",
                "illuminate/view": "5.4.*",
                "php": ">=5.6.4"
            },
            "require-dev": {
                "illuminate/database": "5.4.*",
                "mockery/mockery": "~0.9.4",
                "phpunit/phpunit": "~5.4"
            },
            "type": "library",
            "autoload": {
                "psr-4": {
                    "Collective\\Html\\": "src/"
                },
                "files": [
                    "src/helpers.php"
                ]
            },
            "notification-url": "https://packagist.org/downloads/",
            "license": [
                "MIT"
            ],
            "authors": [
                {
                    "name": "Taylor Otwell",
                    "email": "taylorotwell@gmail.com"
                },
                {
                    "name": "Adam Engebretson",
                    "email": "adam@laravelcollective.com"
                }
            ],
            "description": "HTML and Form Builders for the Laravel Framework",
            "homepage": "http://laravelcollective.com",
            "time": "2017-01-26T19:27:05+00:00"
        },
        {
            "name": "league/commonmark",
            "version": "0.15.3",
            "source": {
                "type": "git",
                "url": "https://github.com/thephpleague/commonmark.git",
                "reference": "c8b43ee5821362216f8e9ac684f0f59de164edcc"
            },
            "dist": {
                "type": "zip",
                "url": "https://api.github.com/repos/thephpleague/commonmark/zipball/c8b43ee5821362216f8e9ac684f0f59de164edcc",
                "reference": "c8b43ee5821362216f8e9ac684f0f59de164edcc",
                "shasum": ""
            },
            "require": {
                "ext-mbstring": "*",
                "php": ">=5.4.8"
            },
            "replace": {
                "colinodell/commonmark-php": "*"
            },
            "require-dev": {
                "cebe/markdown": "~1.0",
                "erusev/parsedown": "~1.0",
                "jgm/commonmark": "0.27",
                "michelf/php-markdown": "~1.4",
                "mikehaertl/php-shellcommand": "~1.2.0",
                "phpunit/phpunit": "~4.3|~5.0",
                "scrutinizer/ocular": "~1.1",
                "symfony/finder": "~2.3|~3.0"
            },
            "suggest": {
                "league/commonmark-extras": "Library of useful extensions including smart punctuation"
            },
            "bin": [
                "bin/commonmark"
            ],
            "type": "library",
            "extra": {
                "branch-alias": {
                    "dev-master": "0.16-dev"
                }
            },
            "autoload": {
                "psr-4": {
                    "League\\CommonMark\\": "src/"
                }
            },
            "notification-url": "https://packagist.org/downloads/",
            "license": [
                "BSD-3-Clause"
            ],
            "authors": [
                {
                    "name": "Colin O'Dell",
                    "email": "colinodell@gmail.com",
                    "homepage": "https://www.colinodell.com",
                    "role": "Lead Developer"
                }
            ],
            "description": "Markdown parser for PHP based on the CommonMark spec",
            "homepage": "https://github.com/thephpleague/commonmark",
            "keywords": [
                "commonmark",
                "markdown",
                "parser"
            ],
            "time": "2016-12-19T00:11:43+00:00"
        },
        {
            "name": "league/csv",
            "version": "8.2.0",
            "source": {
                "type": "git",
                "url": "https://github.com/thephpleague/csv.git",
                "reference": "ef7eef710810c8bd0cf9371582ccd0123ff96d4b"
            },
            "dist": {
                "type": "zip",
                "url": "https://api.github.com/repos/thephpleague/csv/zipball/ef7eef710810c8bd0cf9371582ccd0123ff96d4b",
                "reference": "ef7eef710810c8bd0cf9371582ccd0123ff96d4b",
                "shasum": ""
            },
            "require": {
                "ext-mbstring": "*",
                "php": ">=5.5.0"
            },
            "require-dev": {
                "friendsofphp/php-cs-fixer": "^1.9",
                "phpunit/phpunit": "^4.0"
            },
            "type": "library",
            "extra": {
                "branch-alias": {
                    "dev-master": "8.2-dev"
                }
            },
            "autoload": {
                "psr-4": {
                    "League\\Csv\\": "src"
                }
            },
            "notification-url": "https://packagist.org/downloads/",
            "license": [
                "MIT"
            ],
            "authors": [
                {
                    "name": "Ignace Nyamagana Butera",
                    "email": "nyamsprod@gmail.com",
                    "homepage": "https://github.com/nyamsprod/",
                    "role": "Developer"
                }
            ],
            "description": "Csv data manipulation made easy in PHP",
            "homepage": "http://csv.thephpleague.com",
            "keywords": [
                "csv",
                "export",
                "filter",
                "import",
                "read",
                "write"
            ],
            "time": "2017-01-25T13:32:07+00:00"
        },
        {
            "name": "league/flysystem",
            "version": "1.0.34",
            "source": {
                "type": "git",
                "url": "https://github.com/thephpleague/flysystem.git",
                "reference": "469ad53c13ea19a0e54e3e5d70f61227ddcc0299"
            },
            "dist": {
                "type": "zip",
                "url": "https://api.github.com/repos/thephpleague/flysystem/zipball/469ad53c13ea19a0e54e3e5d70f61227ddcc0299",
                "reference": "469ad53c13ea19a0e54e3e5d70f61227ddcc0299",
                "shasum": ""
            },
            "require": {
                "php": ">=5.5.9"
            },
            "conflict": {
                "league/flysystem-sftp": "<1.0.6"
            },
            "require-dev": {
                "ext-fileinfo": "*",
                "mockery/mockery": "~0.9",
                "phpspec/phpspec": "^2.2",
                "phpunit/phpunit": "~4.8"
            },
            "suggest": {
                "ext-fileinfo": "Required for MimeType",
                "league/flysystem-aws-s3-v2": "Allows you to use S3 storage with AWS SDK v2",
                "league/flysystem-aws-s3-v3": "Allows you to use S3 storage with AWS SDK v3",
                "league/flysystem-azure": "Allows you to use Windows Azure Blob storage",
                "league/flysystem-cached-adapter": "Flysystem adapter decorator for metadata caching",
                "league/flysystem-copy": "Allows you to use Copy.com storage",
                "league/flysystem-dropbox": "Allows you to use Dropbox storage",
                "league/flysystem-eventable-filesystem": "Allows you to use EventableFilesystem",
                "league/flysystem-rackspace": "Allows you to use Rackspace Cloud Files",
                "league/flysystem-sftp": "Allows you to use SFTP server storage via phpseclib",
                "league/flysystem-webdav": "Allows you to use WebDAV storage",
                "league/flysystem-ziparchive": "Allows you to use ZipArchive adapter"
            },
            "type": "library",
            "extra": {
                "branch-alias": {
                    "dev-master": "1.1-dev"
                }
            },
            "autoload": {
                "psr-4": {
                    "League\\Flysystem\\": "src/"
                }
            },
            "notification-url": "https://packagist.org/downloads/",
            "license": [
                "MIT"
            ],
            "authors": [
                {
                    "name": "Frank de Jonge",
                    "email": "info@frenky.net"
                }
            ],
            "description": "Filesystem abstraction: Many filesystems, one API.",
            "keywords": [
                "Cloud Files",
                "WebDAV",
                "abstraction",
                "aws",
                "cloud",
                "copy.com",
                "dropbox",
                "file systems",
                "files",
                "filesystem",
                "filesystems",
                "ftp",
                "rackspace",
                "remote",
                "s3",
                "sftp",
                "storage"
            ],
            "time": "2017-01-30T17:41:17+00:00"
        },
        {
            "name": "monolog/monolog",
            "version": "1.22.0",
            "source": {
                "type": "git",
                "url": "https://github.com/Seldaek/monolog.git",
                "reference": "bad29cb8d18ab0315e6c477751418a82c850d558"
            },
            "dist": {
                "type": "zip",
                "url": "https://api.github.com/repos/Seldaek/monolog/zipball/bad29cb8d18ab0315e6c477751418a82c850d558",
                "reference": "bad29cb8d18ab0315e6c477751418a82c850d558",
                "shasum": ""
            },
            "require": {
                "php": ">=5.3.0",
                "psr/log": "~1.0"
            },
            "provide": {
                "psr/log-implementation": "1.0.0"
            },
            "require-dev": {
                "aws/aws-sdk-php": "^2.4.9 || ^3.0",
                "doctrine/couchdb": "~1.0@dev",
                "graylog2/gelf-php": "~1.0",
                "jakub-onderka/php-parallel-lint": "0.9",
                "php-amqplib/php-amqplib": "~2.4",
                "php-console/php-console": "^3.1.3",
                "phpunit/phpunit": "~4.5",
                "phpunit/phpunit-mock-objects": "2.3.0",
                "ruflin/elastica": ">=0.90 <3.0",
                "sentry/sentry": "^0.13",
                "swiftmailer/swiftmailer": "~5.3"
            },
            "suggest": {
                "aws/aws-sdk-php": "Allow sending log messages to AWS services like DynamoDB",
                "doctrine/couchdb": "Allow sending log messages to a CouchDB server",
                "ext-amqp": "Allow sending log messages to an AMQP server (1.0+ required)",
                "ext-mongo": "Allow sending log messages to a MongoDB server",
                "graylog2/gelf-php": "Allow sending log messages to a GrayLog2 server",
                "mongodb/mongodb": "Allow sending log messages to a MongoDB server via PHP Driver",
                "php-amqplib/php-amqplib": "Allow sending log messages to an AMQP server using php-amqplib",
                "php-console/php-console": "Allow sending log messages to Google Chrome",
                "rollbar/rollbar": "Allow sending log messages to Rollbar",
                "ruflin/elastica": "Allow sending log messages to an Elastic Search server",
                "sentry/sentry": "Allow sending log messages to a Sentry server"
            },
            "type": "library",
            "extra": {
                "branch-alias": {
                    "dev-master": "2.0.x-dev"
                }
            },
            "autoload": {
                "psr-4": {
                    "Monolog\\": "src/Monolog"
                }
            },
            "notification-url": "https://packagist.org/downloads/",
            "license": [
                "MIT"
            ],
            "authors": [
                {
                    "name": "Jordi Boggiano",
                    "email": "j.boggiano@seld.be",
                    "homepage": "http://seld.be"
                }
            ],
            "description": "Sends your logs to files, sockets, inboxes, databases and various web services",
            "homepage": "http://github.com/Seldaek/monolog",
            "keywords": [
                "log",
                "logging",
                "psr-3"
            ],
            "time": "2016-11-26T00:15:39+00:00"
        },
        {
            "name": "mtdowling/cron-expression",
            "version": "v1.2.0",
            "source": {
                "type": "git",
                "url": "https://github.com/mtdowling/cron-expression.git",
                "reference": "9504fa9ea681b586028adaaa0877db4aecf32bad"
            },
            "dist": {
                "type": "zip",
                "url": "https://api.github.com/repos/mtdowling/cron-expression/zipball/9504fa9ea681b586028adaaa0877db4aecf32bad",
                "reference": "9504fa9ea681b586028adaaa0877db4aecf32bad",
                "shasum": ""
            },
            "require": {
                "php": ">=5.3.2"
            },
            "require-dev": {
                "phpunit/phpunit": "~4.0|~5.0"
            },
            "type": "library",
            "autoload": {
                "psr-4": {
                    "Cron\\": "src/Cron/"
                }
            },
            "notification-url": "https://packagist.org/downloads/",
            "license": [
                "MIT"
            ],
            "authors": [
                {
                    "name": "Michael Dowling",
                    "email": "mtdowling@gmail.com",
                    "homepage": "https://github.com/mtdowling"
                }
            ],
            "description": "CRON for PHP: Calculate the next or previous run date and determine if a CRON expression is due",
            "keywords": [
                "cron",
                "schedule"
            ],
            "time": "2017-01-23T04:29:33+00:00"
        },
        {
            "name": "nesbot/carbon",
            "version": "1.22.1",
            "source": {
                "type": "git",
                "url": "https://github.com/briannesbitt/Carbon.git",
                "reference": "7cdf42c0b1cc763ab7e4c33c47a24e27c66bfccc"
            },
            "dist": {
                "type": "zip",
                "url": "https://api.github.com/repos/briannesbitt/Carbon/zipball/7cdf42c0b1cc763ab7e4c33c47a24e27c66bfccc",
                "reference": "7cdf42c0b1cc763ab7e4c33c47a24e27c66bfccc",
                "shasum": ""
            },
            "require": {
                "php": ">=5.3.0",
                "symfony/translation": "~2.6 || ~3.0"
            },
            "require-dev": {
                "friendsofphp/php-cs-fixer": "~2",
                "phpunit/phpunit": "~4.0 || ~5.0"
            },
            "type": "library",
            "extra": {
                "branch-alias": {
                    "dev-master": "1.23-dev"
                }
            },
            "autoload": {
                "psr-4": {
                    "Carbon\\": "src/Carbon/"
                }
            },
            "notification-url": "https://packagist.org/downloads/",
            "license": [
                "MIT"
            ],
            "authors": [
                {
                    "name": "Brian Nesbitt",
                    "email": "brian@nesbot.com",
                    "homepage": "http://nesbot.com"
                }
            ],
            "description": "A simple API extension for DateTime.",
            "homepage": "http://carbon.nesbot.com",
            "keywords": [
                "date",
                "datetime",
                "time"
            ],
            "time": "2017-01-16T07:55:07+00:00"
        },
        {
<<<<<<< HEAD
            "name": "nikic/php-parser",
            "version": "v3.0.3",
            "source": {
                "type": "git",
                "url": "https://github.com/nikic/PHP-Parser.git",
                "reference": "5b8182cc0abb4b0ff290ba9df6c0e1323286013a"
            },
            "dist": {
                "type": "zip",
                "url": "https://api.github.com/repos/nikic/PHP-Parser/zipball/5b8182cc0abb4b0ff290ba9df6c0e1323286013a",
                "reference": "5b8182cc0abb4b0ff290ba9df6c0e1323286013a",
                "shasum": ""
            },
            "require": {
                "ext-tokenizer": "*",
                "php": ">=5.5"
            },
            "require-dev": {
                "phpunit/phpunit": "~4.0|~5.0"
            },
            "bin": [
                "bin/php-parse"
            ],
            "type": "library",
            "extra": {
                "branch-alias": {
                    "dev-master": "3.0-dev"
                }
            },
            "autoload": {
                "psr-4": {
                    "PhpParser\\": "lib/PhpParser"
                }
            },
            "notification-url": "https://packagist.org/downloads/",
            "license": [
                "BSD-3-Clause"
            ],
            "authors": [
                {
                    "name": "Nikita Popov"
                }
            ],
            "description": "A PHP parser written in PHP",
            "keywords": [
                "parser",
                "php"
            ],
            "time": "2017-02-03T21:57:31+00:00"
        },
        {
=======
>>>>>>> 8a98204a
            "name": "paragonie/random_compat",
            "version": "v2.0.4",
            "source": {
                "type": "git",
                "url": "https://github.com/paragonie/random_compat.git",
                "reference": "a9b97968bcde1c4de2a5ec6cbd06a0f6c919b46e"
            },
            "dist": {
                "type": "zip",
                "url": "https://api.github.com/repos/paragonie/random_compat/zipball/a9b97968bcde1c4de2a5ec6cbd06a0f6c919b46e",
                "reference": "a9b97968bcde1c4de2a5ec6cbd06a0f6c919b46e",
                "shasum": ""
            },
            "require": {
                "php": ">=5.2.0"
            },
            "require-dev": {
                "phpunit/phpunit": "4.*|5.*"
            },
            "suggest": {
                "ext-libsodium": "Provides a modern crypto API that can be used to generate random bytes."
            },
            "type": "library",
            "autoload": {
                "files": [
                    "lib/random.php"
                ]
            },
            "notification-url": "https://packagist.org/downloads/",
            "license": [
                "MIT"
            ],
            "authors": [
                {
                    "name": "Paragon Initiative Enterprises",
                    "email": "security@paragonie.com",
                    "homepage": "https://paragonie.com"
                }
            ],
            "description": "PHP 5.x polyfill for random_bytes() and random_int() from PHP 7",
            "keywords": [
                "csprng",
                "pseudorandom",
                "random"
            ],
            "time": "2016-11-07T23:38:38+00:00"
        },
        {
            "name": "pragmarx/google2fa",
            "version": "v1.0.1",
            "source": {
                "type": "git",
                "url": "https://github.com/antonioribeiro/google2fa.git",
                "reference": "b346dc138339b745c5831405d00cff7c1351aa0d"
            },
            "dist": {
                "type": "zip",
                "url": "https://api.github.com/repos/antonioribeiro/google2fa/zipball/b346dc138339b745c5831405d00cff7c1351aa0d",
                "reference": "b346dc138339b745c5831405d00cff7c1351aa0d",
                "shasum": ""
            },
            "require": {
                "christian-riesen/base32": "~1.3",
                "paragonie/random_compat": "~1.4|~2.0",
                "php": ">=5.4",
                "symfony/polyfill-php56": "~1.2"
            },
            "require-dev": {
                "phpspec/phpspec": "~2.1"
            },
            "suggest": {
                "bacon/bacon-qr-code": "Required to generate inline QR Codes."
            },
            "type": "library",
            "extra": {
                "component": "package",
                "frameworks": [
                    "Laravel"
                ],
                "branch-alias": {
                    "dev-master": "1.0-dev"
                }
            },
            "autoload": {
                "psr-4": {
                    "PragmaRX\\Google2FA\\": "src/"
                }
            },
            "notification-url": "https://packagist.org/downloads/",
            "license": [
                "BSD-3-Clause"
            ],
            "authors": [
                {
                    "name": "Antonio Carlos Ribeiro",
                    "email": "acr@antoniocarlosribeiro.com",
                    "role": "Creator & Designer"
                }
            ],
            "description": "A One Time Password Authentication package, compatible with Google Authenticator.",
            "keywords": [
                "Authentication",
                "Two Factor Authentication",
                "google2fa",
                "laravel"
            ],
            "time": "2016-07-18T20:25:04+00:00"
        },
        {
            "name": "psr/log",
            "version": "1.0.2",
            "source": {
                "type": "git",
                "url": "https://github.com/php-fig/log.git",
                "reference": "4ebe3a8bf773a19edfe0a84b6585ba3d401b724d"
            },
            "dist": {
                "type": "zip",
                "url": "https://api.github.com/repos/php-fig/log/zipball/4ebe3a8bf773a19edfe0a84b6585ba3d401b724d",
                "reference": "4ebe3a8bf773a19edfe0a84b6585ba3d401b724d",
                "shasum": ""
            },
            "require": {
                "php": ">=5.3.0"
            },
            "type": "library",
            "extra": {
                "branch-alias": {
                    "dev-master": "1.0.x-dev"
                }
            },
            "autoload": {
                "psr-4": {
                    "Psr\\Log\\": "Psr/Log/"
                }
            },
            "notification-url": "https://packagist.org/downloads/",
            "license": [
                "MIT"
            ],
            "authors": [
                {
                    "name": "PHP-FIG",
                    "homepage": "http://www.php-fig.org/"
                }
            ],
            "description": "Common interface for logging libraries",
            "homepage": "https://github.com/php-fig/log",
            "keywords": [
                "log",
                "psr",
                "psr-3"
            ],
            "time": "2016-10-10T12:19:37+00:00"
        },
        {
            "name": "ramsey/uuid",
            "version": "3.5.2",
            "source": {
                "type": "git",
                "url": "https://github.com/ramsey/uuid.git",
                "reference": "5677cfe02397dd6b58c861870dfaa5d9007d3954"
            },
            "dist": {
                "type": "zip",
                "url": "https://api.github.com/repos/ramsey/uuid/zipball/5677cfe02397dd6b58c861870dfaa5d9007d3954",
                "reference": "5677cfe02397dd6b58c861870dfaa5d9007d3954",
                "shasum": ""
            },
            "require": {
                "paragonie/random_compat": "^1.0|^2.0",
                "php": ">=5.4"
            },
            "replace": {
                "rhumsaa/uuid": "self.version"
            },
            "require-dev": {
                "apigen/apigen": "^4.1",
                "codeception/aspect-mock": "1.0.0",
                "doctrine/annotations": "~1.2.0",
                "goaop/framework": "1.0.0-alpha.2",
                "ircmaxell/random-lib": "^1.1",
                "jakub-onderka/php-parallel-lint": "^0.9.0",
                "mockery/mockery": "^0.9.4",
                "moontoast/math": "^1.1",
                "php-mock/php-mock-phpunit": "^0.3|^1.1",
                "phpunit/phpunit": "^4.7|>=5.0 <5.4",
                "satooshi/php-coveralls": "^0.6.1",
                "squizlabs/php_codesniffer": "^2.3"
            },
            "suggest": {
                "ext-libsodium": "Provides the PECL libsodium extension for use with the SodiumRandomGenerator",
                "ext-uuid": "Provides the PECL UUID extension for use with the PeclUuidTimeGenerator and PeclUuidRandomGenerator",
                "ircmaxell/random-lib": "Provides RandomLib for use with the RandomLibAdapter",
                "moontoast/math": "Provides support for converting UUID to 128-bit integer (in string form).",
                "ramsey/uuid-console": "A console application for generating UUIDs with ramsey/uuid",
                "ramsey/uuid-doctrine": "Allows the use of Ramsey\\Uuid\\Uuid as Doctrine field type."
            },
            "type": "library",
            "extra": {
                "branch-alias": {
                    "dev-master": "3.x-dev"
                }
            },
            "autoload": {
                "psr-4": {
                    "Ramsey\\Uuid\\": "src/"
                }
            },
            "notification-url": "https://packagist.org/downloads/",
            "license": [
                "MIT"
            ],
            "authors": [
                {
                    "name": "Marijn Huizendveld",
                    "email": "marijn.huizendveld@gmail.com"
                },
                {
                    "name": "Thibaud Fabre",
                    "email": "thibaud@aztech.io"
                },
                {
                    "name": "Ben Ramsey",
                    "email": "ben@benramsey.com",
                    "homepage": "https://benramsey.com"
                }
            ],
            "description": "Formerly rhumsaa/uuid. A PHP 5.4+ library for generating RFC 4122 version 1, 3, 4, and 5 universally unique identifiers (UUID).",
            "homepage": "https://github.com/ramsey/uuid",
            "keywords": [
                "guid",
                "identifier",
                "uuid"
            ],
            "time": "2016-11-22T19:21:44+00:00"
        },
        {
            "name": "rcrowe/twigbridge",
            "version": "v0.9.4",
            "source": {
                "type": "git",
                "url": "https://github.com/rcrowe/TwigBridge.git",
                "reference": "effda159c436b08eae1a9d9ba3d28bee8f7b0f3f"
            },
            "dist": {
                "type": "zip",
                "url": "https://api.github.com/repos/rcrowe/TwigBridge/zipball/effda159c436b08eae1a9d9ba3d28bee8f7b0f3f",
                "reference": "effda159c436b08eae1a9d9ba3d28bee8f7b0f3f",
                "shasum": ""
            },
            "require": {
                "illuminate/support": "5.0.*|5.1.*|5.2.*|5.3.*|5.4.*",
                "illuminate/view": "5.0.*|5.1.*|5.2.*|5.3.*|5.4.*",
                "php": ">=5.4.0",
                "twig/twig": "~1.30"
            },
            "require-dev": {
                "laravel/framework": "5.0.*",
                "mockery/mockery": "0.9.*",
                "phpunit/phpunit": "~4.0",
                "satooshi/php-coveralls": "~0.6",
                "squizlabs/php_codesniffer": "~1.5"
            },
            "suggest": {
                "laravelcollective/html": "For bringing back html/form in Laravel 5.x",
                "twig/extensions": "~1.0"
            },
            "type": "library",
            "extra": {
                "branch-alias": {
                    "dev-master": "0.10-dev"
                }
            },
            "autoload": {
                "psr-4": {
                    "TwigBridge\\": "src",
                    "TwigBridge\\Tests\\": "tests"
                }
            },
            "notification-url": "https://packagist.org/downloads/",
            "license": [
                "MIT"
            ],
            "authors": [
                {
                    "name": "Barry vd. Heuvel",
                    "email": "barryvdh@gmail.com"
                },
                {
                    "name": "Rob Crowe",
                    "email": "hello@vivalacrowe.com"
                }
            ],
            "description": "Adds the power of Twig to Laravel",
            "keywords": [
                "laravel",
                "twig"
            ],
            "time": "2017-01-21T14:33:47+00:00"
        },
        {
            "name": "rmccue/requests",
            "version": "v1.7.0",
            "source": {
                "type": "git",
                "url": "https://github.com/rmccue/Requests.git",
                "reference": "87932f52ffad70504d93f04f15690cf16a089546"
            },
            "dist": {
                "type": "zip",
                "url": "https://api.github.com/repos/rmccue/Requests/zipball/87932f52ffad70504d93f04f15690cf16a089546",
                "reference": "87932f52ffad70504d93f04f15690cf16a089546",
                "shasum": ""
            },
            "require": {
                "php": ">=5.2"
            },
            "require-dev": {
                "requests/test-server": "dev-master"
            },
            "type": "library",
            "autoload": {
                "psr-0": {
                    "Requests": "library/"
                }
            },
            "notification-url": "https://packagist.org/downloads/",
            "license": [
                "ISC"
            ],
            "authors": [
                {
                    "name": "Ryan McCue",
                    "homepage": "http://ryanmccue.info"
                }
            ],
            "description": "A HTTP library written in PHP, for human beings.",
            "homepage": "http://github.com/rmccue/Requests",
            "keywords": [
                "curl",
                "fsockopen",
                "http",
                "idna",
                "ipv6",
                "iri",
                "sockets"
            ],
            "time": "2016-10-13T00:11:37+00:00"
        },
        {
            "name": "swiftmailer/swiftmailer",
            "version": "v5.4.5",
            "source": {
                "type": "git",
                "url": "https://github.com/swiftmailer/swiftmailer.git",
                "reference": "cd142238a339459b10da3d8234220963f392540c"
            },
            "dist": {
                "type": "zip",
                "url": "https://api.github.com/repos/swiftmailer/swiftmailer/zipball/cd142238a339459b10da3d8234220963f392540c",
                "reference": "cd142238a339459b10da3d8234220963f392540c",
                "shasum": ""
            },
            "require": {
                "php": ">=5.3.3"
            },
            "require-dev": {
                "mockery/mockery": "~0.9.1",
                "symfony/phpunit-bridge": "~3.2"
            },
            "type": "library",
            "extra": {
                "branch-alias": {
                    "dev-master": "5.4-dev"
                }
            },
            "autoload": {
                "files": [
                    "lib/swift_required.php"
                ]
            },
            "notification-url": "https://packagist.org/downloads/",
            "license": [
                "MIT"
            ],
            "authors": [
                {
                    "name": "Chris Corbyn"
                },
                {
                    "name": "Fabien Potencier",
                    "email": "fabien@symfony.com"
                }
            ],
            "description": "Swiftmailer, free feature-rich PHP mailer",
            "homepage": "http://swiftmailer.org",
            "keywords": [
                "email",
                "mail",
                "mailer"
            ],
            "time": "2016-12-29T10:02:40+00:00"
        },
        {
            "name": "symfony/console",
            "version": "v3.2.2",
            "source": {
                "type": "git",
                "url": "https://github.com/symfony/console.git",
                "reference": "4f9e449e76996adf310498a8ca955c6deebe29dd"
            },
            "dist": {
                "type": "zip",
                "url": "https://api.github.com/repos/symfony/console/zipball/4f9e449e76996adf310498a8ca955c6deebe29dd",
                "reference": "4f9e449e76996adf310498a8ca955c6deebe29dd",
                "shasum": ""
            },
            "require": {
                "php": ">=5.5.9",
                "symfony/debug": "~2.8|~3.0",
                "symfony/polyfill-mbstring": "~1.0"
            },
            "require-dev": {
                "psr/log": "~1.0",
                "symfony/event-dispatcher": "~2.8|~3.0",
                "symfony/filesystem": "~2.8|~3.0",
                "symfony/process": "~2.8|~3.0"
            },
            "suggest": {
                "psr/log": "For using the console logger",
                "symfony/event-dispatcher": "",
                "symfony/filesystem": "",
                "symfony/process": ""
            },
            "type": "library",
            "extra": {
                "branch-alias": {
                    "dev-master": "3.2-dev"
                }
            },
            "autoload": {
                "psr-4": {
                    "Symfony\\Component\\Console\\": ""
                },
                "exclude-from-classmap": [
                    "/Tests/"
                ]
            },
            "notification-url": "https://packagist.org/downloads/",
            "license": [
                "MIT"
            ],
            "authors": [
                {
                    "name": "Fabien Potencier",
                    "email": "fabien@symfony.com"
                },
                {
                    "name": "Symfony Community",
                    "homepage": "https://symfony.com/contributors"
                }
            ],
            "description": "Symfony Console Component",
            "homepage": "https://symfony.com",
            "time": "2017-01-08T20:47:33+00:00"
        },
        {
            "name": "symfony/css-selector",
            "version": "v3.1.10",
            "source": {
                "type": "git",
                "url": "https://github.com/symfony/css-selector.git",
                "reference": "722a87478a72d95dc2a3bcf41dc9c2d13fd4cb2d"
            },
            "dist": {
                "type": "zip",
                "url": "https://api.github.com/repos/symfony/css-selector/zipball/722a87478a72d95dc2a3bcf41dc9c2d13fd4cb2d",
                "reference": "722a87478a72d95dc2a3bcf41dc9c2d13fd4cb2d",
                "shasum": ""
            },
            "require": {
                "php": ">=5.5.9"
            },
            "type": "library",
            "extra": {
                "branch-alias": {
                    "dev-master": "3.1-dev"
                }
            },
            "autoload": {
                "psr-4": {
                    "Symfony\\Component\\CssSelector\\": ""
                },
                "exclude-from-classmap": [
                    "/Tests/"
                ]
            },
            "notification-url": "https://packagist.org/downloads/",
            "license": [
                "MIT"
            ],
            "authors": [
                {
                    "name": "Jean-François Simon",
                    "email": "jeanfrancois.simon@sensiolabs.com"
                },
                {
                    "name": "Fabien Potencier",
                    "email": "fabien@symfony.com"
                },
                {
                    "name": "Symfony Community",
                    "homepage": "https://symfony.com/contributors"
                }
            ],
            "description": "Symfony CssSelector Component",
            "homepage": "https://symfony.com",
            "time": "2017-01-02T20:31:54+00:00"
        },
        {
            "name": "symfony/debug",
            "version": "v3.2.2",
            "source": {
                "type": "git",
                "url": "https://github.com/symfony/debug.git",
                "reference": "810ba5c1c5352a4ddb15d4719e8936751dff0b05"
            },
            "dist": {
                "type": "zip",
                "url": "https://api.github.com/repos/symfony/debug/zipball/810ba5c1c5352a4ddb15d4719e8936751dff0b05",
                "reference": "810ba5c1c5352a4ddb15d4719e8936751dff0b05",
                "shasum": ""
            },
            "require": {
                "php": ">=5.5.9",
                "psr/log": "~1.0"
            },
            "conflict": {
                "symfony/http-kernel": ">=2.3,<2.3.24|~2.4.0|>=2.5,<2.5.9|>=2.6,<2.6.2"
            },
            "require-dev": {
                "symfony/class-loader": "~2.8|~3.0",
                "symfony/http-kernel": "~2.8|~3.0"
            },
            "type": "library",
            "extra": {
                "branch-alias": {
                    "dev-master": "3.2-dev"
                }
            },
            "autoload": {
                "psr-4": {
                    "Symfony\\Component\\Debug\\": ""
                },
                "exclude-from-classmap": [
                    "/Tests/"
                ]
            },
            "notification-url": "https://packagist.org/downloads/",
            "license": [
                "MIT"
            ],
            "authors": [
                {
                    "name": "Fabien Potencier",
                    "email": "fabien@symfony.com"
                },
                {
                    "name": "Symfony Community",
                    "homepage": "https://symfony.com/contributors"
                }
            ],
            "description": "Symfony Debug Component",
            "homepage": "https://symfony.com",
            "time": "2017-01-02T20:32:22+00:00"
        },
        {
            "name": "symfony/event-dispatcher",
            "version": "v3.2.2",
            "source": {
                "type": "git",
                "url": "https://github.com/symfony/event-dispatcher.git",
                "reference": "9137eb3a3328e413212826d63eeeb0217836e2b6"
            },
            "dist": {
                "type": "zip",
                "url": "https://api.github.com/repos/symfony/event-dispatcher/zipball/9137eb3a3328e413212826d63eeeb0217836e2b6",
                "reference": "9137eb3a3328e413212826d63eeeb0217836e2b6",
                "shasum": ""
            },
            "require": {
                "php": ">=5.5.9"
            },
            "require-dev": {
                "psr/log": "~1.0",
                "symfony/config": "~2.8|~3.0",
                "symfony/dependency-injection": "~2.8|~3.0",
                "symfony/expression-language": "~2.8|~3.0",
                "symfony/stopwatch": "~2.8|~3.0"
            },
            "suggest": {
                "symfony/dependency-injection": "",
                "symfony/http-kernel": ""
            },
            "type": "library",
            "extra": {
                "branch-alias": {
                    "dev-master": "3.2-dev"
                }
            },
            "autoload": {
                "psr-4": {
                    "Symfony\\Component\\EventDispatcher\\": ""
                },
                "exclude-from-classmap": [
                    "/Tests/"
                ]
            },
            "notification-url": "https://packagist.org/downloads/",
            "license": [
                "MIT"
            ],
            "authors": [
                {
                    "name": "Fabien Potencier",
                    "email": "fabien@symfony.com"
                },
                {
                    "name": "Symfony Community",
                    "homepage": "https://symfony.com/contributors"
                }
            ],
            "description": "Symfony EventDispatcher Component",
            "homepage": "https://symfony.com",
            "time": "2017-01-02T20:32:22+00:00"
        },
        {
            "name": "symfony/finder",
            "version": "v3.2.2",
            "source": {
                "type": "git",
                "url": "https://github.com/symfony/finder.git",
                "reference": "8c71141cae8e2957946b403cc71a67213c0380d6"
            },
            "dist": {
                "type": "zip",
                "url": "https://api.github.com/repos/symfony/finder/zipball/8c71141cae8e2957946b403cc71a67213c0380d6",
                "reference": "8c71141cae8e2957946b403cc71a67213c0380d6",
                "shasum": ""
            },
            "require": {
                "php": ">=5.5.9"
            },
            "type": "library",
            "extra": {
                "branch-alias": {
                    "dev-master": "3.2-dev"
                }
            },
            "autoload": {
                "psr-4": {
                    "Symfony\\Component\\Finder\\": ""
                },
                "exclude-from-classmap": [
                    "/Tests/"
                ]
            },
            "notification-url": "https://packagist.org/downloads/",
            "license": [
                "MIT"
            ],
            "authors": [
                {
                    "name": "Fabien Potencier",
                    "email": "fabien@symfony.com"
                },
                {
                    "name": "Symfony Community",
                    "homepage": "https://symfony.com/contributors"
                }
            ],
            "description": "Symfony Finder Component",
            "homepage": "https://symfony.com",
            "time": "2017-01-02T20:32:22+00:00"
        },
        {
            "name": "symfony/http-foundation",
            "version": "v3.2.2",
            "source": {
                "type": "git",
                "url": "https://github.com/symfony/http-foundation.git",
                "reference": "33eb76bf1d833c705433e5361a646c164696394b"
            },
            "dist": {
                "type": "zip",
                "url": "https://api.github.com/repos/symfony/http-foundation/zipball/33eb76bf1d833c705433e5361a646c164696394b",
                "reference": "33eb76bf1d833c705433e5361a646c164696394b",
                "shasum": ""
            },
            "require": {
                "php": ">=5.5.9",
                "symfony/polyfill-mbstring": "~1.1"
            },
            "require-dev": {
                "symfony/expression-language": "~2.8|~3.0"
            },
            "type": "library",
            "extra": {
                "branch-alias": {
                    "dev-master": "3.2-dev"
                }
            },
            "autoload": {
                "psr-4": {
                    "Symfony\\Component\\HttpFoundation\\": ""
                },
                "exclude-from-classmap": [
                    "/Tests/"
                ]
            },
            "notification-url": "https://packagist.org/downloads/",
            "license": [
                "MIT"
            ],
            "authors": [
                {
                    "name": "Fabien Potencier",
                    "email": "fabien@symfony.com"
                },
                {
                    "name": "Symfony Community",
                    "homepage": "https://symfony.com/contributors"
                }
            ],
            "description": "Symfony HttpFoundation Component",
            "homepage": "https://symfony.com",
            "time": "2017-01-08T20:47:33+00:00"
        },
        {
            "name": "symfony/http-kernel",
            "version": "v3.2.2",
            "source": {
                "type": "git",
                "url": "https://github.com/symfony/http-kernel.git",
                "reference": "8a898e340a89022246645b1288d295f49c9381e4"
            },
            "dist": {
                "type": "zip",
                "url": "https://api.github.com/repos/symfony/http-kernel/zipball/8a898e340a89022246645b1288d295f49c9381e4",
                "reference": "8a898e340a89022246645b1288d295f49c9381e4",
                "shasum": ""
            },
            "require": {
                "php": ">=5.5.9",
                "psr/log": "~1.0",
                "symfony/debug": "~2.8|~3.0",
                "symfony/event-dispatcher": "~2.8|~3.0",
                "symfony/http-foundation": "~2.8.13|~3.1.6|~3.2"
            },
            "conflict": {
                "symfony/config": "<2.8"
            },
            "require-dev": {
                "symfony/browser-kit": "~2.8|~3.0",
                "symfony/class-loader": "~2.8|~3.0",
                "symfony/config": "~2.8|~3.0",
                "symfony/console": "~2.8|~3.0",
                "symfony/css-selector": "~2.8|~3.0",
                "symfony/dependency-injection": "~2.8|~3.0",
                "symfony/dom-crawler": "~2.8|~3.0",
                "symfony/expression-language": "~2.8|~3.0",
                "symfony/finder": "~2.8|~3.0",
                "symfony/process": "~2.8|~3.0",
                "symfony/routing": "~2.8|~3.0",
                "symfony/stopwatch": "~2.8|~3.0",
                "symfony/templating": "~2.8|~3.0",
                "symfony/translation": "~2.8|~3.0",
                "symfony/var-dumper": "~3.2"
            },
            "suggest": {
                "symfony/browser-kit": "",
                "symfony/class-loader": "",
                "symfony/config": "",
                "symfony/console": "",
                "symfony/dependency-injection": "",
                "symfony/finder": "",
                "symfony/var-dumper": ""
            },
            "type": "library",
            "extra": {
                "branch-alias": {
                    "dev-master": "3.2-dev"
                }
            },
            "autoload": {
                "psr-4": {
                    "Symfony\\Component\\HttpKernel\\": ""
                },
                "exclude-from-classmap": [
                    "/Tests/"
                ]
            },
            "notification-url": "https://packagist.org/downloads/",
            "license": [
                "MIT"
            ],
            "authors": [
                {
                    "name": "Fabien Potencier",
                    "email": "fabien@symfony.com"
                },
                {
                    "name": "Symfony Community",
                    "homepage": "https://symfony.com/contributors"
                }
            ],
            "description": "Symfony HttpKernel Component",
            "homepage": "https://symfony.com",
            "time": "2017-01-12T21:36:33+00:00"
        },
        {
            "name": "symfony/polyfill-mbstring",
            "version": "v1.3.0",
            "source": {
                "type": "git",
                "url": "https://github.com/symfony/polyfill-mbstring.git",
                "reference": "e79d363049d1c2128f133a2667e4f4190904f7f4"
            },
            "dist": {
                "type": "zip",
                "url": "https://api.github.com/repos/symfony/polyfill-mbstring/zipball/e79d363049d1c2128f133a2667e4f4190904f7f4",
                "reference": "e79d363049d1c2128f133a2667e4f4190904f7f4",
                "shasum": ""
            },
            "require": {
                "php": ">=5.3.3"
            },
            "suggest": {
                "ext-mbstring": "For best performance"
            },
            "type": "library",
            "extra": {
                "branch-alias": {
                    "dev-master": "1.3-dev"
                }
            },
            "autoload": {
                "psr-4": {
                    "Symfony\\Polyfill\\Mbstring\\": ""
                },
                "files": [
                    "bootstrap.php"
                ]
            },
            "notification-url": "https://packagist.org/downloads/",
            "license": [
                "MIT"
            ],
            "authors": [
                {
                    "name": "Nicolas Grekas",
                    "email": "p@tchwork.com"
                },
                {
                    "name": "Symfony Community",
                    "homepage": "https://symfony.com/contributors"
                }
            ],
            "description": "Symfony polyfill for the Mbstring extension",
            "homepage": "https://symfony.com",
            "keywords": [
                "compatibility",
                "mbstring",
                "polyfill",
                "portable",
                "shim"
            ],
            "time": "2016-11-14T01:06:16+00:00"
        },
        {
            "name": "symfony/polyfill-php56",
            "version": "v1.3.0",
            "source": {
                "type": "git",
                "url": "https://github.com/symfony/polyfill-php56.git",
                "reference": "1dd42b9b89556f18092f3d1ada22cb05ac85383c"
            },
            "dist": {
                "type": "zip",
                "url": "https://api.github.com/repos/symfony/polyfill-php56/zipball/1dd42b9b89556f18092f3d1ada22cb05ac85383c",
                "reference": "1dd42b9b89556f18092f3d1ada22cb05ac85383c",
                "shasum": ""
            },
            "require": {
                "php": ">=5.3.3",
                "symfony/polyfill-util": "~1.0"
            },
            "type": "library",
            "extra": {
                "branch-alias": {
                    "dev-master": "1.3-dev"
                }
            },
            "autoload": {
                "psr-4": {
                    "Symfony\\Polyfill\\Php56\\": ""
                },
                "files": [
                    "bootstrap.php"
                ]
            },
            "notification-url": "https://packagist.org/downloads/",
            "license": [
                "MIT"
            ],
            "authors": [
                {
                    "name": "Nicolas Grekas",
                    "email": "p@tchwork.com"
                },
                {
                    "name": "Symfony Community",
                    "homepage": "https://symfony.com/contributors"
                }
            ],
            "description": "Symfony polyfill backporting some PHP 5.6+ features to lower PHP versions",
            "homepage": "https://symfony.com",
            "keywords": [
                "compatibility",
                "polyfill",
                "portable",
                "shim"
            ],
            "time": "2016-11-14T01:06:16+00:00"
        },
        {
            "name": "symfony/polyfill-util",
            "version": "v1.3.0",
            "source": {
                "type": "git",
                "url": "https://github.com/symfony/polyfill-util.git",
                "reference": "746bce0fca664ac0a575e465f65c6643faddf7fb"
            },
            "dist": {
                "type": "zip",
                "url": "https://api.github.com/repos/symfony/polyfill-util/zipball/746bce0fca664ac0a575e465f65c6643faddf7fb",
                "reference": "746bce0fca664ac0a575e465f65c6643faddf7fb",
                "shasum": ""
            },
            "require": {
                "php": ">=5.3.3"
            },
            "type": "library",
            "extra": {
                "branch-alias": {
                    "dev-master": "1.3-dev"
                }
            },
            "autoload": {
                "psr-4": {
                    "Symfony\\Polyfill\\Util\\": ""
                }
            },
            "notification-url": "https://packagist.org/downloads/",
            "license": [
                "MIT"
            ],
            "authors": [
                {
                    "name": "Nicolas Grekas",
                    "email": "p@tchwork.com"
                },
                {
                    "name": "Symfony Community",
                    "homepage": "https://symfony.com/contributors"
                }
            ],
            "description": "Symfony utilities for portability of PHP codes",
            "homepage": "https://symfony.com",
            "keywords": [
                "compat",
                "compatibility",
                "polyfill",
                "shim"
            ],
            "time": "2016-11-14T01:06:16+00:00"
        },
        {
            "name": "symfony/process",
            "version": "v3.2.2",
            "source": {
                "type": "git",
                "url": "https://github.com/symfony/process.git",
                "reference": "350e810019fc52dd06ae844b6a6d382f8a0e8893"
            },
            "dist": {
                "type": "zip",
                "url": "https://api.github.com/repos/symfony/process/zipball/350e810019fc52dd06ae844b6a6d382f8a0e8893",
                "reference": "350e810019fc52dd06ae844b6a6d382f8a0e8893",
                "shasum": ""
            },
            "require": {
                "php": ">=5.5.9"
            },
            "type": "library",
            "extra": {
                "branch-alias": {
                    "dev-master": "3.2-dev"
                }
            },
            "autoload": {
                "psr-4": {
                    "Symfony\\Component\\Process\\": ""
                },
                "exclude-from-classmap": [
                    "/Tests/"
                ]
            },
            "notification-url": "https://packagist.org/downloads/",
            "license": [
                "MIT"
            ],
            "authors": [
                {
                    "name": "Fabien Potencier",
                    "email": "fabien@symfony.com"
                },
                {
                    "name": "Symfony Community",
                    "homepage": "https://symfony.com/contributors"
                }
            ],
            "description": "Symfony Process Component",
            "homepage": "https://symfony.com",
            "time": "2017-01-02T20:32:22+00:00"
        },
        {
            "name": "symfony/routing",
            "version": "v3.2.2",
            "source": {
                "type": "git",
                "url": "https://github.com/symfony/routing.git",
                "reference": "fda2c67d47ec801726ca888c95d701d31b27b444"
            },
            "dist": {
                "type": "zip",
                "url": "https://api.github.com/repos/symfony/routing/zipball/fda2c67d47ec801726ca888c95d701d31b27b444",
                "reference": "fda2c67d47ec801726ca888c95d701d31b27b444",
                "shasum": ""
            },
            "require": {
                "php": ">=5.5.9"
            },
            "conflict": {
                "symfony/config": "<2.8"
            },
            "require-dev": {
                "doctrine/annotations": "~1.0",
                "doctrine/common": "~2.2",
                "psr/log": "~1.0",
                "symfony/config": "~2.8|~3.0",
                "symfony/expression-language": "~2.8|~3.0",
                "symfony/http-foundation": "~2.8|~3.0",
                "symfony/yaml": "~2.8|~3.0"
            },
            "suggest": {
                "doctrine/annotations": "For using the annotation loader",
                "symfony/config": "For using the all-in-one router or any loader",
                "symfony/dependency-injection": "For loading routes from a service",
                "symfony/expression-language": "For using expression matching",
                "symfony/http-foundation": "For using a Symfony Request object",
                "symfony/yaml": "For using the YAML loader"
            },
            "type": "library",
            "extra": {
                "branch-alias": {
                    "dev-master": "3.2-dev"
                }
            },
            "autoload": {
                "psr-4": {
                    "Symfony\\Component\\Routing\\": ""
                },
                "exclude-from-classmap": [
                    "/Tests/"
                ]
            },
            "notification-url": "https://packagist.org/downloads/",
            "license": [
                "MIT"
            ],
            "authors": [
                {
                    "name": "Fabien Potencier",
                    "email": "fabien@symfony.com"
                },
                {
                    "name": "Symfony Community",
                    "homepage": "https://symfony.com/contributors"
                }
            ],
            "description": "Symfony Routing Component",
            "homepage": "https://symfony.com",
            "keywords": [
                "router",
                "routing",
                "uri",
                "url"
            ],
            "time": "2017-01-02T20:32:22+00:00"
        },
        {
            "name": "symfony/translation",
            "version": "v3.2.2",
            "source": {
                "type": "git",
                "url": "https://github.com/symfony/translation.git",
                "reference": "6520f3d4cce604d9dd1e86cac7af954984dd9bda"
            },
            "dist": {
                "type": "zip",
                "url": "https://api.github.com/repos/symfony/translation/zipball/6520f3d4cce604d9dd1e86cac7af954984dd9bda",
                "reference": "6520f3d4cce604d9dd1e86cac7af954984dd9bda",
                "shasum": ""
            },
            "require": {
                "php": ">=5.5.9",
                "symfony/polyfill-mbstring": "~1.0"
            },
            "conflict": {
                "symfony/config": "<2.8"
            },
            "require-dev": {
                "psr/log": "~1.0",
                "symfony/config": "~2.8|~3.0",
                "symfony/intl": "~2.8|~3.0",
                "symfony/yaml": "~2.8|~3.0"
            },
            "suggest": {
                "psr/log": "To use logging capability in translator",
                "symfony/config": "",
                "symfony/yaml": ""
            },
            "type": "library",
            "extra": {
                "branch-alias": {
                    "dev-master": "3.2-dev"
                }
            },
            "autoload": {
                "psr-4": {
                    "Symfony\\Component\\Translation\\": ""
                },
                "exclude-from-classmap": [
                    "/Tests/"
                ]
            },
            "notification-url": "https://packagist.org/downloads/",
            "license": [
                "MIT"
            ],
            "authors": [
                {
                    "name": "Fabien Potencier",
                    "email": "fabien@symfony.com"
                },
                {
                    "name": "Symfony Community",
                    "homepage": "https://symfony.com/contributors"
                }
            ],
            "description": "Symfony Translation Component",
            "homepage": "https://symfony.com",
            "time": "2017-01-02T20:32:22+00:00"
        },
        {
            "name": "symfony/var-dumper",
            "version": "v3.2.2",
            "source": {
                "type": "git",
                "url": "https://github.com/symfony/var-dumper.git",
                "reference": "b54b23f9a19b465e76fdaac0f6732410467c83b2"
            },
            "dist": {
                "type": "zip",
                "url": "https://api.github.com/repos/symfony/var-dumper/zipball/b54b23f9a19b465e76fdaac0f6732410467c83b2",
                "reference": "b54b23f9a19b465e76fdaac0f6732410467c83b2",
                "shasum": ""
            },
            "require": {
                "php": ">=5.5.9",
                "symfony/polyfill-mbstring": "~1.0"
            },
            "require-dev": {
                "twig/twig": "~1.20|~2.0"
            },
            "suggest": {
                "ext-symfony_debug": ""
            },
            "type": "library",
            "extra": {
                "branch-alias": {
                    "dev-master": "3.2-dev"
                }
            },
            "autoload": {
                "files": [
                    "Resources/functions/dump.php"
                ],
                "psr-4": {
                    "Symfony\\Component\\VarDumper\\": ""
                },
                "exclude-from-classmap": [
                    "/Tests/"
                ]
            },
            "notification-url": "https://packagist.org/downloads/",
            "license": [
                "MIT"
            ],
            "authors": [
                {
                    "name": "Nicolas Grekas",
                    "email": "p@tchwork.com"
                },
                {
                    "name": "Symfony Community",
                    "homepage": "https://symfony.com/contributors"
                }
            ],
            "description": "Symfony mechanism for exploring and dumping PHP variables",
            "homepage": "https://symfony.com",
            "keywords": [
                "debug",
                "dump"
            ],
            "time": "2017-01-03T08:53:57+00:00"
        },
        {
            "name": "tijsverkoyen/css-to-inline-styles",
            "version": "2.2.0",
            "source": {
                "type": "git",
                "url": "https://github.com/tijsverkoyen/CssToInlineStyles.git",
                "reference": "ab03919dfd85a74ae0372f8baf9f3c7d5c03b04b"
            },
            "dist": {
                "type": "zip",
                "url": "https://api.github.com/repos/tijsverkoyen/CssToInlineStyles/zipball/ab03919dfd85a74ae0372f8baf9f3c7d5c03b04b",
                "reference": "ab03919dfd85a74ae0372f8baf9f3c7d5c03b04b",
                "shasum": ""
            },
            "require": {
                "php": "^5.5 || ^7",
                "symfony/css-selector": "^2.7|~3.0"
            },
            "require-dev": {
                "phpunit/phpunit": "~4.8|5.1.*"
            },
            "type": "library",
            "extra": {
                "branch-alias": {
                    "dev-master": "2.0.x-dev"
                }
            },
            "autoload": {
                "psr-4": {
                    "TijsVerkoyen\\CssToInlineStyles\\": "src"
                }
            },
            "notification-url": "https://packagist.org/downloads/",
            "license": [
                "BSD-3-Clause"
            ],
            "authors": [
                {
                    "name": "Tijs Verkoyen",
                    "email": "css_to_inline_styles@verkoyen.eu",
                    "role": "Developer"
                }
            ],
            "description": "CssToInlineStyles is a class that enables you to convert HTML-pages/files into HTML-pages/files with inline styles. This is very useful when you're sending emails.",
            "homepage": "https://github.com/tijsverkoyen/CssToInlineStyles",
            "time": "2016-09-20T12:50:39+00:00"
        },
        {
            "name": "twig/twig",
            "version": "v1.31.0",
            "source": {
                "type": "git",
                "url": "https://github.com/twigphp/Twig.git",
                "reference": "ddc9e3e20ee9c0b6908f401ac8353635b750eca7"
            },
            "dist": {
                "type": "zip",
                "url": "https://api.github.com/repos/twigphp/Twig/zipball/ddc9e3e20ee9c0b6908f401ac8353635b750eca7",
                "reference": "ddc9e3e20ee9c0b6908f401ac8353635b750eca7",
                "shasum": ""
            },
            "require": {
                "php": ">=5.2.7"
            },
            "require-dev": {
                "symfony/debug": "~2.7",
                "symfony/phpunit-bridge": "~3.2"
            },
            "type": "library",
            "extra": {
                "branch-alias": {
                    "dev-master": "1.31-dev"
                }
            },
            "autoload": {
                "psr-0": {
                    "Twig_": "lib/"
                }
            },
            "notification-url": "https://packagist.org/downloads/",
            "license": [
                "BSD-3-Clause"
            ],
            "authors": [
                {
                    "name": "Fabien Potencier",
                    "email": "fabien@symfony.com",
                    "homepage": "http://fabien.potencier.org",
                    "role": "Lead Developer"
                },
                {
                    "name": "Armin Ronacher",
                    "email": "armin.ronacher@active-4.com",
                    "role": "Project Founder"
                },
                {
                    "name": "Twig Team",
                    "homepage": "http://twig.sensiolabs.org/contributors",
                    "role": "Contributors"
                }
            ],
            "description": "Twig, the flexible, fast, and secure template language for PHP",
            "homepage": "http://twig.sensiolabs.org",
            "keywords": [
                "templating"
            ],
            "time": "2017-01-11T19:36:15+00:00"
        },
        {
            "name": "vlucas/phpdotenv",
            "version": "v2.4.0",
            "source": {
                "type": "git",
                "url": "https://github.com/vlucas/phpdotenv.git",
                "reference": "3cc116adbe4b11be5ec557bf1d24dc5e3a21d18c"
            },
            "dist": {
                "type": "zip",
                "url": "https://api.github.com/repos/vlucas/phpdotenv/zipball/3cc116adbe4b11be5ec557bf1d24dc5e3a21d18c",
                "reference": "3cc116adbe4b11be5ec557bf1d24dc5e3a21d18c",
                "shasum": ""
            },
            "require": {
                "php": ">=5.3.9"
            },
            "require-dev": {
                "phpunit/phpunit": "^4.8 || ^5.0"
            },
            "type": "library",
            "extra": {
                "branch-alias": {
                    "dev-master": "2.4-dev"
                }
            },
            "autoload": {
                "psr-4": {
                    "Dotenv\\": "src/"
                }
            },
            "notification-url": "https://packagist.org/downloads/",
            "license": [
                "BSD-3-Clause-Attribution"
            ],
            "authors": [
                {
                    "name": "Vance Lucas",
                    "email": "vance@vancelucas.com",
                    "homepage": "http://www.vancelucas.com"
                }
            ],
            "description": "Loads environment variables from `.env` to `getenv()`, `$_ENV` and `$_SERVER` automagically.",
            "keywords": [
                "dotenv",
                "env",
                "environment"
            ],
            "time": "2016-09-01T10:05:43+00:00"
        },
        {
            "name": "watson/validating",
            "version": "3.0.1",
            "source": {
                "type": "git",
                "url": "https://github.com/dwightwatson/validating.git",
                "reference": "3cef5b4cd0af2dc26d2c7ca668bd12f4d4ab421b"
            },
            "dist": {
                "type": "zip",
                "url": "https://api.github.com/repos/dwightwatson/validating/zipball/3cef5b4cd0af2dc26d2c7ca668bd12f4d4ab421b",
                "reference": "3cef5b4cd0af2dc26d2c7ca668bd12f4d4ab421b",
                "shasum": ""
            },
            "require": {
                "illuminate/contracts": ">=5.3",
                "illuminate/database": ">=5.3",
                "illuminate/events": ">=5.3",
                "illuminate/support": ">=5.3",
                "illuminate/validation": ">=5.3",
                "php": ">=5.4.0"
            },
            "require-dev": {
                "mockery/mockery": "0.9.*",
                "phpunit/phpunit": "~4.0"
            },
            "type": "library",
            "autoload": {
                "psr-4": {
                    "Watson\\Validating\\": "src/"
                }
            },
            "notification-url": "https://packagist.org/downloads/",
            "license": [
                "MIT"
            ],
            "authors": [
                {
                    "name": "Dwight Watson",
                    "email": "dwight@studiousapp.com"
                }
            ],
            "description": "Eloquent model validating trait.",
            "keywords": [
                "eloquent",
                "laravel",
                "validation"
            ],
            "time": "2016-10-31T21:53:17+00:00"
        }
    ],
    "packages-dev": [
        {
            "name": "barryvdh/laravel-debugbar",
            "version": "v2.3.2",
            "source": {
                "type": "git",
                "url": "https://github.com/barryvdh/laravel-debugbar.git",
                "reference": "24e4f0261e352d3fd86d0447791b56ae49398674"
            },
            "dist": {
                "type": "zip",
                "url": "https://api.github.com/repos/barryvdh/laravel-debugbar/zipball/24e4f0261e352d3fd86d0447791b56ae49398674",
                "reference": "24e4f0261e352d3fd86d0447791b56ae49398674",
                "shasum": ""
            },
            "require": {
                "illuminate/support": "5.1.*|5.2.*|5.3.*|5.4.*",
                "maximebf/debugbar": "~1.13.0",
                "php": ">=5.5.9",
                "symfony/finder": "~2.7|~3.0"
            },
            "type": "library",
            "extra": {
                "branch-alias": {
                    "dev-master": "2.3-dev"
                }
            },
            "autoload": {
                "psr-4": {
                    "Barryvdh\\Debugbar\\": "src/"
                },
                "files": [
                    "src/helpers.php"
                ]
            },
            "notification-url": "https://packagist.org/downloads/",
            "license": [
                "MIT"
            ],
            "authors": [
                {
                    "name": "Barry vd. Heuvel",
                    "email": "barryvdh@gmail.com"
                }
            ],
            "description": "PHP Debugbar integration for Laravel",
            "keywords": [
                "debug",
                "debugbar",
                "laravel",
                "profiler",
                "webprofiler"
            ],
            "time": "2017-01-19T08:19:49+00:00"
        },
        {
            "name": "barryvdh/laravel-ide-helper",
            "version": "v2.2.3",
            "source": {
                "type": "git",
                "url": "https://github.com/barryvdh/laravel-ide-helper.git",
                "reference": "a7fc2ec489aada6062d3a63ddc915004a21e38af"
            },
            "dist": {
                "type": "zip",
                "url": "https://api.github.com/repos/barryvdh/laravel-ide-helper/zipball/a7fc2ec489aada6062d3a63ddc915004a21e38af",
                "reference": "a7fc2ec489aada6062d3a63ddc915004a21e38af",
                "shasum": ""
            },
            "require": {
                "barryvdh/reflection-docblock": "^2.0.4",
                "illuminate/console": "^5.0,<5.5",
                "illuminate/filesystem": "^5.0,<5.5",
                "illuminate/support": "^5.0,<5.5",
                "php": ">=5.4.0",
                "symfony/class-loader": "^2.3|^3.0"
            },
            "require-dev": {
                "doctrine/dbal": "~2.3",
                "phpunit/phpunit": "4.*",
                "scrutinizer/ocular": "~1.1",
                "squizlabs/php_codesniffer": "~2.3"
            },
            "suggest": {
                "doctrine/dbal": "Load information from the database about models for phpdocs (~2.3)"
            },
            "type": "library",
            "extra": {
                "branch-alias": {
                    "dev-master": "2.2-dev"
                }
            },
            "autoload": {
                "psr-4": {
                    "Barryvdh\\LaravelIdeHelper\\": "src"
                }
            },
            "notification-url": "https://packagist.org/downloads/",
            "license": [
                "MIT"
            ],
            "authors": [
                {
                    "name": "Barry vd. Heuvel",
                    "email": "barryvdh@gmail.com"
                }
            ],
            "description": "Laravel IDE Helper, generates correct PHPDocs for all Facade classes, to improve auto-completion.",
            "keywords": [
                "autocomplete",
                "codeintel",
                "helper",
                "ide",
                "laravel",
                "netbeans",
                "phpdoc",
                "phpstorm",
                "sublime"
            ],
            "time": "2017-01-05T21:20:42+00:00"
        },
        {
            "name": "barryvdh/reflection-docblock",
            "version": "v2.0.4",
            "source": {
                "type": "git",
                "url": "https://github.com/barryvdh/ReflectionDocBlock.git",
                "reference": "3dcbd98b5d9384a5357266efba8fd29884458e5c"
            },
            "dist": {
                "type": "zip",
                "url": "https://api.github.com/repos/barryvdh/ReflectionDocBlock/zipball/3dcbd98b5d9384a5357266efba8fd29884458e5c",
                "reference": "3dcbd98b5d9384a5357266efba8fd29884458e5c",
                "shasum": ""
            },
            "require": {
                "php": ">=5.3.3"
            },
            "require-dev": {
                "phpunit/phpunit": "~4.0,<4.5"
            },
            "suggest": {
                "dflydev/markdown": "~1.0",
                "erusev/parsedown": "~1.0"
            },
            "type": "library",
            "extra": {
                "branch-alias": {
                    "dev-master": "2.0.x-dev"
                }
            },
            "autoload": {
                "psr-0": {
                    "Barryvdh": [
                        "src/"
                    ]
                }
            },
            "notification-url": "https://packagist.org/downloads/",
            "license": [
                "MIT"
            ],
            "authors": [
                {
                    "name": "Mike van Riel",
                    "email": "mike.vanriel@naenius.com"
                }
            ],
            "time": "2016-06-13T19:28:20+00:00"
        },
        {
            "name": "doctrine/instantiator",
            "version": "1.0.5",
            "source": {
                "type": "git",
                "url": "https://github.com/doctrine/instantiator.git",
                "reference": "8e884e78f9f0eb1329e445619e04456e64d8051d"
            },
            "dist": {
                "type": "zip",
                "url": "https://api.github.com/repos/doctrine/instantiator/zipball/8e884e78f9f0eb1329e445619e04456e64d8051d",
                "reference": "8e884e78f9f0eb1329e445619e04456e64d8051d",
                "shasum": ""
            },
            "require": {
                "php": ">=5.3,<8.0-DEV"
            },
            "require-dev": {
                "athletic/athletic": "~0.1.8",
                "ext-pdo": "*",
                "ext-phar": "*",
                "phpunit/phpunit": "~4.0",
                "squizlabs/php_codesniffer": "~2.0"
            },
            "type": "library",
            "extra": {
                "branch-alias": {
                    "dev-master": "1.0.x-dev"
                }
            },
            "autoload": {
                "psr-4": {
                    "Doctrine\\Instantiator\\": "src/Doctrine/Instantiator/"
                }
            },
            "notification-url": "https://packagist.org/downloads/",
            "license": [
                "MIT"
            ],
            "authors": [
                {
                    "name": "Marco Pivetta",
                    "email": "ocramius@gmail.com",
                    "homepage": "http://ocramius.github.com/"
                }
            ],
            "description": "A small, lightweight utility to instantiate objects in PHP without invoking their constructors",
            "homepage": "https://github.com/doctrine/instantiator",
            "keywords": [
                "constructor",
                "instantiate"
            ],
            "time": "2015-06-14T21:17:01+00:00"
        },
        {
            "name": "fzaninotto/faker",
            "version": "v1.6.0",
            "source": {
                "type": "git",
                "url": "https://github.com/fzaninotto/Faker.git",
                "reference": "44f9a286a04b80c76a4e5fb7aad8bb539b920123"
            },
            "dist": {
                "type": "zip",
                "url": "https://api.github.com/repos/fzaninotto/Faker/zipball/44f9a286a04b80c76a4e5fb7aad8bb539b920123",
                "reference": "44f9a286a04b80c76a4e5fb7aad8bb539b920123",
                "shasum": ""
            },
            "require": {
                "php": "^5.3.3|^7.0"
            },
            "require-dev": {
                "ext-intl": "*",
                "phpunit/phpunit": "~4.0",
                "squizlabs/php_codesniffer": "~1.5"
            },
            "type": "library",
            "extra": {
                "branch-alias": []
            },
            "autoload": {
                "psr-4": {
                    "Faker\\": "src/Faker/"
                }
            },
            "notification-url": "https://packagist.org/downloads/",
            "license": [
                "MIT"
            ],
            "authors": [
                {
                    "name": "François Zaninotto"
                }
            ],
            "description": "Faker is a PHP library that generates fake data for you.",
            "keywords": [
                "data",
                "faker",
                "fixtures"
            ],
            "time": "2016-04-29T12:21:54+00:00"
        },
        {
            "name": "hamcrest/hamcrest-php",
            "version": "v1.2.2",
            "source": {
                "type": "git",
                "url": "https://github.com/hamcrest/hamcrest-php.git",
                "reference": "b37020aa976fa52d3de9aa904aa2522dc518f79c"
            },
            "dist": {
                "type": "zip",
                "url": "https://api.github.com/repos/hamcrest/hamcrest-php/zipball/b37020aa976fa52d3de9aa904aa2522dc518f79c",
                "reference": "b37020aa976fa52d3de9aa904aa2522dc518f79c",
                "shasum": ""
            },
            "require": {
                "php": ">=5.3.2"
            },
            "replace": {
                "cordoval/hamcrest-php": "*",
                "davedevelopment/hamcrest-php": "*",
                "kodova/hamcrest-php": "*"
            },
            "require-dev": {
                "phpunit/php-file-iterator": "1.3.3",
                "satooshi/php-coveralls": "dev-master"
            },
            "type": "library",
            "autoload": {
                "classmap": [
                    "hamcrest"
                ],
                "files": [
                    "hamcrest/Hamcrest.php"
                ]
            },
            "notification-url": "https://packagist.org/downloads/",
            "license": [
                "BSD"
            ],
            "description": "This is the PHP port of Hamcrest Matchers",
            "keywords": [
                "test"
            ],
            "time": "2015-05-11T14:41:42+00:00"
        },
        {
            "name": "maximebf/debugbar",
            "version": "1.13.1",
            "source": {
                "type": "git",
                "url": "https://github.com/maximebf/php-debugbar.git",
                "reference": "afee79a236348e39a44cb837106b7c5b4897ac2a"
            },
            "dist": {
                "type": "zip",
                "url": "https://api.github.com/repos/maximebf/php-debugbar/zipball/afee79a236348e39a44cb837106b7c5b4897ac2a",
                "reference": "afee79a236348e39a44cb837106b7c5b4897ac2a",
                "shasum": ""
            },
            "require": {
                "php": ">=5.3.0",
                "psr/log": "^1.0",
                "symfony/var-dumper": "^2.6|^3.0"
            },
            "require-dev": {
                "phpunit/phpunit": "^4.0|^5.0"
            },
            "suggest": {
                "kriswallsmith/assetic": "The best way to manage assets",
                "monolog/monolog": "Log using Monolog",
                "predis/predis": "Redis storage"
            },
            "type": "library",
            "extra": {
                "branch-alias": {
                    "dev-master": "1.13-dev"
                }
            },
            "autoload": {
                "psr-4": {
                    "DebugBar\\": "src/DebugBar/"
                }
            },
            "notification-url": "https://packagist.org/downloads/",
            "license": [
                "MIT"
            ],
            "authors": [
                {
                    "name": "Maxime Bouroumeau-Fuseau",
                    "email": "maxime.bouroumeau@gmail.com",
                    "homepage": "http://maximebf.com"
                },
                {
                    "name": "Barry vd. Heuvel",
                    "email": "barryvdh@gmail.com"
                }
            ],
            "description": "Debug bar in the browser for php application",
            "homepage": "https://github.com/maximebf/php-debugbar",
            "keywords": [
                "debug",
                "debugbar"
            ],
            "time": "2017-01-05T08:46:19+00:00"
        },
        {
            "name": "mockery/mockery",
            "version": "0.9.7",
            "source": {
                "type": "git",
                "url": "https://github.com/padraic/mockery.git",
                "reference": "4de7969f4664da3cef1ccd83866c9f59378c3371"
            },
            "dist": {
                "type": "zip",
                "url": "https://api.github.com/repos/padraic/mockery/zipball/4de7969f4664da3cef1ccd83866c9f59378c3371",
                "reference": "4de7969f4664da3cef1ccd83866c9f59378c3371",
                "shasum": ""
            },
            "require": {
                "hamcrest/hamcrest-php": "~1.1",
                "lib-pcre": ">=7.0",
                "php": ">=5.3.2"
            },
            "require-dev": {
                "phpunit/phpunit": "~4.0"
            },
            "type": "library",
            "extra": {
                "branch-alias": {
                    "dev-master": "0.9.x-dev"
                }
            },
            "autoload": {
                "psr-0": {
                    "Mockery": "library/"
                }
            },
            "notification-url": "https://packagist.org/downloads/",
            "license": [
                "BSD-3-Clause"
            ],
            "authors": [
                {
                    "name": "Pádraic Brady",
                    "email": "padraic.brady@gmail.com",
                    "homepage": "http://blog.astrumfutura.com"
                },
                {
                    "name": "Dave Marshall",
                    "email": "dave.marshall@atstsolutions.co.uk",
                    "homepage": "http://davedevelopment.co.uk"
                }
            ],
            "description": "Mockery is a simple yet flexible PHP mock object framework for use in unit testing with PHPUnit, PHPSpec or any other testing framework. Its core goal is to offer a test double framework with a succinct API capable of clearly defining all possible object operations and interactions using a human readable Domain Specific Language (DSL). Designed as a drop in alternative to PHPUnit's phpunit-mock-objects library, Mockery is easy to integrate with PHPUnit and can operate alongside phpunit-mock-objects without the World ending.",
            "homepage": "http://github.com/padraic/mockery",
            "keywords": [
                "BDD",
                "TDD",
                "library",
                "mock",
                "mock objects",
                "mockery",
                "stub",
                "test",
                "test double",
                "testing"
            ],
            "time": "2016-12-19T14:50:55+00:00"
        },
        {
            "name": "myclabs/deep-copy",
            "version": "1.6.0",
            "source": {
                "type": "git",
                "url": "https://github.com/myclabs/DeepCopy.git",
                "reference": "5a5a9fc8025a08d8919be87d6884d5a92520cefe"
            },
            "dist": {
                "type": "zip",
                "url": "https://api.github.com/repos/myclabs/DeepCopy/zipball/5a5a9fc8025a08d8919be87d6884d5a92520cefe",
                "reference": "5a5a9fc8025a08d8919be87d6884d5a92520cefe",
                "shasum": ""
            },
            "require": {
                "php": ">=5.4.0"
            },
            "require-dev": {
                "doctrine/collections": "1.*",
                "phpunit/phpunit": "~4.1"
            },
            "type": "library",
            "autoload": {
                "psr-4": {
                    "DeepCopy\\": "src/DeepCopy/"
                }
            },
            "notification-url": "https://packagist.org/downloads/",
            "license": [
                "MIT"
            ],
            "description": "Create deep copies (clones) of your objects",
            "homepage": "https://github.com/myclabs/DeepCopy",
            "keywords": [
                "clone",
                "copy",
                "duplicate",
                "object",
                "object graph"
            ],
            "time": "2017-01-26T22:05:40+00:00"
        },
        {
            "name": "phpdocumentor/reflection-common",
            "version": "1.0",
            "source": {
                "type": "git",
                "url": "https://github.com/phpDocumentor/ReflectionCommon.git",
                "reference": "144c307535e82c8fdcaacbcfc1d6d8eeb896687c"
            },
            "dist": {
                "type": "zip",
                "url": "https://api.github.com/repos/phpDocumentor/ReflectionCommon/zipball/144c307535e82c8fdcaacbcfc1d6d8eeb896687c",
                "reference": "144c307535e82c8fdcaacbcfc1d6d8eeb896687c",
                "shasum": ""
            },
            "require": {
                "php": ">=5.5"
            },
            "require-dev": {
                "phpunit/phpunit": "^4.6"
            },
            "type": "library",
            "extra": {
                "branch-alias": {
                    "dev-master": "1.0.x-dev"
                }
            },
            "autoload": {
                "psr-4": {
                    "phpDocumentor\\Reflection\\": [
                        "src"
                    ]
                }
            },
            "notification-url": "https://packagist.org/downloads/",
            "license": [
                "MIT"
            ],
            "authors": [
                {
                    "name": "Jaap van Otterdijk",
                    "email": "opensource@ijaap.nl"
                }
            ],
            "description": "Common reflection classes used by phpdocumentor to reflect the code structure",
            "homepage": "http://www.phpdoc.org",
            "keywords": [
                "FQSEN",
                "phpDocumentor",
                "phpdoc",
                "reflection",
                "static analysis"
            ],
            "time": "2015-12-27T11:43:31+00:00"
        },
        {
            "name": "phpdocumentor/reflection-docblock",
            "version": "3.1.1",
            "source": {
                "type": "git",
                "url": "https://github.com/phpDocumentor/ReflectionDocBlock.git",
                "reference": "8331b5efe816ae05461b7ca1e721c01b46bafb3e"
            },
            "dist": {
                "type": "zip",
                "url": "https://api.github.com/repos/phpDocumentor/ReflectionDocBlock/zipball/8331b5efe816ae05461b7ca1e721c01b46bafb3e",
                "reference": "8331b5efe816ae05461b7ca1e721c01b46bafb3e",
                "shasum": ""
            },
            "require": {
                "php": ">=5.5",
                "phpdocumentor/reflection-common": "^1.0@dev",
                "phpdocumentor/type-resolver": "^0.2.0",
                "webmozart/assert": "^1.0"
            },
            "require-dev": {
                "mockery/mockery": "^0.9.4",
                "phpunit/phpunit": "^4.4"
            },
            "type": "library",
            "autoload": {
                "psr-4": {
                    "phpDocumentor\\Reflection\\": [
                        "src/"
                    ]
                }
            },
            "notification-url": "https://packagist.org/downloads/",
            "license": [
                "MIT"
            ],
            "authors": [
                {
                    "name": "Mike van Riel",
                    "email": "me@mikevanriel.com"
                }
            ],
            "description": "With this component, a library can provide support for annotations via DocBlocks or otherwise retrieve information that is embedded in a DocBlock.",
            "time": "2016-09-30T07:12:33+00:00"
        },
        {
            "name": "phpdocumentor/type-resolver",
            "version": "0.2.1",
            "source": {
                "type": "git",
                "url": "https://github.com/phpDocumentor/TypeResolver.git",
                "reference": "e224fb2ea2fba6d3ad6fdaef91cd09a172155ccb"
            },
            "dist": {
                "type": "zip",
                "url": "https://api.github.com/repos/phpDocumentor/TypeResolver/zipball/e224fb2ea2fba6d3ad6fdaef91cd09a172155ccb",
                "reference": "e224fb2ea2fba6d3ad6fdaef91cd09a172155ccb",
                "shasum": ""
            },
            "require": {
                "php": ">=5.5",
                "phpdocumentor/reflection-common": "^1.0"
            },
            "require-dev": {
                "mockery/mockery": "^0.9.4",
                "phpunit/phpunit": "^5.2||^4.8.24"
            },
            "type": "library",
            "extra": {
                "branch-alias": {
                    "dev-master": "1.0.x-dev"
                }
            },
            "autoload": {
                "psr-4": {
                    "phpDocumentor\\Reflection\\": [
                        "src/"
                    ]
                }
            },
            "notification-url": "https://packagist.org/downloads/",
            "license": [
                "MIT"
            ],
            "authors": [
                {
                    "name": "Mike van Riel",
                    "email": "me@mikevanriel.com"
                }
            ],
            "time": "2016-11-25T06:54:22+00:00"
        },
        {
            "name": "phpspec/prophecy",
            "version": "v1.6.2",
            "source": {
                "type": "git",
                "url": "https://github.com/phpspec/prophecy.git",
                "reference": "6c52c2722f8460122f96f86346600e1077ce22cb"
            },
            "dist": {
                "type": "zip",
                "url": "https://api.github.com/repos/phpspec/prophecy/zipball/6c52c2722f8460122f96f86346600e1077ce22cb",
                "reference": "6c52c2722f8460122f96f86346600e1077ce22cb",
                "shasum": ""
            },
            "require": {
                "doctrine/instantiator": "^1.0.2",
                "php": "^5.3|^7.0",
                "phpdocumentor/reflection-docblock": "^2.0|^3.0.2",
                "sebastian/comparator": "^1.1",
                "sebastian/recursion-context": "^1.0|^2.0"
            },
            "require-dev": {
                "phpspec/phpspec": "^2.0",
                "phpunit/phpunit": "^4.8 || ^5.6.5"
            },
            "type": "library",
            "extra": {
                "branch-alias": {
                    "dev-master": "1.6.x-dev"
                }
            },
            "autoload": {
                "psr-0": {
                    "Prophecy\\": "src/"
                }
            },
            "notification-url": "https://packagist.org/downloads/",
            "license": [
                "MIT"
            ],
            "authors": [
                {
                    "name": "Konstantin Kudryashov",
                    "email": "ever.zet@gmail.com",
                    "homepage": "http://everzet.com"
                },
                {
                    "name": "Marcello Duarte",
                    "email": "marcello.duarte@gmail.com"
                }
            ],
            "description": "Highly opinionated mocking framework for PHP 5.3+",
            "homepage": "https://github.com/phpspec/prophecy",
            "keywords": [
                "Double",
                "Dummy",
                "fake",
                "mock",
                "spy",
                "stub"
            ],
            "time": "2016-11-21T14:58:47+00:00"
        },
        {
            "name": "phpunit/php-code-coverage",
            "version": "4.0.5",
            "source": {
                "type": "git",
                "url": "https://github.com/sebastianbergmann/php-code-coverage.git",
                "reference": "c19cfc7cbb0e9338d8c469c7eedecc2a428b0971"
            },
            "dist": {
                "type": "zip",
                "url": "https://api.github.com/repos/sebastianbergmann/php-code-coverage/zipball/c19cfc7cbb0e9338d8c469c7eedecc2a428b0971",
                "reference": "c19cfc7cbb0e9338d8c469c7eedecc2a428b0971",
                "shasum": ""
            },
            "require": {
                "php": "^5.6 || ^7.0",
                "phpunit/php-file-iterator": "~1.3",
                "phpunit/php-text-template": "~1.2",
                "phpunit/php-token-stream": "^1.4.2",
                "sebastian/code-unit-reverse-lookup": "~1.0",
                "sebastian/environment": "^1.3.2 || ^2.0",
                "sebastian/version": "~1.0|~2.0"
            },
            "require-dev": {
                "ext-xdebug": ">=2.1.4",
                "phpunit/phpunit": "^5.4"
            },
            "suggest": {
                "ext-dom": "*",
                "ext-xdebug": ">=2.4.0",
                "ext-xmlwriter": "*"
            },
            "type": "library",
            "extra": {
                "branch-alias": {
                    "dev-master": "4.0.x-dev"
                }
            },
            "autoload": {
                "classmap": [
                    "src/"
                ]
            },
            "notification-url": "https://packagist.org/downloads/",
            "license": [
                "BSD-3-Clause"
            ],
            "authors": [
                {
                    "name": "Sebastian Bergmann",
                    "email": "sb@sebastian-bergmann.de",
                    "role": "lead"
                }
            ],
            "description": "Library that provides collection, processing, and rendering functionality for PHP code coverage information.",
            "homepage": "https://github.com/sebastianbergmann/php-code-coverage",
            "keywords": [
                "coverage",
                "testing",
                "xunit"
            ],
            "time": "2017-01-20T15:06:43+00:00"
        },
        {
            "name": "phpunit/php-file-iterator",
            "version": "1.4.2",
            "source": {
                "type": "git",
                "url": "https://github.com/sebastianbergmann/php-file-iterator.git",
                "reference": "3cc8f69b3028d0f96a9078e6295d86e9bf019be5"
            },
            "dist": {
                "type": "zip",
                "url": "https://api.github.com/repos/sebastianbergmann/php-file-iterator/zipball/3cc8f69b3028d0f96a9078e6295d86e9bf019be5",
                "reference": "3cc8f69b3028d0f96a9078e6295d86e9bf019be5",
                "shasum": ""
            },
            "require": {
                "php": ">=5.3.3"
            },
            "type": "library",
            "extra": {
                "branch-alias": {
                    "dev-master": "1.4.x-dev"
                }
            },
            "autoload": {
                "classmap": [
                    "src/"
                ]
            },
            "notification-url": "https://packagist.org/downloads/",
            "license": [
                "BSD-3-Clause"
            ],
            "authors": [
                {
                    "name": "Sebastian Bergmann",
                    "email": "sb@sebastian-bergmann.de",
                    "role": "lead"
                }
            ],
            "description": "FilterIterator implementation that filters files based on a list of suffixes.",
            "homepage": "https://github.com/sebastianbergmann/php-file-iterator/",
            "keywords": [
                "filesystem",
                "iterator"
            ],
            "time": "2016-10-03T07:40:28+00:00"
        },
        {
            "name": "phpunit/php-text-template",
            "version": "1.2.1",
            "source": {
                "type": "git",
                "url": "https://github.com/sebastianbergmann/php-text-template.git",
                "reference": "31f8b717e51d9a2afca6c9f046f5d69fc27c8686"
            },
            "dist": {
                "type": "zip",
                "url": "https://api.github.com/repos/sebastianbergmann/php-text-template/zipball/31f8b717e51d9a2afca6c9f046f5d69fc27c8686",
                "reference": "31f8b717e51d9a2afca6c9f046f5d69fc27c8686",
                "shasum": ""
            },
            "require": {
                "php": ">=5.3.3"
            },
            "type": "library",
            "autoload": {
                "classmap": [
                    "src/"
                ]
            },
            "notification-url": "https://packagist.org/downloads/",
            "license": [
                "BSD-3-Clause"
            ],
            "authors": [
                {
                    "name": "Sebastian Bergmann",
                    "email": "sebastian@phpunit.de",
                    "role": "lead"
                }
            ],
            "description": "Simple template engine.",
            "homepage": "https://github.com/sebastianbergmann/php-text-template/",
            "keywords": [
                "template"
            ],
            "time": "2015-06-21T13:50:34+00:00"
        },
        {
            "name": "phpunit/php-timer",
            "version": "1.0.8",
            "source": {
                "type": "git",
                "url": "https://github.com/sebastianbergmann/php-timer.git",
                "reference": "38e9124049cf1a164f1e4537caf19c99bf1eb260"
            },
            "dist": {
                "type": "zip",
                "url": "https://api.github.com/repos/sebastianbergmann/php-timer/zipball/38e9124049cf1a164f1e4537caf19c99bf1eb260",
                "reference": "38e9124049cf1a164f1e4537caf19c99bf1eb260",
                "shasum": ""
            },
            "require": {
                "php": ">=5.3.3"
            },
            "require-dev": {
                "phpunit/phpunit": "~4|~5"
            },
            "type": "library",
            "autoload": {
                "classmap": [
                    "src/"
                ]
            },
            "notification-url": "https://packagist.org/downloads/",
            "license": [
                "BSD-3-Clause"
            ],
            "authors": [
                {
                    "name": "Sebastian Bergmann",
                    "email": "sb@sebastian-bergmann.de",
                    "role": "lead"
                }
            ],
            "description": "Utility class for timing",
            "homepage": "https://github.com/sebastianbergmann/php-timer/",
            "keywords": [
                "timer"
            ],
            "time": "2016-05-12T18:03:57+00:00"
        },
        {
            "name": "phpunit/php-token-stream",
            "version": "1.4.9",
            "source": {
                "type": "git",
                "url": "https://github.com/sebastianbergmann/php-token-stream.git",
                "reference": "3b402f65a4cc90abf6e1104e388b896ce209631b"
            },
            "dist": {
                "type": "zip",
                "url": "https://api.github.com/repos/sebastianbergmann/php-token-stream/zipball/3b402f65a4cc90abf6e1104e388b896ce209631b",
                "reference": "3b402f65a4cc90abf6e1104e388b896ce209631b",
                "shasum": ""
            },
            "require": {
                "ext-tokenizer": "*",
                "php": ">=5.3.3"
            },
            "require-dev": {
                "phpunit/phpunit": "~4.2"
            },
            "type": "library",
            "extra": {
                "branch-alias": {
                    "dev-master": "1.4-dev"
                }
            },
            "autoload": {
                "classmap": [
                    "src/"
                ]
            },
            "notification-url": "https://packagist.org/downloads/",
            "license": [
                "BSD-3-Clause"
            ],
            "authors": [
                {
                    "name": "Sebastian Bergmann",
                    "email": "sebastian@phpunit.de"
                }
            ],
            "description": "Wrapper around PHP's tokenizer extension.",
            "homepage": "https://github.com/sebastianbergmann/php-token-stream/",
            "keywords": [
                "tokenizer"
            ],
            "time": "2016-11-15T14:06:22+00:00"
        },
        {
            "name": "phpunit/phpunit",
            "version": "5.7.10",
            "source": {
                "type": "git",
                "url": "https://github.com/sebastianbergmann/phpunit.git",
                "reference": "bf0804199f516fe80ffcc48ac6d4741c49baeb6e"
            },
            "dist": {
                "type": "zip",
                "url": "https://api.github.com/repos/sebastianbergmann/phpunit/zipball/bf0804199f516fe80ffcc48ac6d4741c49baeb6e",
                "reference": "bf0804199f516fe80ffcc48ac6d4741c49baeb6e",
                "shasum": ""
            },
            "require": {
                "ext-dom": "*",
                "ext-json": "*",
                "ext-libxml": "*",
                "ext-mbstring": "*",
                "ext-xml": "*",
                "myclabs/deep-copy": "~1.3",
                "php": "^5.6 || ^7.0",
                "phpspec/prophecy": "^1.6.2",
                "phpunit/php-code-coverage": "^4.0.4",
                "phpunit/php-file-iterator": "~1.4",
                "phpunit/php-text-template": "~1.2",
                "phpunit/php-timer": "^1.0.6",
                "phpunit/phpunit-mock-objects": "^3.2",
                "sebastian/comparator": "^1.2.4",
                "sebastian/diff": "~1.2",
                "sebastian/environment": "^1.3.4 || ^2.0",
                "sebastian/exporter": "~2.0",
                "sebastian/global-state": "^1.1",
                "sebastian/object-enumerator": "~2.0",
                "sebastian/resource-operations": "~1.0",
                "sebastian/version": "~1.0|~2.0",
                "symfony/yaml": "~2.1|~3.0"
            },
            "conflict": {
                "phpdocumentor/reflection-docblock": "3.0.2"
            },
            "require-dev": {
                "ext-pdo": "*"
            },
            "suggest": {
                "ext-xdebug": "*",
                "phpunit/php-invoker": "~1.1"
            },
            "bin": [
                "phpunit"
            ],
            "type": "library",
            "extra": {
                "branch-alias": {
                    "dev-master": "5.7.x-dev"
                }
            },
            "autoload": {
                "classmap": [
                    "src/"
                ]
            },
            "notification-url": "https://packagist.org/downloads/",
            "license": [
                "BSD-3-Clause"
            ],
            "authors": [
                {
                    "name": "Sebastian Bergmann",
                    "email": "sebastian@phpunit.de",
                    "role": "lead"
                }
            ],
            "description": "The PHP Unit Testing framework.",
            "homepage": "https://phpunit.de/",
            "keywords": [
                "phpunit",
                "testing",
                "xunit"
            ],
            "time": "2017-02-04T09:03:53+00:00"
        },
        {
            "name": "phpunit/phpunit-mock-objects",
            "version": "3.4.3",
            "source": {
                "type": "git",
                "url": "https://github.com/sebastianbergmann/phpunit-mock-objects.git",
                "reference": "3ab72b65b39b491e0c011e2e09bb2206c2aa8e24"
            },
            "dist": {
                "type": "zip",
                "url": "https://api.github.com/repos/sebastianbergmann/phpunit-mock-objects/zipball/3ab72b65b39b491e0c011e2e09bb2206c2aa8e24",
                "reference": "3ab72b65b39b491e0c011e2e09bb2206c2aa8e24",
                "shasum": ""
            },
            "require": {
                "doctrine/instantiator": "^1.0.2",
                "php": "^5.6 || ^7.0",
                "phpunit/php-text-template": "^1.2",
                "sebastian/exporter": "^1.2 || ^2.0"
            },
            "conflict": {
                "phpunit/phpunit": "<5.4.0"
            },
            "require-dev": {
                "phpunit/phpunit": "^5.4"
            },
            "suggest": {
                "ext-soap": "*"
            },
            "type": "library",
            "extra": {
                "branch-alias": {
                    "dev-master": "3.2.x-dev"
                }
            },
            "autoload": {
                "classmap": [
                    "src/"
                ]
            },
            "notification-url": "https://packagist.org/downloads/",
            "license": [
                "BSD-3-Clause"
            ],
            "authors": [
                {
                    "name": "Sebastian Bergmann",
                    "email": "sb@sebastian-bergmann.de",
                    "role": "lead"
                }
            ],
            "description": "Mock Object library for PHPUnit",
            "homepage": "https://github.com/sebastianbergmann/phpunit-mock-objects/",
            "keywords": [
                "mock",
                "xunit"
            ],
            "time": "2016-12-08T20:27:08+00:00"
        },
        {
            "name": "sebastian/code-unit-reverse-lookup",
            "version": "1.0.0",
            "source": {
                "type": "git",
                "url": "https://github.com/sebastianbergmann/code-unit-reverse-lookup.git",
                "reference": "c36f5e7cfce482fde5bf8d10d41a53591e0198fe"
            },
            "dist": {
                "type": "zip",
                "url": "https://api.github.com/repos/sebastianbergmann/code-unit-reverse-lookup/zipball/c36f5e7cfce482fde5bf8d10d41a53591e0198fe",
                "reference": "c36f5e7cfce482fde5bf8d10d41a53591e0198fe",
                "shasum": ""
            },
            "require": {
                "php": ">=5.6"
            },
            "require-dev": {
                "phpunit/phpunit": "~5"
            },
            "type": "library",
            "extra": {
                "branch-alias": {
                    "dev-master": "1.0.x-dev"
                }
            },
            "autoload": {
                "classmap": [
                    "src/"
                ]
            },
            "notification-url": "https://packagist.org/downloads/",
            "license": [
                "BSD-3-Clause"
            ],
            "authors": [
                {
                    "name": "Sebastian Bergmann",
                    "email": "sebastian@phpunit.de"
                }
            ],
            "description": "Looks up which function or method a line of code belongs to",
            "homepage": "https://github.com/sebastianbergmann/code-unit-reverse-lookup/",
            "time": "2016-02-13T06:45:14+00:00"
        },
        {
            "name": "sebastian/comparator",
            "version": "1.2.4",
            "source": {
                "type": "git",
                "url": "https://github.com/sebastianbergmann/comparator.git",
                "reference": "2b7424b55f5047b47ac6e5ccb20b2aea4011d9be"
            },
            "dist": {
                "type": "zip",
                "url": "https://api.github.com/repos/sebastianbergmann/comparator/zipball/2b7424b55f5047b47ac6e5ccb20b2aea4011d9be",
                "reference": "2b7424b55f5047b47ac6e5ccb20b2aea4011d9be",
                "shasum": ""
            },
            "require": {
                "php": ">=5.3.3",
                "sebastian/diff": "~1.2",
                "sebastian/exporter": "~1.2 || ~2.0"
            },
            "require-dev": {
                "phpunit/phpunit": "~4.4"
            },
            "type": "library",
            "extra": {
                "branch-alias": {
                    "dev-master": "1.2.x-dev"
                }
            },
            "autoload": {
                "classmap": [
                    "src/"
                ]
            },
            "notification-url": "https://packagist.org/downloads/",
            "license": [
                "BSD-3-Clause"
            ],
            "authors": [
                {
                    "name": "Jeff Welch",
                    "email": "whatthejeff@gmail.com"
                },
                {
                    "name": "Volker Dusch",
                    "email": "github@wallbash.com"
                },
                {
                    "name": "Bernhard Schussek",
                    "email": "bschussek@2bepublished.at"
                },
                {
                    "name": "Sebastian Bergmann",
                    "email": "sebastian@phpunit.de"
                }
            ],
            "description": "Provides the functionality to compare PHP values for equality",
            "homepage": "http://www.github.com/sebastianbergmann/comparator",
            "keywords": [
                "comparator",
                "compare",
                "equality"
            ],
            "time": "2017-01-29T09:50:25+00:00"
        },
        {
            "name": "sebastian/diff",
            "version": "1.4.1",
            "source": {
                "type": "git",
                "url": "https://github.com/sebastianbergmann/diff.git",
                "reference": "13edfd8706462032c2f52b4b862974dd46b71c9e"
            },
            "dist": {
                "type": "zip",
                "url": "https://api.github.com/repos/sebastianbergmann/diff/zipball/13edfd8706462032c2f52b4b862974dd46b71c9e",
                "reference": "13edfd8706462032c2f52b4b862974dd46b71c9e",
                "shasum": ""
            },
            "require": {
                "php": ">=5.3.3"
            },
            "require-dev": {
                "phpunit/phpunit": "~4.8"
            },
            "type": "library",
            "extra": {
                "branch-alias": {
                    "dev-master": "1.4-dev"
                }
            },
            "autoload": {
                "classmap": [
                    "src/"
                ]
            },
            "notification-url": "https://packagist.org/downloads/",
            "license": [
                "BSD-3-Clause"
            ],
            "authors": [
                {
                    "name": "Kore Nordmann",
                    "email": "mail@kore-nordmann.de"
                },
                {
                    "name": "Sebastian Bergmann",
                    "email": "sebastian@phpunit.de"
                }
            ],
            "description": "Diff implementation",
            "homepage": "https://github.com/sebastianbergmann/diff",
            "keywords": [
                "diff"
            ],
            "time": "2015-12-08T07:14:41+00:00"
        },
        {
            "name": "sebastian/environment",
            "version": "2.0.0",
            "source": {
                "type": "git",
                "url": "https://github.com/sebastianbergmann/environment.git",
                "reference": "5795ffe5dc5b02460c3e34222fee8cbe245d8fac"
            },
            "dist": {
                "type": "zip",
                "url": "https://api.github.com/repos/sebastianbergmann/environment/zipball/5795ffe5dc5b02460c3e34222fee8cbe245d8fac",
                "reference": "5795ffe5dc5b02460c3e34222fee8cbe245d8fac",
                "shasum": ""
            },
            "require": {
                "php": "^5.6 || ^7.0"
            },
            "require-dev": {
                "phpunit/phpunit": "^5.0"
            },
            "type": "library",
            "extra": {
                "branch-alias": {
                    "dev-master": "2.0.x-dev"
                }
            },
            "autoload": {
                "classmap": [
                    "src/"
                ]
            },
            "notification-url": "https://packagist.org/downloads/",
            "license": [
                "BSD-3-Clause"
            ],
            "authors": [
                {
                    "name": "Sebastian Bergmann",
                    "email": "sebastian@phpunit.de"
                }
            ],
            "description": "Provides functionality to handle HHVM/PHP environments",
            "homepage": "http://www.github.com/sebastianbergmann/environment",
            "keywords": [
                "Xdebug",
                "environment",
                "hhvm"
            ],
            "time": "2016-11-26T07:53:53+00:00"
        },
        {
            "name": "sebastian/exporter",
            "version": "2.0.0",
            "source": {
                "type": "git",
                "url": "https://github.com/sebastianbergmann/exporter.git",
                "reference": "ce474bdd1a34744d7ac5d6aad3a46d48d9bac4c4"
            },
            "dist": {
                "type": "zip",
                "url": "https://api.github.com/repos/sebastianbergmann/exporter/zipball/ce474bdd1a34744d7ac5d6aad3a46d48d9bac4c4",
                "reference": "ce474bdd1a34744d7ac5d6aad3a46d48d9bac4c4",
                "shasum": ""
            },
            "require": {
                "php": ">=5.3.3",
                "sebastian/recursion-context": "~2.0"
            },
            "require-dev": {
                "ext-mbstring": "*",
                "phpunit/phpunit": "~4.4"
            },
            "type": "library",
            "extra": {
                "branch-alias": {
                    "dev-master": "2.0.x-dev"
                }
            },
            "autoload": {
                "classmap": [
                    "src/"
                ]
            },
            "notification-url": "https://packagist.org/downloads/",
            "license": [
                "BSD-3-Clause"
            ],
            "authors": [
                {
                    "name": "Jeff Welch",
                    "email": "whatthejeff@gmail.com"
                },
                {
                    "name": "Volker Dusch",
                    "email": "github@wallbash.com"
                },
                {
                    "name": "Bernhard Schussek",
                    "email": "bschussek@2bepublished.at"
                },
                {
                    "name": "Sebastian Bergmann",
                    "email": "sebastian@phpunit.de"
                },
                {
                    "name": "Adam Harvey",
                    "email": "aharvey@php.net"
                }
            ],
            "description": "Provides the functionality to export PHP variables for visualization",
            "homepage": "http://www.github.com/sebastianbergmann/exporter",
            "keywords": [
                "export",
                "exporter"
            ],
            "time": "2016-11-19T08:54:04+00:00"
        },
        {
            "name": "sebastian/global-state",
            "version": "1.1.1",
            "source": {
                "type": "git",
                "url": "https://github.com/sebastianbergmann/global-state.git",
                "reference": "bc37d50fea7d017d3d340f230811c9f1d7280af4"
            },
            "dist": {
                "type": "zip",
                "url": "https://api.github.com/repos/sebastianbergmann/global-state/zipball/bc37d50fea7d017d3d340f230811c9f1d7280af4",
                "reference": "bc37d50fea7d017d3d340f230811c9f1d7280af4",
                "shasum": ""
            },
            "require": {
                "php": ">=5.3.3"
            },
            "require-dev": {
                "phpunit/phpunit": "~4.2"
            },
            "suggest": {
                "ext-uopz": "*"
            },
            "type": "library",
            "extra": {
                "branch-alias": {
                    "dev-master": "1.0-dev"
                }
            },
            "autoload": {
                "classmap": [
                    "src/"
                ]
            },
            "notification-url": "https://packagist.org/downloads/",
            "license": [
                "BSD-3-Clause"
            ],
            "authors": [
                {
                    "name": "Sebastian Bergmann",
                    "email": "sebastian@phpunit.de"
                }
            ],
            "description": "Snapshotting of global state",
            "homepage": "http://www.github.com/sebastianbergmann/global-state",
            "keywords": [
                "global state"
            ],
            "time": "2015-10-12T03:26:01+00:00"
        },
        {
            "name": "sebastian/object-enumerator",
            "version": "2.0.0",
            "source": {
                "type": "git",
                "url": "https://github.com/sebastianbergmann/object-enumerator.git",
                "reference": "96f8a3f257b69e8128ad74d3a7fd464bcbaa3b35"
            },
            "dist": {
                "type": "zip",
                "url": "https://api.github.com/repos/sebastianbergmann/object-enumerator/zipball/96f8a3f257b69e8128ad74d3a7fd464bcbaa3b35",
                "reference": "96f8a3f257b69e8128ad74d3a7fd464bcbaa3b35",
                "shasum": ""
            },
            "require": {
                "php": ">=5.6",
                "sebastian/recursion-context": "~2.0"
            },
            "require-dev": {
                "phpunit/phpunit": "~5"
            },
            "type": "library",
            "extra": {
                "branch-alias": {
                    "dev-master": "2.0.x-dev"
                }
            },
            "autoload": {
                "classmap": [
                    "src/"
                ]
            },
            "notification-url": "https://packagist.org/downloads/",
            "license": [
                "BSD-3-Clause"
            ],
            "authors": [
                {
                    "name": "Sebastian Bergmann",
                    "email": "sebastian@phpunit.de"
                }
            ],
            "description": "Traverses array structures and object graphs to enumerate all referenced objects",
            "homepage": "https://github.com/sebastianbergmann/object-enumerator/",
            "time": "2016-11-19T07:35:10+00:00"
        },
        {
            "name": "sebastian/recursion-context",
            "version": "2.0.0",
            "source": {
                "type": "git",
                "url": "https://github.com/sebastianbergmann/recursion-context.git",
                "reference": "2c3ba150cbec723aa057506e73a8d33bdb286c9a"
            },
            "dist": {
                "type": "zip",
                "url": "https://api.github.com/repos/sebastianbergmann/recursion-context/zipball/2c3ba150cbec723aa057506e73a8d33bdb286c9a",
                "reference": "2c3ba150cbec723aa057506e73a8d33bdb286c9a",
                "shasum": ""
            },
            "require": {
                "php": ">=5.3.3"
            },
            "require-dev": {
                "phpunit/phpunit": "~4.4"
            },
            "type": "library",
            "extra": {
                "branch-alias": {
                    "dev-master": "2.0.x-dev"
                }
            },
            "autoload": {
                "classmap": [
                    "src/"
                ]
            },
            "notification-url": "https://packagist.org/downloads/",
            "license": [
                "BSD-3-Clause"
            ],
            "authors": [
                {
                    "name": "Jeff Welch",
                    "email": "whatthejeff@gmail.com"
                },
                {
                    "name": "Sebastian Bergmann",
                    "email": "sebastian@phpunit.de"
                },
                {
                    "name": "Adam Harvey",
                    "email": "aharvey@php.net"
                }
            ],
            "description": "Provides functionality to recursively process PHP variables",
            "homepage": "http://www.github.com/sebastianbergmann/recursion-context",
            "time": "2016-11-19T07:33:16+00:00"
        },
        {
            "name": "sebastian/resource-operations",
            "version": "1.0.0",
            "source": {
                "type": "git",
                "url": "https://github.com/sebastianbergmann/resource-operations.git",
                "reference": "ce990bb21759f94aeafd30209e8cfcdfa8bc3f52"
            },
            "dist": {
                "type": "zip",
                "url": "https://api.github.com/repos/sebastianbergmann/resource-operations/zipball/ce990bb21759f94aeafd30209e8cfcdfa8bc3f52",
                "reference": "ce990bb21759f94aeafd30209e8cfcdfa8bc3f52",
                "shasum": ""
            },
            "require": {
                "php": ">=5.6.0"
            },
            "type": "library",
            "extra": {
                "branch-alias": {
                    "dev-master": "1.0.x-dev"
                }
            },
            "autoload": {
                "classmap": [
                    "src/"
                ]
            },
            "notification-url": "https://packagist.org/downloads/",
            "license": [
                "BSD-3-Clause"
            ],
            "authors": [
                {
                    "name": "Sebastian Bergmann",
                    "email": "sebastian@phpunit.de"
                }
            ],
            "description": "Provides a list of PHP built-in functions that operate on resources",
            "homepage": "https://www.github.com/sebastianbergmann/resource-operations",
            "time": "2015-07-28T20:34:47+00:00"
        },
        {
            "name": "sebastian/version",
            "version": "2.0.1",
            "source": {
                "type": "git",
                "url": "https://github.com/sebastianbergmann/version.git",
                "reference": "99732be0ddb3361e16ad77b68ba41efc8e979019"
            },
            "dist": {
                "type": "zip",
                "url": "https://api.github.com/repos/sebastianbergmann/version/zipball/99732be0ddb3361e16ad77b68ba41efc8e979019",
                "reference": "99732be0ddb3361e16ad77b68ba41efc8e979019",
                "shasum": ""
            },
            "require": {
                "php": ">=5.6"
            },
            "type": "library",
            "extra": {
                "branch-alias": {
                    "dev-master": "2.0.x-dev"
                }
            },
            "autoload": {
                "classmap": [
                    "src/"
                ]
            },
            "notification-url": "https://packagist.org/downloads/",
            "license": [
                "BSD-3-Clause"
            ],
            "authors": [
                {
                    "name": "Sebastian Bergmann",
                    "email": "sebastian@phpunit.de",
                    "role": "lead"
                }
            ],
            "description": "Library that helps with managing the version number of Git-hosted PHP projects",
            "homepage": "https://github.com/sebastianbergmann/version",
            "time": "2016-10-03T07:35:21+00:00"
        },
        {
            "name": "symfony/class-loader",
            "version": "v3.2.2",
            "source": {
                "type": "git",
                "url": "https://github.com/symfony/class-loader.git",
                "reference": "0152f7a47acd564ca62c652975c2b32ac6d613a6"
            },
            "dist": {
                "type": "zip",
                "url": "https://api.github.com/repos/symfony/class-loader/zipball/0152f7a47acd564ca62c652975c2b32ac6d613a6",
                "reference": "0152f7a47acd564ca62c652975c2b32ac6d613a6",
                "shasum": ""
            },
            "require": {
                "php": ">=5.5.9"
            },
            "require-dev": {
                "symfony/finder": "~2.8|~3.0",
                "symfony/polyfill-apcu": "~1.1"
            },
            "suggest": {
                "symfony/polyfill-apcu": "For using ApcClassLoader on HHVM"
            },
            "type": "library",
            "extra": {
                "branch-alias": {
                    "dev-master": "3.2-dev"
                }
            },
            "autoload": {
                "psr-4": {
                    "Symfony\\Component\\ClassLoader\\": ""
                },
                "exclude-from-classmap": [
                    "/Tests/"
                ]
            },
            "notification-url": "https://packagist.org/downloads/",
            "license": [
                "MIT"
            ],
            "authors": [
                {
                    "name": "Fabien Potencier",
                    "email": "fabien@symfony.com"
                },
                {
                    "name": "Symfony Community",
                    "homepage": "https://symfony.com/contributors"
                }
            ],
            "description": "Symfony ClassLoader Component",
            "homepage": "https://symfony.com",
            "time": "2017-01-10T14:14:38+00:00"
        },
        {
            "name": "symfony/dom-crawler",
            "version": "v3.1.10",
            "source": {
                "type": "git",
                "url": "https://github.com/symfony/dom-crawler.git",
                "reference": "7eede2a901a19928494194f7d1815a77b9a473a0"
            },
            "dist": {
                "type": "zip",
                "url": "https://api.github.com/repos/symfony/dom-crawler/zipball/7eede2a901a19928494194f7d1815a77b9a473a0",
                "reference": "7eede2a901a19928494194f7d1815a77b9a473a0",
                "shasum": ""
            },
            "require": {
                "php": ">=5.5.9",
                "symfony/polyfill-mbstring": "~1.0"
            },
            "require-dev": {
                "symfony/css-selector": "~2.8|~3.0"
            },
            "suggest": {
                "symfony/css-selector": ""
            },
            "type": "library",
            "extra": {
                "branch-alias": {
                    "dev-master": "3.1-dev"
                }
            },
            "autoload": {
                "psr-4": {
                    "Symfony\\Component\\DomCrawler\\": ""
                },
                "exclude-from-classmap": [
                    "/Tests/"
                ]
            },
            "notification-url": "https://packagist.org/downloads/",
            "license": [
                "MIT"
            ],
            "authors": [
                {
                    "name": "Fabien Potencier",
                    "email": "fabien@symfony.com"
                },
                {
                    "name": "Symfony Community",
                    "homepage": "https://symfony.com/contributors"
                }
            ],
            "description": "Symfony DomCrawler Component",
            "homepage": "https://symfony.com",
            "time": "2017-01-21T17:13:55+00:00"
        },
        {
            "name": "symfony/yaml",
            "version": "v3.2.2",
            "source": {
                "type": "git",
                "url": "https://github.com/symfony/yaml.git",
                "reference": "50eadbd7926e31842893c957eca362b21592a97d"
            },
            "dist": {
                "type": "zip",
                "url": "https://api.github.com/repos/symfony/yaml/zipball/50eadbd7926e31842893c957eca362b21592a97d",
                "reference": "50eadbd7926e31842893c957eca362b21592a97d",
                "shasum": ""
            },
            "require": {
                "php": ">=5.5.9"
            },
            "require-dev": {
                "symfony/console": "~2.8|~3.0"
            },
            "suggest": {
                "symfony/console": "For validating YAML files using the lint command"
            },
            "type": "library",
            "extra": {
                "branch-alias": {
                    "dev-master": "3.2-dev"
                }
            },
            "autoload": {
                "psr-4": {
                    "Symfony\\Component\\Yaml\\": ""
                },
                "exclude-from-classmap": [
                    "/Tests/"
                ]
            },
            "notification-url": "https://packagist.org/downloads/",
            "license": [
                "MIT"
            ],
            "authors": [
                {
                    "name": "Fabien Potencier",
                    "email": "fabien@symfony.com"
                },
                {
                    "name": "Symfony Community",
                    "homepage": "https://symfony.com/contributors"
                }
            ],
            "description": "Symfony Yaml Component",
            "homepage": "https://symfony.com",
            "time": "2017-01-03T13:51:32+00:00"
        },
        {
            "name": "webmozart/assert",
            "version": "1.2.0",
            "source": {
                "type": "git",
                "url": "https://github.com/webmozart/assert.git",
                "reference": "2db61e59ff05fe5126d152bd0655c9ea113e550f"
            },
            "dist": {
                "type": "zip",
                "url": "https://api.github.com/repos/webmozart/assert/zipball/2db61e59ff05fe5126d152bd0655c9ea113e550f",
                "reference": "2db61e59ff05fe5126d152bd0655c9ea113e550f",
                "shasum": ""
            },
            "require": {
                "php": "^5.3.3 || ^7.0"
            },
            "require-dev": {
                "phpunit/phpunit": "^4.6",
                "sebastian/version": "^1.0.1"
            },
            "type": "library",
            "extra": {
                "branch-alias": {
                    "dev-master": "1.3-dev"
                }
            },
            "autoload": {
                "psr-4": {
                    "Webmozart\\Assert\\": "src/"
                }
            },
            "notification-url": "https://packagist.org/downloads/",
            "license": [
                "MIT"
            ],
            "authors": [
                {
                    "name": "Bernhard Schussek",
                    "email": "bschussek@gmail.com"
                }
            ],
            "description": "Assertions to validate method input/output with nice error messages.",
            "keywords": [
                "assert",
                "check",
                "validate"
            ],
            "time": "2016-11-23T20:04:58+00:00"
        }
    ],
    "aliases": [],
    "minimum-stability": "stable",
    "stability-flags": [],
    "prefer-stable": false,
    "prefer-lowest": false,
    "platform": {
        "php": ">=7.0.0",
        "ext-intl": "*",
        "ext-bcmath": "*"
    },
    "platform-dev": []
}<|MERGE_RESOLUTION|>--- conflicted
+++ resolved
@@ -4,11 +4,7 @@
         "Read more about it at https://getcomposer.org/doc/01-basic-usage.md#composer-lock-the-lock-file",
         "This file is @generated automatically"
     ],
-<<<<<<< HEAD
-    "content-hash": "098af9634cba1c6d47c25ef1d4803367",
-=======
     "content-hash": "bccf2c2fdac584664dd6c952f1d91ba8",
->>>>>>> 8a98204a
     "packages": [
         {
             "name": "bacon/bacon-qr-code",
@@ -108,18 +104,6 @@
         },
         {
             "name": "davejamesmiller/laravel-breadcrumbs",
-<<<<<<< HEAD
-            "version": "3.0.2",
-            "source": {
-                "type": "git",
-                "url": "https://github.com/davejamesmiller/laravel-breadcrumbs.git",
-                "reference": "6ca5a600003ecb52a5b5af14dad82033058604e1"
-            },
-            "dist": {
-                "type": "zip",
-                "url": "https://api.github.com/repos/davejamesmiller/laravel-breadcrumbs/zipball/6ca5a600003ecb52a5b5af14dad82033058604e1",
-                "reference": "6ca5a600003ecb52a5b5af14dad82033058604e1",
-=======
             "version": "3.1",
             "source": {
                 "type": "git",
@@ -130,7 +114,6 @@
                 "type": "zip",
                 "url": "https://api.github.com/repos/firefly-iii/laravel-breadcrumbs/zipball/afebafc321432188b10dafc7b4c072501687f3d0",
                 "reference": "afebafc321432188b10dafc7b4c072501687f3d0",
->>>>>>> 8a98204a
                 "shasum": ""
             },
             "require": {
@@ -165,38 +148,8 @@
             "keywords": [
                 "laravel"
             ],
-<<<<<<< HEAD
-            "time": "2017-01-30T21:16:53+00:00"
-        },
-        {
-            "name": "dnoegel/php-xdg-base-dir",
-            "version": "0.1",
-            "source": {
-                "type": "git",
-                "url": "https://github.com/dnoegel/php-xdg-base-dir.git",
-                "reference": "265b8593498b997dc2d31e75b89f053b5cc9621a"
-            },
-            "dist": {
-                "type": "zip",
-                "url": "https://api.github.com/repos/dnoegel/php-xdg-base-dir/zipball/265b8593498b997dc2d31e75b89f053b5cc9621a",
-                "reference": "265b8593498b997dc2d31e75b89f053b5cc9621a",
-                "shasum": ""
-            },
-            "require": {
-                "php": ">=5.3.2"
-            },
-            "require-dev": {
-                "phpunit/phpunit": "@stable"
-            },
-            "type": "project",
-            "autoload": {
-                "psr-4": {
-                    "XdgBaseDir\\": "src/"
-                }
-=======
             "support": {
                 "source": "https://github.com/firefly-iii/laravel-breadcrumbs/tree/3.1"
->>>>>>> 8a98204a
             },
             "time": "2017-01-30T07:52:50+00:00"
         },
@@ -1280,60 +1233,6 @@
             "time": "2017-01-16T07:55:07+00:00"
         },
         {
-<<<<<<< HEAD
-            "name": "nikic/php-parser",
-            "version": "v3.0.3",
-            "source": {
-                "type": "git",
-                "url": "https://github.com/nikic/PHP-Parser.git",
-                "reference": "5b8182cc0abb4b0ff290ba9df6c0e1323286013a"
-            },
-            "dist": {
-                "type": "zip",
-                "url": "https://api.github.com/repos/nikic/PHP-Parser/zipball/5b8182cc0abb4b0ff290ba9df6c0e1323286013a",
-                "reference": "5b8182cc0abb4b0ff290ba9df6c0e1323286013a",
-                "shasum": ""
-            },
-            "require": {
-                "ext-tokenizer": "*",
-                "php": ">=5.5"
-            },
-            "require-dev": {
-                "phpunit/phpunit": "~4.0|~5.0"
-            },
-            "bin": [
-                "bin/php-parse"
-            ],
-            "type": "library",
-            "extra": {
-                "branch-alias": {
-                    "dev-master": "3.0-dev"
-                }
-            },
-            "autoload": {
-                "psr-4": {
-                    "PhpParser\\": "lib/PhpParser"
-                }
-            },
-            "notification-url": "https://packagist.org/downloads/",
-            "license": [
-                "BSD-3-Clause"
-            ],
-            "authors": [
-                {
-                    "name": "Nikita Popov"
-                }
-            ],
-            "description": "A PHP parser written in PHP",
-            "keywords": [
-                "parser",
-                "php"
-            ],
-            "time": "2017-02-03T21:57:31+00:00"
-        },
-        {
-=======
->>>>>>> 8a98204a
             "name": "paragonie/random_compat",
             "version": "v2.0.4",
             "source": {
@@ -2622,16 +2521,16 @@
         },
         {
             "name": "twig/twig",
-            "version": "v1.31.0",
+            "version": "v1.30.0",
             "source": {
                 "type": "git",
                 "url": "https://github.com/twigphp/Twig.git",
-                "reference": "ddc9e3e20ee9c0b6908f401ac8353635b750eca7"
-            },
-            "dist": {
-                "type": "zip",
-                "url": "https://api.github.com/repos/twigphp/Twig/zipball/ddc9e3e20ee9c0b6908f401ac8353635b750eca7",
-                "reference": "ddc9e3e20ee9c0b6908f401ac8353635b750eca7",
+                "reference": "c6ff71094fde15d12398eaba029434b013dc5e59"
+            },
+            "dist": {
+                "type": "zip",
+                "url": "https://api.github.com/repos/twigphp/Twig/zipball/c6ff71094fde15d12398eaba029434b013dc5e59",
+                "reference": "c6ff71094fde15d12398eaba029434b013dc5e59",
                 "shasum": ""
             },
             "require": {
@@ -2639,12 +2538,12 @@
             },
             "require-dev": {
                 "symfony/debug": "~2.7",
-                "symfony/phpunit-bridge": "~3.2"
-            },
-            "type": "library",
-            "extra": {
-                "branch-alias": {
-                    "dev-master": "1.31-dev"
+                "symfony/phpunit-bridge": "~3.2@dev"
+            },
+            "type": "library",
+            "extra": {
+                "branch-alias": {
+                    "dev-master": "1.30-dev"
                 }
             },
             "autoload": {
@@ -2679,7 +2578,7 @@
             "keywords": [
                 "templating"
             ],
-            "time": "2017-01-11T19:36:15+00:00"
+            "time": "2016-12-23T11:06:22+00:00"
         },
         {
             "name": "vlucas/phpdotenv",
@@ -4599,8 +4498,7 @@
     "prefer-lowest": false,
     "platform": {
         "php": ">=7.0.0",
-        "ext-intl": "*",
-        "ext-bcmath": "*"
+        "ext-intl": "*"
     },
     "platform-dev": []
 }