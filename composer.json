{
  "name": "grumpydictator/firefly-iii",
  "description": "Firefly III: a personal finances manager.",
  "keywords": [
    "finance",
    "finances",
    "manager",
    "management",
    "euro",
    "dollar",
    "laravel",
    "money",
    "currency",
    "financials",
    "financial",
    "budgets",
    "administration",
    "tool",
    "tooling",
    "help",
    "helper",
    "assistant",
    "planning",
    "organizing",
    "bills",
    "personal finance",
    "budgets",
    "budgeting",
    "budgeting tool",
    "budgeting application",
    "transactions",
    "self hosted",
    "self-hosted",
    "transfers",
    "management"
  ],
  "license": "AGPL-3.0-or-later",
  "homepage": "https://github.com/firefly-iii/firefly-iii",
  "type": "project",
  "readme": "readme.md",
  "authors": [
    {
      "name": "James Cole",
      "email": "james@firefly-iii.org",
      "homepage": "https://github.com/firefly-iii",
      "role": "Developer"
    }
  ],
  "support": {
    "email": "james@firefly-iii.org",
    "issues": "https://github.com/firefly-iii/firefly-iii/issues",
    "forum": "https://gitter.im/firefly-iii/firefly-iii",
    "wiki": "https://github.com/firefly-iii/help/wiki",
    "source": "https://github.com/firefly-iii/firefly-iii",
    "docs": "https://docs.firefly-iii.org/"
  },
  "funding": [
    {
      "type": "patreon",
      "url": "https://www.patreon.com/JC5"
    },
    {
      "type": "github",
      "url": "https://github.com/sponsors/JC5"
    }
  ],
  "require": {
    "php": ">=8.1",
    "ext-bcmath": "*",
    "ext-curl": "*",
    "ext-fileinfo": "*",
    "ext-iconv": "*",
    "ext-intl": "*",
    "ext-json": "*",
    "ext-mbstring": "*",
    "ext-openssl": "*",
    "ext-pdo": "*",
    "ext-session": "*",
    "ext-simplexml": "*",
    "ext-sodium": "*",
    "ext-tokenizer": "*",
    "ext-xml": "*",
    "ext-xmlwriter": "*",
    "bacon/bacon-qr-code": "2.*",
    "diglactic/laravel-breadcrumbs": "^8.0",
    "doctrine/dbal": "3.*",
    "gdbots/query-parser": "^2.0",
    "guzzlehttp/guzzle": "^7.5",
    "jc5/google2fa-laravel": "^2.0",
    "jc5/recovery": "^2",
    "laravel/framework": "^9",
    "laravel/passport": "11.*",
    "laravel/sanctum": "^3.0",
<<<<<<< HEAD
    "laravel/slack-notification-channel": "^2.4",
    "laravel/ui": "^4.0",
=======
    "laravel/ui": "^4.1",
>>>>>>> 86243131
    "laravelcollective/html": "6.*",
    "league/commonmark": "2.*",
    "league/csv": "^9.7",
    "league/fractal": "0.*",
    "nunomaduro/collision": "^6.3",
    "pragmarx/google2fa": "^8.0",
    "predis/predis": "^2.0",
    "psr/log": "<4",
    "ramsey/uuid": "^4.6",
    "rcrowe/twigbridge": "^0.14",
    "spatie/data-transfer-object": "^3.9",
    "spatie/laravel-ignition": "^1.5",
    "symfony/http-client": "^6.0",
    "symfony/mailgun-mailer": "^6.0"
  },
  "require-dev": {
    "barryvdh/laravel-ide-helper": "2.*",
    "ergebnis/phpstan-rules": "^1.0",
    "fakerphp/faker": "1.*",
    "filp/whoops": "2.*",
    "mockery/mockery": "1.*",
    "nunomaduro/larastan": "^2.0",
    "phpstan/phpstan": "^1.8",
    "phpstan/phpstan-deprecation-rules": "^1.0",
    "phpstan/phpstan-strict-rules": "^1.4",
    "phpunit/phpunit": "^9.5",
    "thecodingmachine/phpstan-strict-rules": "^1.0"
  },
  "suggest": {
  },
  "autoload": {
    "psr-4": {
      "FireflyIII\\": "app/",
      "Domain\\": "domain/",
      "Database\\Factories\\": "database/factories/",
      "Database\\Seeders\\": "database/seeders/"
    }
  },
  "autoload-dev": {
    "psr-4": {
      "Tests\\": "tests/"
    }
  },
  "extra": {
    "laravel": {
      "dont-discover": []
    }
  },
  "scripts": {
    "pre-install-cmd": [
      "@php -r \"if (!(getenv('DYNO'))===false){file_exists('.env') || copy('.deploy/heroku/.env.heroku', '.env');copy('.deploy/heroku/.locales', '.locales');}\""
    ],
    "post-root-package-install": [
      "@php -r \"file_exists('.env') || copy('.env.example', '.env');\""
    ],
    "post-create-project-cmd": [
      "@php artisan key:generate"
    ],
    "post-autoload-dump": [
      "Illuminate\\Foundation\\ComposerScripts::postAutoloadDump"
    ],
    "post-update-cmd": [
      "@php artisan cache:clear",
      "@php artisan firefly-iii:fix-pgsql-sequences",
      "@php artisan firefly-iii:decrypt-all",
      "@php artisan firefly-iii:transaction-identifiers",
      "@php artisan firefly-iii:migrate-to-groups",
      "@php artisan firefly-iii:account-currencies",
      "@php artisan firefly-iii:transfer-currencies",
      "@php artisan firefly-iii:other-currencies",
      "@php artisan firefly-iii:migrate-notes",
      "@php artisan firefly-iii:migrate-attachments",
      "@php artisan firefly-iii:bills-to-rules",
      "@php artisan firefly-iii:bl-currency",
      "@php artisan firefly-iii:cc-liabilities",
      "@php artisan firefly-iii:back-to-journals",
      "@php artisan firefly-iii:rename-account-meta",
      "@php artisan firefly-iii:migrate-recurrence-meta",
      "@php artisan firefly-iii:migrate-tag-locations",
      "@php artisan firefly-iii:migrate-recurrence-type",
      "@php artisan firefly-iii:upgrade-liabilities",
      "@php artisan firefly-iii:create-group-memberships",
      "@php artisan firefly-iii:fix-piggies",
      "@php artisan firefly-iii:create-link-types",
      "@php artisan firefly-iii:create-access-tokens",
      "@php artisan firefly-iii:remove-bills",
      "@php artisan firefly-iii:fix-negative-limits",
      "@php artisan firefly-iii:enable-currencies",
      "@php artisan firefly-iii:fix-transfer-budgets",
      "@php artisan firefly-iii:fix-uneven-amount",
      "@php artisan firefly-iii:delete-zero-amount",
      "@php artisan firefly-iii:delete-orphaned-transactions",
      "@php artisan firefly-iii:delete-empty-journals",
      "@php artisan firefly-iii:delete-empty-groups",
      "@php artisan firefly-iii:fix-account-types",
      "@php artisan firefly-iii:fix-account-order",
      "@php artisan firefly-iii:rename-meta-fields",
      "@php artisan firefly-iii:fix-ob-currencies",
      "@php artisan firefly-iii:fix-long-descriptions",
      "@php artisan firefly-iii:fix-recurring-transactions",
      "@php artisan firefly-iii:unify-group-accounts",
      "@php artisan firefly-iii:fix-transaction-types",
      "@php artisan firefly-iii:fix-frontpage-accounts",
      "@php artisan firefly-iii:fix-ibans",
      "@php artisan firefly-iii:report-empty-objects",
      "@php artisan firefly-iii:report-sum",
      "@php artisan firefly-iii:restore-oauth-keys",
      "@php artisan firefly-iii:upgrade-group-information",
      "@php artisan firefly-iii:set-latest-version --james-is-cool",
      "@php artisan firefly:instructions update",
      "@php artisan firefly-iii:verify-security-alerts",
      "@php artisan passport:install"
    ],
    "post-install-cmd": [
      "@php artisan firefly:instructions install",
      "@php artisan firefly-iii:verify-security-alerts"
    ]
  },
  "config": {
    "platform": {
      "php": "8.1.6"
    },
    "preferred-install": "dist",
    "sort-packages": true,
    "optimize-autoloader": true,
    "allow-plugins": {
      "composer/package-versions-deprecated": true
    }
  }
}<|MERGE_RESOLUTION|>--- conflicted
+++ resolved
@@ -91,12 +91,8 @@
     "laravel/framework": "^9",
     "laravel/passport": "11.*",
     "laravel/sanctum": "^3.0",
-<<<<<<< HEAD
     "laravel/slack-notification-channel": "^2.4",
-    "laravel/ui": "^4.0",
-=======
     "laravel/ui": "^4.1",
->>>>>>> 86243131
     "laravelcollective/html": "6.*",
     "league/commonmark": "2.*",
     "league/csv": "^9.7",
