{
  "name": "grumpydictator/firefly-iii",
  "description": "Firefly III: a personal finances manager.",
  "keywords": [
    "finance",
    "finances",
    "manager",
    "management",
    "euro",
    "dollar",
    "laravel",
    "money",
    "currency",
    "financials",
    "financial",
    "budgets",
    "administration",
    "tool",
    "tooling",
    "help",
    "helper",
    "assistant",
    "planning",
    "organizing",
    "bills",
    "personal finance",
    "budgets",
    "budgeting",
    "budgeting tool",
    "budgeting application",
    "transactions",
    "self hosted",
    "self-hosted",
    "transfers",
    "management"
  ],
  "license": "AGPL-3.0-or-later",
  "homepage": "https://github.com/firefly-iii/firefly-iii",
  "type": "project",
  "readme": "readme.md",
  "authors": [
    {
      "name": "James Cole",
      "email": "james@firefly-iii.org",
      "homepage": "https://github.com/firefly-iii",
      "role": "Developer"
    }
  ],
  "support": {
    "email": "james@firefly-iii.org",
    "issues": "https://github.com/firefly-iii/firefly-iii/issues",
    "forum": "https://gitter.im/firefly-iii/firefly-iii",
    "wiki": "https://github.com/firefly-iii/help/wiki",
    "source": "https://github.com/firefly-iii/firefly-iii",
    "docs": "https://docs.firefly-iii.org/"
  },
  "funding": [
    {
      "type": "patreon",
      "url": "https://www.patreon.com/JC5"
    },
    {
      "type": "github",
      "url": "https://github.com/sponsors/JC5"
    }
  ],
  "require": {
    "php": ">=8",
    "ext-bcmath": "*",
    "ext-curl": "*",
    "ext-fileinfo": "*",
    "ext-gd": "*",
    "ext-iconv": "*",
    "ext-intl": "*",
    "ext-json": "*",
    "ext-mbstring": "*",
    "ext-openssl": "*",
    "ext-pdo": "*",
    "ext-session": "*",
    "ext-simplexml": "*",
    "ext-sodium": "*",
    "ext-tokenizer": "*",
    "ext-xml": "*",
    "ext-xmlwriter": "*",
    "bacon/bacon-qr-code": "2.*",
    "diglactic/laravel-breadcrumbs": "^7.1",
    "doctrine/dbal": "3.*",
    "gdbots/query-parser": "^2.0",
    "guzzlehttp/guzzle": "^7.4",
    "jc5/google2fa-laravel": "2.0.6",
    "jc5/recovery": "^2",
    "laravel/framework": "^9",
    "laravel/passport": "10.*",
    "laravel/sanctum": "^2.14",
    "laravel/ui": "^3.4",
    "laravelcollective/html": "6.*",
    "league/commonmark": "2.*",
    "league/csv": "^9.7",
    "league/fractal": "0.*",
    "pragmarx/google2fa": "^8.0",
    "predis/predis": "^1.1",
    "psr/log": "<3",
    "ramsey/uuid": "^4.2",
<<<<<<< HEAD
    "rcrowe/twigbridge": "^0.13",
    "spatie/data-transfer-object": "^3.7",
    "nunomaduro/collision": "^6.1"
=======
    "rcrowe/twigbridge": "^0.14",
    "spatie/data-transfer-object": "^3.7"
>>>>>>> 39eeea9c
  },
  "require-dev": {
    "barryvdh/laravel-debugbar": "^3.6",
    "barryvdh/laravel-ide-helper": "2.*",
    "filp/whoops": "2.*",
    "fakerphp/faker": "1.*",
    "mockery/mockery": "1.*",
    "phpunit/phpunit": "^9.5"
  },
  "suggest": {
    "directorytree/ldaprecord-laravel": "If you want to login using LDAP.",
    "ext-ldap": "Needed to support LDAP."
  },
  "autoload": {
    "psr-4": {
      "FireflyIII\\": "app/",
      "Domain\\": "domain/",
      "Database\\Factories\\": "database/factories/",
      "Database\\Seeders\\": "database/seeders/"
    }
  },
  "autoload-dev": {
    "psr-4": {
      "Tests\\": "tests/"
    }
  },
  "extra": {
    "laravel": {
      "dont-discover": []
    }
  },
  "scripts": {
    "pre-install-cmd": [
      "@php -r \"if (!(getenv('DYNO'))===false){file_exists('.env') || copy('.deploy/heroku/.env.heroku', '.env');copy('.deploy/heroku/.locales', '.locales');}\""
    ],
    "post-root-package-install": [
      "@php -r \"file_exists('.env') || copy('.env.example', '.env');\""
    ],
    "post-create-project-cmd": [
      "@php artisan key:generate"
    ],
    "post-autoload-dump": [
      "Illuminate\\Foundation\\ComposerScripts::postAutoloadDump"
    ],
    "post-update-cmd": [
      "@php artisan cache:clear",
      "@php artisan firefly-iii:fix-pgsql-sequences",
      "@php artisan firefly-iii:decrypt-all",
      "@php artisan firefly-iii:transaction-identifiers",
      "@php artisan firefly-iii:migrate-to-groups",
      "@php artisan firefly-iii:account-currencies",
      "@php artisan firefly-iii:transfer-currencies",
      "@php artisan firefly-iii:other-currencies",
      "@php artisan firefly-iii:migrate-notes",
      "@php artisan firefly-iii:migrate-attachments",
      "@php artisan firefly-iii:bills-to-rules",
      "@php artisan firefly-iii:bl-currency",
      "@php artisan firefly-iii:cc-liabilities",
      "@php artisan firefly-iii:back-to-journals",
      "@php artisan firefly-iii:rename-account-meta",
      "@php artisan firefly-iii:migrate-recurrence-meta",
      "@php artisan firefly-iii:migrate-tag-locations",
      "@php artisan firefly-iii:migrate-recurrence-type",
      "@php artisan firefly-iii:upgrade-liabilities",
      "@php artisan firefly-iii:create-group-memberships",
      "@php artisan firefly-iii:fix-piggies",
      "@php artisan firefly-iii:create-link-types",
      "@php artisan firefly-iii:create-access-tokens",
      "@php artisan firefly-iii:remove-bills",
      "@php artisan firefly-iii:enable-currencies",
      "@php artisan firefly-iii:fix-transfer-budgets",
      "@php artisan firefly-iii:fix-uneven-amount",
      "@php artisan firefly-iii:delete-zero-amount",
      "@php artisan firefly-iii:delete-orphaned-transactions",
      "@php artisan firefly-iii:delete-empty-journals",
      "@php artisan firefly-iii:delete-empty-groups",
      "@php artisan firefly-iii:fix-account-types",
      "@php artisan firefly-iii:fix-account-order",
      "@php artisan firefly-iii:rename-meta-fields",
      "@php artisan firefly-iii:fix-ob-currencies",
      "@php artisan firefly-iii:fix-long-descriptions",
      "@php artisan firefly-iii:fix-recurring-transactions",
      "@php artisan firefly-iii:unify-group-accounts",
      "@php artisan firefly-iii:fix-transaction-types",
      "@php artisan firefly-iii:fix-frontpage-accounts",
      "@php artisan firefly-iii:fix-ibans",
      "@php artisan firefly-iii:report-empty-objects",
      "@php artisan firefly-iii:report-sum",
      "@php artisan firefly-iii:restore-oauth-keys",
      "@php artisan firefly-iii:set-latest-version --james-is-cool",
      "@php artisan firefly:instructions update",
      "@php artisan firefly-iii:verify-security-alerts",
      "@php artisan passport:install"
    ],
    "post-install-cmd": [
      "@php artisan firefly:instructions install",
      "@php artisan firefly-iii:verify-security-alerts"
    ]
  },
  "config": {
    "preferred-install": "dist",
    "sort-packages": true,
    "optimize-autoloader": true,
    "allow-plugins": {
      "composer/package-versions-deprecated": true
    }
  }
}<|MERGE_RESOLUTION|>--- conflicted
+++ resolved
@@ -101,14 +101,8 @@
     "predis/predis": "^1.1",
     "psr/log": "<3",
     "ramsey/uuid": "^4.2",
-<<<<<<< HEAD
-    "rcrowe/twigbridge": "^0.13",
-    "spatie/data-transfer-object": "^3.7",
-    "nunomaduro/collision": "^6.1"
-=======
     "rcrowe/twigbridge": "^0.14",
     "spatie/data-transfer-object": "^3.7"
->>>>>>> 39eeea9c
   },
   "require-dev": {
     "barryvdh/laravel-debugbar": "^3.6",
