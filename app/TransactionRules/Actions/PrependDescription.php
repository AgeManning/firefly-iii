--- conflicted
+++ resolved
@@ -51,13 +51,8 @@
         $actionValue = $this->evaluator->evaluate($journal);
 
         $before = $journal['description'];
-<<<<<<< HEAD
         $after  = sprintf('%s%s', $actionValue, $journal['description']);
-        DB::table('transaction_journals')->where('id', $journal['transaction_journal_id'])->limit(1)->update(['description' => $after]);
-=======
-        $after  = sprintf('%s%s', $this->action->action_value, $journal['description']);
         \DB::table('transaction_journals')->where('id', $journal['transaction_journal_id'])->limit(1)->update(['description' => $after]);
->>>>>>> 90d58ec8
 
         // journal
         /** @var TransactionJournal $object */
