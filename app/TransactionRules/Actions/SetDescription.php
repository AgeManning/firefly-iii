<?php

/**
 * SetDescription.php
 * Copyright (c) 2019 james@firefly-iii.org
 *
 * This file is part of Firefly III (https://github.com/firefly-iii).
 *
 * This program is free software: you can redistribute it and/or modify
 * it under the terms of the GNU Affero General Public License as
 * published by the Free Software Foundation, either version 3 of the
 * License, or (at your option) any later version.
 *
 * This program is distributed in the hope that it will be useful,
 * but WITHOUT ANY WARRANTY; without even the implied warranty of
 * MERCHANTABILITY or FITNESS FOR A PARTICULAR PURPOSE.  See the
 * GNU Affero General Public License for more details.
 *
 * You should have received a copy of the GNU Affero General Public License
 * along with this program.  If not, see <https://www.gnu.org/licenses/>.
 */

declare(strict_types=1);

namespace FireflyIII\TransactionRules\Actions;

use FireflyIII\Events\TriggeredAuditLog;
use FireflyIII\Models\RuleAction;
use FireflyIII\Models\TransactionJournal;
<<<<<<< HEAD
use FireflyIII\TransactionRules\Expressions\ActionExpressionEvaluator;
use Illuminate\Support\Facades\Log;
=======
>>>>>>> 90d58ec8

/**
 * Class SetDescription.
 */
class SetDescription implements ActionInterface
{
    private RuleAction                $action;
    private ActionExpressionEvaluator $evaluator;

    /**
     * TriggerInterface constructor.
     */
    public function __construct(RuleAction $action, ActionExpressionEvaluator $evaluator)
    {
        $this->action = $action;
        $this->evaluator = $evaluator;
    }

    public function actOnArray(array $journal): bool
    {
        /** @var TransactionJournal $object */
        $object = TransactionJournal::where('user_id', $journal['user_id'])->find($journal['transaction_journal_id']);
        $before = $journal['description'];
        $after = $this->evaluator->evaluate($journal);

<<<<<<< HEAD
        DB::table('transaction_journals')
            ->where('id', '=', $journal['transaction_journal_id'])
            ->update(['description' => $after]);
=======
        \DB::table('transaction_journals')
            ->where('id', '=', $journal['transaction_journal_id'])
            ->update(['description' => $this->action->action_value])
        ;
>>>>>>> 90d58ec8

        app('log')->debug(
            sprintf(
                'RuleAction SetDescription changed the description of journal #%d from "%s" to "%s".',
                $journal['transaction_journal_id'],
                $before,
                $after
            )
        );
        $object->refresh();
        event(new TriggeredAuditLog($this->action->rule, $object, 'update_description', $before, $after));

        return true;
    }
}<|MERGE_RESOLUTION|>--- conflicted
+++ resolved
@@ -27,11 +27,7 @@
 use FireflyIII\Events\TriggeredAuditLog;
 use FireflyIII\Models\RuleAction;
 use FireflyIII\Models\TransactionJournal;
-<<<<<<< HEAD
 use FireflyIII\TransactionRules\Expressions\ActionExpressionEvaluator;
-use Illuminate\Support\Facades\Log;
-=======
->>>>>>> 90d58ec8
 
 /**
  * Class SetDescription.
@@ -57,16 +53,9 @@
         $before = $journal['description'];
         $after = $this->evaluator->evaluate($journal);
 
-<<<<<<< HEAD
-        DB::table('transaction_journals')
-            ->where('id', '=', $journal['transaction_journal_id'])
-            ->update(['description' => $after]);
-=======
         \DB::table('transaction_journals')
             ->where('id', '=', $journal['transaction_journal_id'])
-            ->update(['description' => $this->action->action_value])
-        ;
->>>>>>> 90d58ec8
+            ->update(['description' => $this->action->action_value]);
 
         app('log')->debug(
             sprintf(
