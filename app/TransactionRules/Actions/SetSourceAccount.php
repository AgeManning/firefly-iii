<?php

/**
 * SetSourceAccount.php
 * Copyright (c) 2019 james@firefly-iii.org
 *
 * This file is part of Firefly III (https://github.com/firefly-iii).
 *
 * This program is free software: you can redistribute it and/or modify
 * it under the terms of the GNU Affero General Public License as
 * published by the Free Software Foundation, either version 3 of the
 * License, or (at your option) any later version.
 *
 * This program is distributed in the hope that it will be useful,
 * but WITHOUT ANY WARRANTY; without even the implied warranty of
 * MERCHANTABILITY or FITNESS FOR A PARTICULAR PURPOSE.  See the
 * GNU Affero General Public License for more details.
 *
 * You should have received a copy of the GNU Affero General Public License
 * along with this program.  If not, see <https://www.gnu.org/licenses/>.
 */

declare(strict_types=1);

namespace FireflyIII\TransactionRules\Actions;

use FireflyIII\Events\Model\Rule\RuleActionFailedOnArray;
use FireflyIII\Events\TriggeredAuditLog;
use FireflyIII\Models\Account;
use FireflyIII\Models\RuleAction;
use FireflyIII\Models\Transaction;
use FireflyIII\Models\TransactionJournal;
use FireflyIII\Models\TransactionType;
use FireflyIII\Repositories\Account\AccountRepositoryInterface;
use FireflyIII\TransactionRules\Expressions\ActionExpressionEvaluator;
use FireflyIII\User;

/**
 * Class SetSourceAccount.
 */
class SetSourceAccount implements ActionInterface
{
    private RuleAction                 $action;
    private ActionExpressionEvaluator  $evaluator;
    private AccountRepositoryInterface $repository;

    /**
     * TriggerInterface constructor.
     */
    public function __construct(RuleAction $action, ActionExpressionEvaluator $evaluator)
    {
        $this->action = $action;
        $this->evaluator = $evaluator;
    }

    public function actOnArray(array $journal): bool
    {
<<<<<<< HEAD
        $user = User::find($journal['user_id']);
        $type = $journal['transaction_type_type'];
        $name = $this->evaluator->evaluate($journal);
        /** @var TransactionJournal|null $object */
=======
        /** @var User $user */
        $user             = User::find($journal['user_id']);

        /** @var null|TransactionJournal $object */
>>>>>>> 90d58ec8
        $object           = $user->transactionJournals()->find((int)$journal['transaction_journal_id']);
        $this->repository = app(AccountRepositoryInterface::class);
        if (null === $object) {
            app('log')->error('Could not find journal.');
            event(new RuleActionFailedOnArray($this->action, $journal, trans('rules.no_such_journal')));

            return false;
        }
        $type             = $object->transactionType->type;
        $this->repository->setUser($user);

        // if this is a transfer or a withdrawal, the new source account must be an asset account or a default account, and it MUST exist:
<<<<<<< HEAD
        $newAccount = $this->findAssetAccount($type, $name);
        if ((TransactionType::WITHDRAWAL === $type || TransactionType::TRANSFER === $type) && null === $newAccount) {
            Log::error(
                sprintf('Cant change source account of journal #%d because no asset account with name "%s" exists.', $object->id, $name)
            );
            event(new RuleActionFailedOnArray($this->action, $journal, trans('rules.cannot_find_asset', ['name' => $name])));
=======
        $newAccount       = $this->findAssetAccount($type);
        if ((TransactionType::WITHDRAWAL === $type || TransactionType::TRANSFER === $type) && null === $newAccount) {
            app('log')->error(
                sprintf('Cant change source account of journal #%d because no asset account with name "%s" exists.', $object->id, $this->action->action_value)
            );
            event(new RuleActionFailedOnArray($this->action, $journal, trans('rules.cannot_find_asset', ['name' => $this->action->action_value])));

>>>>>>> 90d58ec8
            return false;
        }

        // new source account must be different from the current destination account:
        /** @var null|Transaction $destination */
        $destination      = $object->transactions()->where('amount', '>', 0)->first();
        if (null === $destination) {
            app('log')->error('Could not find destination transaction.');
            event(new RuleActionFailedOnArray($this->action, $journal, trans('rules.cannot_find_destination_transaction')));

            return false;
        }
        // account must not be deleted (in the meantime):
        if (null === $destination->account) {
            app('log')->error('Could not find destination transaction account.');
            event(new RuleActionFailedOnArray($this->action, $journal, trans('rules.cannot_find_destination_transaction_account')));

            return false;
        }
        if (null !== $newAccount && $newAccount->id === $destination->account_id) {
            app('log')->error(
                sprintf(
                    'New source account ID #%d and current destination account ID #%d are the same. Do nothing.',
                    $newAccount->id,
                    $destination->account_id
                )
            );
            event(new RuleActionFailedOnArray($this->action, $journal, trans('rules.already_has_source', ['name' => $newAccount->name])));

            return false;
        }

        // if this is a deposit, the new source account must be a revenue account and may be created:
        // or it's a liability
        if (TransactionType::DEPOSIT === $type) {
            $newAccount = $this->findDepositSourceAccount($name);
        }

        app('log')->debug(sprintf('New source account is #%d ("%s").', $newAccount->id, $newAccount->name));

        // update source transaction with new source account:
<<<<<<< HEAD
        DB::table('transactions')
            ->where('transaction_journal_id', '=', $object->id)
            ->where('amount', '<', 0)
            ->update(['account_id' => $newAccount->id]);
=======
        \DB::table('transactions')
            ->where('transaction_journal_id', '=', $object->id)
            ->where('amount', '<', 0)
            ->update(['account_id' => $newAccount->id])
        ;
>>>>>>> 90d58ec8

        event(new TriggeredAuditLog($this->action->rule, $object, 'set_source', null, $newAccount->name));

        app('log')->debug(sprintf('Updated journal #%d (group #%d) and gave it new source account ID.', $object->id, $object->transaction_group_id));

        return true;
    }

<<<<<<< HEAD
    /**
     * @param string $type
     *
     * @return Account|null
     */
    private function findAssetAccount(string $type, string $name): ?Account
=======
    private function findAssetAccount(string $type): ?Account
>>>>>>> 90d58ec8
    {
        // switch on type:
        $allowed = config(sprintf('firefly.expected_source_types.source.%s', $type));
        $allowed = is_array($allowed) ? $allowed : [];
        app('log')->debug(sprintf('Check config for expected_source_types.source.%s, result is', $type), $allowed);

        return $this->repository->findByName($name, $allowed);
    }

<<<<<<< HEAD
    /**
     * @return Account
     */
    private function findDepositSourceAccount(string $name): Account
=======
    private function findDepositSourceAccount(): Account
>>>>>>> 90d58ec8
    {
        $allowed = config('firefly.expected_source_types.source.Deposit');
        $account = $this->repository->findByName($name, $allowed);
        if (null === $account) {
            // create new revenue account with this name:
            $data    = [
                'name'              => $name,
                'account_type_name' => 'revenue',
                'account_type_id'   => null,
                'virtual_balance'   => 0,
                'active'            => true,
                'iban'              => null,
            ];
            $account = $this->repository->store($data);
        }
        app('log')->debug(sprintf('Found or created revenue account #%d ("%s")', $account->id, $account->name));

        return $account;
    }
}<|MERGE_RESOLUTION|>--- conflicted
+++ resolved
@@ -55,17 +55,12 @@
 
     public function actOnArray(array $journal): bool
     {
-<<<<<<< HEAD
-        $user = User::find($journal['user_id']);
-        $type = $journal['transaction_type_type'];
-        $name = $this->evaluator->evaluate($journal);
-        /** @var TransactionJournal|null $object */
-=======
+        $accountName = $this->evaluator->evaluate($journal);
+
         /** @var User $user */
         $user             = User::find($journal['user_id']);
 
         /** @var null|TransactionJournal $object */
->>>>>>> 90d58ec8
         $object           = $user->transactionJournals()->find((int)$journal['transaction_journal_id']);
         $this->repository = app(AccountRepositoryInterface::class);
         if (null === $object) {
@@ -78,22 +73,13 @@
         $this->repository->setUser($user);
 
         // if this is a transfer or a withdrawal, the new source account must be an asset account or a default account, and it MUST exist:
-<<<<<<< HEAD
-        $newAccount = $this->findAssetAccount($type, $name);
-        if ((TransactionType::WITHDRAWAL === $type || TransactionType::TRANSFER === $type) && null === $newAccount) {
-            Log::error(
-                sprintf('Cant change source account of journal #%d because no asset account with name "%s" exists.', $object->id, $name)
-            );
-            event(new RuleActionFailedOnArray($this->action, $journal, trans('rules.cannot_find_asset', ['name' => $name])));
-=======
-        $newAccount       = $this->findAssetAccount($type);
+        $newAccount       = $this->findAssetAccount($type, $accountName);
         if ((TransactionType::WITHDRAWAL === $type || TransactionType::TRANSFER === $type) && null === $newAccount) {
             app('log')->error(
-                sprintf('Cant change source account of journal #%d because no asset account with name "%s" exists.', $object->id, $this->action->action_value)
+                sprintf('Cant change source account of journal #%d because no asset account with name "%s" exists.', $object->id, $accountName)
             );
-            event(new RuleActionFailedOnArray($this->action, $journal, trans('rules.cannot_find_asset', ['name' => $this->action->action_value])));
+            event(new RuleActionFailedOnArray($this->action, $journal, trans('rules.cannot_find_asset', ['name' => $accountName])));
 
->>>>>>> 90d58ec8
             return false;
         }
 
@@ -129,24 +115,16 @@
         // if this is a deposit, the new source account must be a revenue account and may be created:
         // or it's a liability
         if (TransactionType::DEPOSIT === $type) {
-            $newAccount = $this->findDepositSourceAccount($name);
+            $newAccount = $this->findDepositSourceAccount($accountName);
         }
 
         app('log')->debug(sprintf('New source account is #%d ("%s").', $newAccount->id, $newAccount->name));
 
         // update source transaction with new source account:
-<<<<<<< HEAD
-        DB::table('transactions')
+        \DB::table('transactions')
             ->where('transaction_journal_id', '=', $object->id)
             ->where('amount', '<', 0)
             ->update(['account_id' => $newAccount->id]);
-=======
-        \DB::table('transactions')
-            ->where('transaction_journal_id', '=', $object->id)
-            ->where('amount', '<', 0)
-            ->update(['account_id' => $newAccount->id])
-        ;
->>>>>>> 90d58ec8
 
         event(new TriggeredAuditLog($this->action->rule, $object, 'set_source', null, $newAccount->name));
 
@@ -155,16 +133,7 @@
         return true;
     }
 
-<<<<<<< HEAD
-    /**
-     * @param string $type
-     *
-     * @return Account|null
-     */
     private function findAssetAccount(string $type, string $name): ?Account
-=======
-    private function findAssetAccount(string $type): ?Account
->>>>>>> 90d58ec8
     {
         // switch on type:
         $allowed = config(sprintf('firefly.expected_source_types.source.%s', $type));
@@ -174,14 +143,7 @@
         return $this->repository->findByName($name, $allowed);
     }
 
-<<<<<<< HEAD
-    /**
-     * @return Account
-     */
     private function findDepositSourceAccount(string $name): Account
-=======
-    private function findDepositSourceAccount(): Account
->>>>>>> 90d58ec8
     {
         $allowed = config('firefly.expected_source_types.source.Deposit');
         $account = $this->repository->findByName($name, $allowed);
