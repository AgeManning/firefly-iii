<?php

/**
 * LinkToBill.php
 * Copyright (c) 2019 james@firefly-iii.org
 *
 * This file is part of Firefly III (https://github.com/firefly-iii).
 *
 * This program is free software: you can redistribute it and/or modify
 * it under the terms of the GNU Affero General Public License as
 * published by the Free Software Foundation, either version 3 of the
 * License, or (at your option) any later version.
 *
 * This program is distributed in the hope that it will be useful,
 * but WITHOUT ANY WARRANTY; without even the implied warranty of
 * MERCHANTABILITY or FITNESS FOR A PARTICULAR PURPOSE.  See the
 * GNU Affero General Public License for more details.
 *
 * You should have received a copy of the GNU Affero General Public License
 * along with this program.  If not, see <https://www.gnu.org/licenses/>.
 */

declare(strict_types=1);

namespace FireflyIII\TransactionRules\Actions;

use FireflyIII\Events\Model\Rule\RuleActionFailedOnArray;
use FireflyIII\Events\TriggeredAuditLog;
use FireflyIII\Models\RuleAction;
use FireflyIII\Models\TransactionJournal;
use FireflyIII\Models\TransactionType;
use FireflyIII\Repositories\Bill\BillRepositoryInterface;
use FireflyIII\TransactionRules\Expressions\ActionExpressionEvaluator;
use FireflyIII\User;

/**
 * Class LinkToBill.
 */
class LinkToBill implements ActionInterface
{
    private RuleAction                $action;
    private ActionExpressionEvaluator $evaluator;

    /**
     * TriggerInterface constructor.
     */
    public function __construct(RuleAction $action, ActionExpressionEvaluator $evaluator)
    {
        $this->action = $action;
        $this->evaluator = $evaluator;
    }

    public function actOnArray(array $journal): bool
    {
        /** @var User $user */
        $user       = User::find($journal['user_id']);

        /** @var BillRepositoryInterface $repository */
        $repository = app(BillRepositoryInterface::class);
        $repository->setUser($user);
<<<<<<< HEAD
        $billName = $this->evaluator->evaluate($journal);
        $bill     = $repository->findByName($billName);

        if (null !== $bill && $journal['transaction_type_type'] === TransactionType::WITHDRAWAL) {
            $count = DB::table('transaction_journals')->where('id', '=', $journal['transaction_journal_id'])
                ->where('bill_id', $bill->id)->count();
=======
        $billName   = (string)$this->action->action_value;
        $bill       = $repository->findByName($billName);

        if (null !== $bill && TransactionType::WITHDRAWAL === $journal['transaction_type_type']) {
            $count  = \DB::table('transaction_journals')->where('id', '=', $journal['transaction_journal_id'])
                ->where('bill_id', $bill->id)->count()
            ;
>>>>>>> 90d58ec8
            if (0 !== $count) {
                app('log')->error(
                    sprintf(
                        'RuleAction LinkToBill could not set the bill of journal #%d to bill "%s": already set.',
                        $journal['transaction_journal_id'],
                        $billName
                    )
                );
                event(new RuleActionFailedOnArray($this->action, $journal, trans('rules.already_linked_to_subscription', ['name' => $billName])));

                return false;
            }

<<<<<<< HEAD

            DB::table('transaction_journals')
                ->where('id', '=', $journal['transaction_journal_id'])
                ->update(['bill_id' => $bill->id]);
            Log::debug(
=======
            \DB::table('transaction_journals')
                ->where('id', '=', $journal['transaction_journal_id'])
                ->update(['bill_id' => $bill->id])
            ;
            app('log')->debug(
>>>>>>> 90d58ec8
                sprintf('RuleAction LinkToBill set the bill of journal #%d to bill #%d ("%s").', $journal['transaction_journal_id'], $bill->id, $bill->name)
            );

            /** @var TransactionJournal $object */
            $object = TransactionJournal::where('user_id', $journal['user_id'])->find($journal['transaction_journal_id']);
            event(new TriggeredAuditLog($this->action->rule, $object, 'set_bill', null, $bill->name));

            return true;
        }

        app('log')->error(
            sprintf(
                'RuleAction LinkToBill could not set the bill of journal #%d to bill "%s": no such bill found or not a withdrawal.',
                $journal['transaction_journal_id'],
                $billName
            )
        );
        event(new RuleActionFailedOnArray($this->action, $journal, trans('rules.cannot_find_subscription', ['name' => $billName])));

        return false;
    }
}<|MERGE_RESOLUTION|>--- conflicted
+++ resolved
@@ -58,22 +58,12 @@
         /** @var BillRepositoryInterface $repository */
         $repository = app(BillRepositoryInterface::class);
         $repository->setUser($user);
-<<<<<<< HEAD
-        $billName = $this->evaluator->evaluate($journal);
-        $bill     = $repository->findByName($billName);
-
-        if (null !== $bill && $journal['transaction_type_type'] === TransactionType::WITHDRAWAL) {
-            $count = DB::table('transaction_journals')->where('id', '=', $journal['transaction_journal_id'])
-                ->where('bill_id', $bill->id)->count();
-=======
-        $billName   = (string)$this->action->action_value;
+        $billName   = $this->evaluator->evaluate($journal);
         $bill       = $repository->findByName($billName);
 
         if (null !== $bill && TransactionType::WITHDRAWAL === $journal['transaction_type_type']) {
             $count  = \DB::table('transaction_journals')->where('id', '=', $journal['transaction_journal_id'])
-                ->where('bill_id', $bill->id)->count()
-            ;
->>>>>>> 90d58ec8
+                ->where('bill_id', $bill->id)->count();
             if (0 !== $count) {
                 app('log')->error(
                     sprintf(
@@ -87,19 +77,10 @@
                 return false;
             }
 
-<<<<<<< HEAD
-
-            DB::table('transaction_journals')
+            \DB::table('transaction_journals')
                 ->where('id', '=', $journal['transaction_journal_id'])
                 ->update(['bill_id' => $bill->id]);
-            Log::debug(
-=======
-            \DB::table('transaction_journals')
-                ->where('id', '=', $journal['transaction_journal_id'])
-                ->update(['bill_id' => $bill->id])
-            ;
             app('log')->debug(
->>>>>>> 90d58ec8
                 sprintf('RuleAction LinkToBill set the bill of journal #%d to bill #%d ("%s").', $journal['transaction_journal_id'], $bill->id, $bill->name)
             );
 
