--- conflicted
+++ resolved
@@ -51,14 +51,9 @@
 
     public function actOnArray(array $journal): bool
     {
-<<<<<<< HEAD
-        $user   = User::find($journal['user_id']);
-        $search = $this->evaluator->evaluate($journal);
-=======
         /** @var null|User $user */
         $user            = User::find($journal['user_id']);
-        $search          = $this->action->action_value;
->>>>>>> 90d58ec8
+        $search          = $this->evaluator->evaluate($journal);
         if (null === $user) {
             app('log')->error(sprintf('Journal has no valid user ID so action SetCategory("%s") cannot be applied', $search), $journal);
             event(new RuleActionFailedOnArray($this->action, $journal, trans('rules.no_such_journal')));
