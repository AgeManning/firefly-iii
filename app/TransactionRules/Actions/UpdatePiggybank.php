--- conflicted
+++ resolved
@@ -63,22 +63,13 @@
         /** @var TransactionJournal $journalObj */
         $journalObj  = $user->transactionJournals()->find($journal['transaction_journal_id']);
 
-<<<<<<< HEAD
-        $piggyBank = $this->findPiggyBank($user, $piggyBankName);
+        $piggyBank   = $this->findPiggyBank($user, $piggyBankName);
         if (null === $piggyBank) {
-            Log::info(
+            app('log')->info(
                 sprintf('No piggy bank named "%s", cant execute action #%d of rule #%d', $piggyBankName, $this->action->id, $this->action->rule_id)
             );
             event(new RuleActionFailedOnArray($this->action, $journal, trans('rules.cannot_find_piggy', ['name' => $piggyBankName])));
-=======
-        $piggyBank   = $this->findPiggyBank($user);
-        if (null === $piggyBank) {
-            app('log')->info(
-                sprintf('No piggy bank named "%s", cant execute action #%d of rule #%d', $this->action->action_value, $this->action->id, $this->action->rule_id)
-            );
-            event(new RuleActionFailedOnArray($this->action, $journal, trans('rules.cannot_find_piggy', ['name' => $this->action->action_value])));
-
->>>>>>> 90d58ec8
+
             return false;
         }
 
@@ -139,25 +130,12 @@
                 $destination->account_id
             )
         );
-<<<<<<< HEAD
         event(new RuleActionFailedOnArray($this->action, $journal, trans('rules.no_link_piggy', ['name' => $piggyBankName])));
+
         return false;
     }
 
-    /**
-     * @param User $user
-     *
-     * @return PiggyBank|null
-     */
     private function findPiggyBank(User $user, string $name): ?PiggyBank
-=======
-        event(new RuleActionFailedOnArray($this->action, $journal, trans('rules.no_link_piggy', ['name' => $this->action->action_value])));
-
-        return false;
-    }
-
-    private function findPiggyBank(User $user): ?PiggyBank
->>>>>>> 90d58ec8
     {
         return $user->piggyBanks()->where('piggy_banks.name', $name)->first();
     }
