--- conflicted
+++ resolved
@@ -55,17 +55,12 @@
 
     public function actOnArray(array $journal): bool
     {
-<<<<<<< HEAD
         $accountName = $this->evaluator->evaluate($journal);
-        $user = User::find($journal['user_id']);
-        $type = $journal['transaction_type_type'];
-        /** @var TransactionJournal|null $object */
-=======
+
         /** @var User $user */
         $user             = User::find($journal['user_id']);
 
         /** @var null|TransactionJournal $object */
->>>>>>> 90d58ec8
         $object           = $user->transactionJournals()->find((int)$journal['transaction_journal_id']);
         $this->repository = app(AccountRepositoryInterface::class);
 
@@ -79,11 +74,7 @@
         $this->repository->setUser($user);
 
         // if this is a transfer or a deposit, the new destination account must be an asset account or a default account, and it MUST exist:
-<<<<<<< HEAD
-        $newAccount = $this->findAssetAccount($type, $accountName);
-=======
-        $newAccount       = $this->findAssetAccount($type);
->>>>>>> 90d58ec8
+        $newAccount       = $this->findAssetAccount($type, $accountName);
         if ((TransactionType::DEPOSIT === $type || TransactionType::TRANSFER === $type) && null === $newAccount) {
             app('log')->error(
                 sprintf(
@@ -92,12 +83,8 @@
                     $accountName
                 )
             );
-<<<<<<< HEAD
             event(new RuleActionFailedOnArray($this->action, $journal, trans('rules.cannot_find_asset', ['name' => $accountName])));
-=======
-            event(new RuleActionFailedOnArray($this->action, $journal, trans('rules.cannot_find_asset', ['name' => $this->action->action_value])));
 
->>>>>>> 90d58ec8
             return false;
         }
 
@@ -142,34 +129,17 @@
         event(new TriggeredAuditLog($this->action->rule, $object, 'set_destination', null, $newAccount->name));
 
         // update destination transaction with new destination account:
-<<<<<<< HEAD
-        DB::table('transactions')
+        \DB::table('transactions')
             ->where('transaction_journal_id', '=', $object->id)
             ->where('amount', '>', 0)
             ->update(['account_id' => $newAccount->id]);
-=======
-        \DB::table('transactions')
-            ->where('transaction_journal_id', '=', $object->id)
-            ->where('amount', '>', 0)
-            ->update(['account_id' => $newAccount->id])
-        ;
->>>>>>> 90d58ec8
 
         app('log')->debug(sprintf('Updated journal #%d (group #%d) and gave it new destination account ID.', $object->id, $object->transaction_group_id));
 
         return true;
     }
 
-<<<<<<< HEAD
-    /**
-     * @param string $type
-     *
-     * @return Account|null
-     */
     private function findAssetAccount(string $type, string $accountName): ?Account
-=======
-    private function findAssetAccount(string $type): ?Account
->>>>>>> 90d58ec8
     {
         // switch on type:
         $allowed = config(sprintf('firefly.expected_source_types.destination.%s', $type));
@@ -179,14 +149,7 @@
         return $this->repository->findByName($accountName, $allowed);
     }
 
-<<<<<<< HEAD
-    /**
-     * @return Account
-     */
     private function findWithdrawalDestinationAccount(string $accountName): Account
-=======
-    private function findWithdrawalDestinationAccount(): Account
->>>>>>> 90d58ec8
     {
         $allowed = config('firefly.expected_source_types.destination.Withdrawal');
         $account = $this->repository->findByName($accountName, $allowed);
