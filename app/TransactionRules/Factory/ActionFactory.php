<?php

/**
 * ActionFactory.php
 * Copyright (c) 2019 Robert Horlings
 *
 * This file is part of Firefly III (https://github.com/firefly-iii).
 *
 * This program is free software: you can redistribute it and/or modify
 * it under the terms of the GNU Affero General Public License as
 * published by the Free Software Foundation, either version 3 of the
 * License, or (at your option) any later version.
 *
 * This program is distributed in the hope that it will be useful,
 * but WITHOUT ANY WARRANTY; without even the implied warranty of
 * MERCHANTABILITY or FITNESS FOR A PARTICULAR PURPOSE.  See the
 * GNU Affero General Public License for more details.
 *
 * You should have received a copy of the GNU Affero General Public License
 * along with this program.  If not, see <https://www.gnu.org/licenses/>.
 */

declare(strict_types=1);

namespace FireflyIII\TransactionRules\Factory;

use FireflyIII\Exceptions\FireflyException;
use FireflyIII\Models\RuleAction;
use FireflyIII\Support\Domain;
use FireflyIII\TransactionRules\Actions\ActionInterface;
<<<<<<< HEAD
use FireflyIII\TransactionRules\Expressions\ActionExpressionEvaluator;
use FireflyIII\TransactionRules\Factory\ExpressionLanguageFactory;
use Illuminate\Support\Facades\Log;
=======
>>>>>>> 90d58ec8

/**
 * Class ActionFactory can create actions.
 */
class ActionFactory
{
    /** @var array array of action types */
    protected static array $actionTypes = [];

    /**
     * This method returns the actual implementation (TransactionRules/Actions/[object]) for a given
     * RuleAction (database object). If for example the database object contains action_type "change_category"
     * with value "Groceries" this method will return a corresponding SetCategory object preset
     * to "Groceries". Any transaction journal then fed to this object will have its category changed.
     *
     * @throws FireflyException
     */
    public static function getAction(RuleAction $action): ActionInterface
    {
        $class = self::getActionClass($action->action_type);
        app('log')->debug(sprintf('self::getActionClass("%s") = "%s"', $action->action_type, $class));

<<<<<<< HEAD
        $expressionLanguage = ExpressionLanguageFactory::get();
        $expressionEvaluator = new ActionExpressionEvaluator($expressionLanguage, $action->action_value);

        return new $class($action, $expressionEvaluator);
=======
        return new $class($action); // @phpstan-ignore-line
>>>>>>> 90d58ec8
    }

    /**
     * Returns the class name to be used for actions with the given name. This is a lookup function
     * that will match the given action type (ie. "change_category") to the matching class name
     * (SetCategory) using the configuration (firefly.php).
     *
     * @throws FireflyException
     */
    public static function getActionClass(string $actionType): string
    {
        $actionTypes = self::getActionTypes();

        if (!array_key_exists($actionType, $actionTypes)) {
            throw new FireflyException('No such action exists ("'.e($actionType).'").');
        }

        $class       = $actionTypes[$actionType];
        if (!class_exists($class)) {
            throw new FireflyException('Could not instantiate class for rule action type "'.e($actionType).'" ('.e($class).').');
        }

        return $class;
    }

    /**
     * Returns a map with actiontypes, mapped to the class representing that type.
     */
    protected static function getActionTypes(): array
    {
        if (0 === count(self::$actionTypes)) {
            self::$actionTypes = Domain::getRuleActions();
        }

        return self::$actionTypes;
    }
}<|MERGE_RESOLUTION|>--- conflicted
+++ resolved
@@ -28,12 +28,8 @@
 use FireflyIII\Models\RuleAction;
 use FireflyIII\Support\Domain;
 use FireflyIII\TransactionRules\Actions\ActionInterface;
-<<<<<<< HEAD
 use FireflyIII\TransactionRules\Expressions\ActionExpressionEvaluator;
 use FireflyIII\TransactionRules\Factory\ExpressionLanguageFactory;
-use Illuminate\Support\Facades\Log;
-=======
->>>>>>> 90d58ec8
 
 /**
  * Class ActionFactory can create actions.
@@ -56,14 +52,10 @@
         $class = self::getActionClass($action->action_type);
         app('log')->debug(sprintf('self::getActionClass("%s") = "%s"', $action->action_type, $class));
 
-<<<<<<< HEAD
         $expressionLanguage = ExpressionLanguageFactory::get();
         $expressionEvaluator = new ActionExpressionEvaluator($expressionLanguage, $action->action_value);
 
-        return new $class($action, $expressionEvaluator);
-=======
-        return new $class($action); // @phpstan-ignore-line
->>>>>>> 90d58ec8
+        return new $class($action, $expressionEvaluator); // @phpstan-ignore-line
     }
 
     /**
@@ -78,12 +70,12 @@
         $actionTypes = self::getActionTypes();
 
         if (!array_key_exists($actionType, $actionTypes)) {
-            throw new FireflyException('No such action exists ("'.e($actionType).'").');
+            throw new FireflyException('No such action exists ("' . e($actionType) . '").');
         }
 
         $class       = $actionTypes[$actionType];
         if (!class_exists($class)) {
-            throw new FireflyException('Could not instantiate class for rule action type "'.e($actionType).'" ('.e($class).').');
+            throw new FireflyException('Could not instantiate class for rule action type "' . e($actionType) . '" (' . e($class) . ').');
         }
 
         return $class;
