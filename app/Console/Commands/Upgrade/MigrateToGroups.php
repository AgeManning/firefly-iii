<?php
/**
 * MigrateToGroups.php
 * Copyright (c) 2020 james@firefly-iii.org
 *
 * This file is part of Firefly III (https://github.com/firefly-iii).
 *
 * This program is free software: you can redistribute it and/or modify
 * it under the terms of the GNU Affero General Public License as
 * published by the Free Software Foundation, either version 3 of the
 * License, or (at your option) any later version.
 *
 * This program is distributed in the hope that it will be useful,
 * but WITHOUT ANY WARRANTY; without even the implied warranty of
 * MERCHANTABILITY or FITNESS FOR A PARTICULAR PURPOSE.  See the
 * GNU Affero General Public License for more details.
 *
 * You should have received a copy of the GNU Affero General Public License
 * along with this program.  If not, see <https://www.gnu.org/licenses/>.
 */

declare(strict_types=1);

namespace FireflyIII\Console\Commands\Upgrade;

use DB;
use Exception;
use FireflyIII\Exceptions\FireflyException;
use FireflyIII\Factory\TransactionGroupFactory;
use FireflyIII\Models\Budget;
use FireflyIII\Models\Category;
use FireflyIII\Models\Transaction;
use FireflyIII\Models\TransactionJournal;
use FireflyIII\Repositories\Journal\JournalCLIRepositoryInterface;
use FireflyIII\Repositories\Journal\JournalRepositoryInterface;
use FireflyIII\Services\Internal\Destroy\JournalDestroyService;
use Illuminate\Console\Command;
use Illuminate\Support\Collection;
use Log;
use Psr\Container\ContainerExceptionInterface;
use Psr\Container\NotFoundExceptionInterface;

/**
 * This command will take split transactions and migrate them to "transaction groups".
 *
 * It will only run once, but can be forced to run again.
 *
 * Class MigrateToGroups
 */
class MigrateToGroups extends Command
{
    public const CONFIG_NAME = '480_migrated_to_groups';
    /**
     * The console command description.
     *
     * @var string
     */
    protected $description = 'Migrates a pre-4.7.8 transaction structure to the 4.7.8+ transaction structure.';
    /**
     * The name and signature of the console command.
     *
     * @var string
     */
    protected $signature = 'firefly-iii:migrate-to-groups {--F|force : Force the migration, even if it fired before.}';
    private JournalCLIRepositoryInterface $cliRepository;
    private int                           $count;
    private TransactionGroupFactory       $groupFactory;
    private JournalRepositoryInterface    $journalRepository;
    private JournalDestroyService         $service;

    /**
     * Execute the console command.
     *
     * @return int
     * @throws Exception
     */
    public function handle(): int
    {
        $this->stupidLaravel();
        $start = microtime(true);

        if ($this->isMigrated() && true !== $this->option('force')) {
            $this->info('Database already seems to be migrated.');

            return 0;
        }

        if (true === $this->option('force')) {
            $this->warn('Forcing the migration.');
        }


        Log::debug('---- start group migration ----');
        $this->makeGroupsFromSplitJournals();
        $end = round(microtime(true) - $start, 2);
        $this->info(sprintf('Migrate split journals to groups in %s seconds.', $end));

        $start = microtime(true);
        $this->makeGroupsFromAll();
        Log::debug('---- end group migration ----');
        $end = round(microtime(true) - $start, 2);
        $this->info(sprintf('Migrate all journals to groups in %s seconds.', $end));

        if (0 !== $this->count) {
            $this->line(sprintf('Migrated %d transaction journal(s).', $this->count));
        }
        if (0 === $this->count) {
            $this->line('No journals to migrate to groups.');
        }
        $this->markAsMigrated();

        return 0;
    }

    /**
     * Laravel will execute ALL __construct() methods for ALL commands whenever a SINGLE command is
     * executed. This leads to noticeable slow-downs and class calls. To prevent this, this method should
     * be called from the handle method instead of using the constructor to initialize the command.
     *
     * @codeCoverageIgnore
     */
    private function stupidLaravel(): void
    {
        $this->count             = 0;
        $this->journalRepository = app(JournalRepositoryInterface::class);
        $this->service           = app(JournalDestroyService::class);
        $this->groupFactory      = app(TransactionGroupFactory::class);
        $this->cliRepository     = app(JournalCLIRepositoryInterface::class);
    }

    /**
     * @return bool
     * @throws FireflyException
     * @throws ContainerExceptionInterface
     * @throws NotFoundExceptionInterface
     */
    private function isMigrated(): bool
    {
        $configVar = app('fireflyconfig')->get(self::CONFIG_NAME, false);
        if (null !== $configVar) {
            return (bool)$configVar->data;
        }

        return false;
    }

    /**
     * @throws Exception
     */
    private function makeGroupsFromSplitJournals(): void
    {
        $splitJournals = $this->cliRepository->getSplitJournals();
        if ($splitJournals->count() > 0) {
            $this->info(sprintf('Going to convert %d split transaction(s). Please hold..', $splitJournals->count()));
            /** @var TransactionJournal $journal */
            foreach ($splitJournals as $journal) {
                $this->makeMultiGroup($journal);
            }
        }
        if (0 === $splitJournals->count()) {
            $this->info('Found no split transaction journals. Nothing to do.');
        }
    }

    /**
     * @param  TransactionJournal  $journal
     *
     * @throws Exception
     */
    private function makeMultiGroup(TransactionJournal $journal): void
    {
        // double check transaction count.
        if ($journal->transactions->count() <= 2) {
            Log::debug(sprintf('Will not try to convert journal #%d because it has 2 or less transactions.', $journal->id));

            return;
        }
        Log::debug(sprintf('Will now try to convert journal #%d', $journal->id));

        $this->journalRepository->setUser($journal->user);
        $this->groupFactory->setUser($journal->user);
        $this->cliRepository->setUser($journal->user);

        $data             = [
            // mandatory fields.
            'group_title'  => $journal->description,
            'transactions' => [],
        ];
        $destTransactions = $this->getDestinationTransactions($journal);
        $budgetId         = $this->cliRepository->getJournalBudgetId($journal);
        $categoryId       = $this->cliRepository->getJournalCategoryId($journal);
        $notes            = $this->cliRepository->getNoteText($journal);
        $tags             = $this->cliRepository->getTags($journal);
        $internalRef      = $this->cliRepository->getMetaField($journal, 'internal-reference');
        $sepaCC           = $this->cliRepository->getMetaField($journal, 'sepa_cc');
        $sepaCtOp         = $this->cliRepository->getMetaField($journal, 'sepa_ct_op');
        $sepaCtId         = $this->cliRepository->getMetaField($journal, 'sepa_ct_id');
        $sepaDb           = $this->cliRepository->getMetaField($journal, 'sepa_db');
        $sepaCountry      = $this->cliRepository->getMetaField($journal, 'sepa_country');
        $sepaEp           = $this->cliRepository->getMetaField($journal, 'sepa_ep');
        $sepaCi           = $this->cliRepository->getMetaField($journal, 'sepa_ci');
        $sepaBatchId      = $this->cliRepository->getMetaField($journal, 'sepa_batch_id');
        $externalId       = $this->cliRepository->getMetaField($journal, 'external-id');
        $originalSource   = $this->cliRepository->getMetaField($journal, 'original-source');
        $recurrenceId     = $this->cliRepository->getMetaField($journal, 'recurrence_id');
        $bunq             = $this->cliRepository->getMetaField($journal, 'bunq_payment_id');
        $hash             = $this->cliRepository->getMetaField($journal, 'import_hash');
        $hashTwo          = $this->cliRepository->getMetaField($journal, 'import_hash_v2');
        $interestDate     = $this->cliRepository->getMetaDate($journal, 'interest_date');
        $bookDate         = $this->cliRepository->getMetaDate($journal, 'book_date');
        $processDate      = $this->cliRepository->getMetaDate($journal, 'process_date');
        $dueDate          = $this->cliRepository->getMetaDate($journal, 'due_date');
        $paymentDate      = $this->cliRepository->getMetaDate($journal, 'payment_date');
        $invoiceDate      = $this->cliRepository->getMetaDate($journal, 'invoice_date');

        Log::debug(sprintf('Will use %d positive transactions to create a new group.', $destTransactions->count()));

        /** @var Transaction $transaction */
        foreach ($destTransactions as $transaction) {
            Log::debug(sprintf('Now going to add transaction #%d to the array.', $transaction->id));
            $opposingTr = $this->findOpposingTransaction($journal, $transaction);

            if (null === $opposingTr) {
                $this->error(
                    sprintf(
                        'Journal #%d has no opposing transaction for transaction #%d. Cannot upgrade this entry.',
                        $journal->id,
                        $transaction->id
                    )
                );
                continue;
            }

            // overrule journal category with transaction category.
            $budgetId   = $this->getTransactionBudget($transaction, $opposingTr) ?? $budgetId;
            $categoryId = $this->getTransactionCategory($transaction, $opposingTr) ?? $categoryId;

            $tArray = [
                'type'                => strtolower($journal->transactionType->type),
                'date'                => $journal->date,
                'user'                => $journal->user_id,
                'currency_id'         => $transaction->transaction_currency_id,
                'foreign_currency_id' => $transaction->foreign_currency_id,
                'amount'              => $transaction->amount,
                'foreign_amount'      => $transaction->foreign_amount,
                'description'         => $transaction->description ?? $journal->description,
                'source_id'           => $opposingTr->account_id,
                'destination_id'      => $transaction->account_id,
                'budget_id'           => $budgetId,
                'category_id'         => $categoryId,
                'bill_id'             => $journal->bill_id,
                'notes'               => $notes,
                'tags'                => $tags,
                'internal_reference'  => $internalRef,
                'sepa_cc'             => $sepaCC,
                'sepa_ct_op'          => $sepaCtOp,
                'sepa_ct_id'          => $sepaCtId,
                'sepa_db'             => $sepaDb,
                'sepa_country'        => $sepaCountry,
                'sepa_ep'             => $sepaEp,
                'sepa_ci'             => $sepaCi,
                'sepa_batch_id'       => $sepaBatchId,
                'external_id'         => $externalId,
                'original-source'     => $originalSource,
                'recurrence_id'       => $recurrenceId,
                'bunq_payment_id'     => $bunq,
                'import_hash'         => $hash,
                'import_hash_v2'      => $hashTwo,
                'interest_date'       => $interestDate,
                'book_date'           => $bookDate,
                'process_date'        => $processDate,
                'due_date'            => $dueDate,
                'payment_date'        => $paymentDate,
                'invoice_date'        => $invoiceDate,
            ];

            $data['transactions'][] = $tArray;
        }
        Log::debug(sprintf('Now calling transaction journal factory (%d transactions in array)', count($data['transactions'])));
        $group = $this->groupFactory->create($data);
        Log::debug('Done calling transaction journal factory');

        // delete the old transaction journal.
        $this->service->destroy($journal);

        $this->count++;

        // report on result:
        Log::debug(
            sprintf(
                'Migrated journal #%d into group #%d with these journals: #%s',
                $journal->id,
                $group->id,
                implode(', #', $group->transactionJournals->pluck('id')->toArray())
            )
        );
        $this->line(
            sprintf(
                'Migrated journal #%d into group #%d with these journals: #%s',
                $journal->id,
                $group->id,
                implode(', #', $group->transactionJournals->pluck('id')->toArray())
            )
        );
    }

    /**
     * @param  TransactionJournal  $journal
     *
     * @return Collection
     */
    private function getDestinationTransactions(TransactionJournal $journal): Collection
    {
        return $journal->transactions->filter(
            static function (Transaction $transaction) {
                return $transaction->amount > 0;
            }
        );
    }

    /**
     * @param  TransactionJournal  $journal
     * @param  Transaction  $transaction
     *
     * @return Transaction|null
     */
    private function findOpposingTransaction(TransactionJournal $journal, Transaction $transaction): ?Transaction
    {
        $set = $journal->transactions->filter(
            static function (Transaction $subject) use ($transaction) {
<<<<<<< HEAD
                $amount     = (float)$transaction->amount * -1 === (float)$subject->amount;
=======
                $amount     = (float) $transaction->amount * -1 === (float) $subject->amount;  // intentional float
>>>>>>> 63184ac2
                $identifier = $transaction->identifier === $subject->identifier;
                Log::debug(sprintf('Amount the same? %s', var_export($amount, true)));
                Log::debug(sprintf('ID the same?     %s', var_export($identifier, true)));

                return $amount && $identifier;
            }
        );

        return $set->first();
    }

    /**
     * @param  Transaction  $left
     * @param  Transaction  $right
     *
     * @return int|null
     */
    private function getTransactionBudget(Transaction $left, Transaction $right): ?int
    {
        Log::debug('Now in getTransactionBudget()');

        // try to get a budget ID from the left transaction:
        /** @var Budget $budget */
        $budget = $left->budgets()->first();
        if (null !== $budget) {
            Log::debug(sprintf('Return budget #%d, from transaction #%d', $budget->id, $left->id));

            return (int)$budget->id;
        }

        // try to get a budget ID from the right transaction:
        /** @var Budget $budget */
        $budget = $right->budgets()->first();
        if (null !== $budget) {
            Log::debug(sprintf('Return budget #%d, from transaction #%d', $budget->id, $right->id));

            return (int)$budget->id;
        }
        Log::debug('Neither left or right have a budget, return NULL');

        // if all fails, return NULL.
        return null;
    }

    /**
     * @param  Transaction  $left
     * @param  Transaction  $right
     *
     * @return int|null
     */
    private function getTransactionCategory(Transaction $left, Transaction $right): ?int
    {
        Log::debug('Now in getTransactionCategory()');

        // try to get a category ID from the left transaction:
        /** @var Category $category */
        $category = $left->categories()->first();
        if (null !== $category) {
            Log::debug(sprintf('Return category #%d, from transaction #%d', $category->id, $left->id));

            return (int)$category->id;
        }

        // try to get a category ID from the left transaction:
        /** @var Category $category */
        $category = $right->categories()->first();
        if (null !== $category) {
            Log::debug(sprintf('Return category #%d, from transaction #%d', $category->id, $category->id));

            return (int)$category->id;
        }
        Log::debug('Neither left or right have a category, return NULL');

        // if all fails, return NULL.
        return null;
    }

    /**
     * Gives all journals without a group a group.
     */
    private function makeGroupsFromAll(): void
    {
        $orphanedJournals = $this->cliRepository->getJournalsWithoutGroup();
        $total            = count($orphanedJournals);
        if ($total > 0) {
            Log::debug(sprintf('Going to convert %d transaction journals. Please hold..', $total));
            $this->line(sprintf('Going to convert %d transaction journals. Please hold..', $total));
            /** @var array $array */
            foreach ($orphanedJournals as $array) {
                $this->giveGroup($array);
            }
        }
        if (0 === $total) {
            $this->info('No need to convert transaction journals.');
        }
    }

    /**
     * @param  array  $array
     */
    private function giveGroup(array $array): void
    {
        $groupId = DB::table('transaction_groups')->insertGetId(
            [
                'created_at' => date('Y-m-d H:i:s'),
                'updated_at' => date('Y-m-d H:i:s'),
                'title'      => null,
                'user_id'    => $array['user_id'],
            ]
        );
        DB::table('transaction_journals')->where('id', $array['id'])->update(['transaction_group_id' => $groupId]);
        $this->count++;
    }

    /**
     *
     */
    private function markAsMigrated(): void
    {
        app('fireflyconfig')->set(self::CONFIG_NAME, true);
    }
}<|MERGE_RESOLUTION|>--- conflicted
+++ resolved
@@ -328,11 +328,7 @@
     {
         $set = $journal->transactions->filter(
             static function (Transaction $subject) use ($transaction) {
-<<<<<<< HEAD
-                $amount     = (float)$transaction->amount * -1 === (float)$subject->amount;
-=======
                 $amount     = (float) $transaction->amount * -1 === (float) $subject->amount;  // intentional float
->>>>>>> 63184ac2
                 $identifier = $transaction->identifier === $subject->identifier;
                 Log::debug(sprintf('Amount the same? %s', var_export($amount, true)));
                 Log::debug(sprintf('ID the same?     %s', var_export($identifier, true)));
