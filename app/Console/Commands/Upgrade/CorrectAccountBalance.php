--- conflicted
+++ resolved
@@ -33,14 +33,8 @@
 class CorrectAccountBalance extends Command
 {
     use ShowsFriendlyMessages;
-<<<<<<< HEAD
     public const string CONFIG_NAME = '610_correct_balances';
-    protected $description = 'Recalculate all account balance amounts';
-=======
-    public const string CONFIG_NAME = '620_correct_balances';
     protected $description          = 'Recalculate all account balance amounts';
->>>>>>> 06551d53
-
     protected $signature            = 'firefly-iii:correct-account-balance {--F|force : Force the execution of this command.}';
 
     public function handle(): int
