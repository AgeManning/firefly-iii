<?php

/**
 * AccountController.php
 * Copyright (c) 2019 james@firefly-iii.org
 *
 * This file is part of Firefly III (https://github.com/firefly-iii).
 *
 * This program is free software: you can redistribute it and/or modify
 * it under the terms of the GNU Affero General Public License as
 * published by the Free Software Foundation, either version 3 of the
 * License, or (at your option) any later version.
 *
 * This program is distributed in the hope that it will be useful,
 * but WITHOUT ANY WARRANTY; without even the implied warranty of
 * MERCHANTABILITY or FITNESS FOR A PARTICULAR PURPOSE.  See the
 * GNU Affero General Public License for more details.
 *
 * You should have received a copy of the GNU Affero General Public License
 * along with this program.  If not, see <https://www.gnu.org/licenses/>.
 */
declare(strict_types=1);

namespace FireflyIII\Http\Controllers\Chart;

use Carbon\Carbon;
use FireflyIII\Exceptions\FireflyException;
use FireflyIII\Generator\Chart\Basic\GeneratorInterface;
use FireflyIII\Helpers\Collector\GroupCollectorInterface;
use FireflyIII\Http\Controllers\Controller;
use FireflyIII\Models\Account;
use FireflyIII\Models\AccountType;
use FireflyIII\Models\TransactionCurrency;
use FireflyIII\Models\TransactionType;
use FireflyIII\Repositories\Account\AccountRepositoryInterface;
use FireflyIII\Repositories\Currency\CurrencyRepositoryInterface;
use FireflyIII\Support\CacheProperties;
use FireflyIII\Support\Http\Controllers\AugumentData;
use FireflyIII\Support\Http\Controllers\ChartGeneration;
use FireflyIII\Support\Http\Controllers\DateCalculation;
use Illuminate\Http\JsonResponse;
use Illuminate\Support\Collection;
use JsonException;
use Log;

/**
 * Class AccountController.
 *
 */
class AccountController extends Controller
{
    use DateCalculation;
    use AugumentData;
    use ChartGeneration;

    protected GeneratorInterface        $generator;
    private AccountRepositoryInterface  $accountRepository;
    private CurrencyRepositoryInterface $currencyRepository;

    /**
     * AccountController constructor.
     *
     * @codeCoverageIgnore
     */
    public function __construct()
    {
        parent::__construct();

        $this->middleware(
            function ($request, $next) {
                $this->generator          = app(GeneratorInterface::class);
                $this->accountRepository  = app(AccountRepositoryInterface::class);
                $this->currencyRepository = app(CurrencyRepositoryInterface::class);

                return $next($request);
            }
        );
    }

    /**
     * Shows the balances for all the user's expense accounts (on the front page).
     *
     * This chart is (multi) currency aware.
     *
     * @return JsonResponse
     * @throws JsonException
     */
    public function expenseAccounts(): JsonResponse
    {
        /** @var Carbon $start */
        $start = clone session('start', Carbon::now()->startOfMonth());
        /** @var Carbon $end */
        $end   = clone session('end', Carbon::now()->endOfMonth());
        $cache = new CacheProperties();
        $cache->addProperty($start);
        $cache->addProperty($end);
        $cache->addProperty('chart.account.expense-accounts');
        if ($cache->has()) {
            return response()->json($cache->get());
        }
        $start->subDay();

        // prep some vars:
        $currencies = [];
        $chartData  = [];
        $tempData   = [];

        // grab all accounts and names
        $accounts     = $this->accountRepository->getAccountsByType([AccountType::EXPENSE]);
        $accountNames = $this->extractNames($accounts);

        // grab all balances
        $startBalances = app('steam')->balancesPerCurrencyByAccounts($accounts, $start);
        $endBalances   = app('steam')->balancesPerCurrencyByAccounts($accounts, $end);

        // loop the end balances. This is an array for each account ($expenses)
        foreach ($endBalances as $accountId => $expenses) {
            $accountId = (int)$accountId;
            // loop each expense entry (each entry can be a different currency).
            foreach ($expenses as $currencyId => $endAmount) {
                $currencyId = (int)$currencyId;

                // see if there is an accompanying start amount.
                // grab the difference and find the currency.
                $startAmount             = (string)($startBalances[$accountId][$currencyId] ?? '0');
                $diff                    = bcsub((string)$endAmount, $startAmount);
                $currencies[$currencyId] = $currencies[$currencyId] ?? $this->currencyRepository->find($currencyId);
                if (0 !== bccomp($diff, '0')) {
                    // store the values in a temporary array.
                    $tempData[] = [
                        'name'        => $accountNames[$accountId],
                        'difference'  => $diff,
<<<<<<< HEAD
                        'diff_float'  => (float)$diff,
=======
                        'diff_float'  => (float) $diff, // intentional float
>>>>>>> 63184ac2
                        'currency_id' => $currencyId,
                    ];
                }
            }
        }

        // sort temp array by amount.
        $amounts = array_column($tempData, 'diff_float');
        array_multisort($amounts, SORT_DESC, $tempData);

        // loop all found currencies and build the data array for the chart.
        /**
         * @var int $currencyId
         * @var TransactionCurrency $currency
         */
        foreach ($currencies as $currencyId => $currency) {
            $dataSet
                                    = [
                'label'           => (string)trans('firefly.spent'),
                'type'            => 'bar',
                'currency_symbol' => $currency->symbol,
                'currency_code'   => $currency->code,
                'entries'         => $this->expandNames($tempData),
            ];
            $chartData[$currencyId] = $dataSet;
        }

        // loop temp data and place data in correct array:
        foreach ($tempData as $entry) {
            $currencyId                               = $entry['currency_id'];
            $name                                     = $entry['name'];
            $chartData[$currencyId]['entries'][$name] = $entry['difference'];
        }

        $data = $this->generator->multiSet($chartData);
        $cache->store($data);

        return response()->json($data);
    }

    /**
     * Expenses per budget for all time, as shown on account overview.
     *
     * @param  AccountRepositoryInterface  $repository
     * @param  Account  $account
     *
     * @return JsonResponse
     * @throws JsonException
     */
    public function expenseBudgetAll(AccountRepositoryInterface $repository, Account $account): JsonResponse
    {
        $start = $repository->oldestJournalDate($account) ?? Carbon::now()->startOfMonth();
        $end   = Carbon::now();

        return $this->expenseBudget($account, $start, $end);
    }

    /**
     * Expenses per budget, as shown on account overview.
     *
     * @param  Account  $account
     * @param  Carbon  $start
     * @param  Carbon  $end
     *
     * @return JsonResponse
     */
    public function expenseBudget(Account $account, Carbon $start, Carbon $end): JsonResponse
    {
        $cache = new CacheProperties();
        $cache->addProperty($account->id);
        $cache->addProperty($start);
        $cache->addProperty($end);
        $cache->addProperty('chart.account.expense-budget');
        if ($cache->has()) {
            return response()->json($cache->get());
        }
        /** @var GroupCollectorInterface $collector */
        $collector = app(GroupCollectorInterface::class);
        $collector->setAccounts(new Collection([$account]))->setRange($start, $end)->withBudgetInformation()->setTypes([TransactionType::WITHDRAWAL]);
        $journals  = $collector->getExtractedJournals();
        $chartData = [];
        $result    = [];
        $budgetIds = [];
        /** @var array $journal */
        foreach ($journals as $journal) {
            $budgetId    = (int)$journal['budget_id'];
            $key         = sprintf('%d-%d', $budgetId, $journal['currency_id']);
            $budgetIds[] = $budgetId;
            if (!array_key_exists($key, $result)) {
                $result[$key] = [
                    'total'           => '0',
                    'budget_id'       => $budgetId,
                    'currency_name'   => $journal['currency_name'],
                    'currency_symbol' => $journal['currency_symbol'],
                    'currency_code'   => $journal['currency_code'],
                ];
            }
            $result[$key]['total'] = bcadd($journal['amount'], $result[$key]['total']);
        }

        $names = $this->getBudgetNames($budgetIds);

        foreach ($result as $row) {
            $budgetId          = $row['budget_id'];
            $name              = $names[$budgetId];
            $label             = (string)trans('firefly.name_in_currency', ['name' => $name, 'currency' => $row['currency_name']]);
            $chartData[$label] = ['amount' => $row['total'], 'currency_symbol' => $row['currency_symbol'], 'currency_code' => $row['currency_code']];
        }

        $data = $this->generator->multiCurrencyPieChart($chartData);
        $cache->store($data);

        return response()->json($data);
    }

    /**
     * Expenses grouped by category for account.
     *
     * @param  AccountRepositoryInterface  $repository
     * @param  Account  $account
     *
     * @return JsonResponse
     * @throws JsonException
     */
    public function expenseCategoryAll(AccountRepositoryInterface $repository, Account $account): JsonResponse
    {
        $start = $repository->oldestJournalDate($account) ?? Carbon::now()->startOfMonth();
        $end   = Carbon::now();

        return $this->expenseCategory($account, $start, $end);
    }

    /**
     * Expenses per category for one single account.
     *
     * @param  Account  $account
     * @param  Carbon  $start
     * @param  Carbon  $end
     *
     * @return JsonResponse
     */
    public function expenseCategory(Account $account, Carbon $start, Carbon $end): JsonResponse
    {
        $cache = new CacheProperties();
        $cache->addProperty($account->id);
        $cache->addProperty($start);
        $cache->addProperty($end);
        $cache->addProperty('chart.account.expense-category');
        if ($cache->has()) {
            return response()->json($cache->get());
        }

        /** @var GroupCollectorInterface $collector */
        $collector = app(GroupCollectorInterface::class);
        $collector->setAccounts(new Collection([$account]))->setRange($start, $end)->withCategoryInformation()->setTypes([TransactionType::WITHDRAWAL]);
        $journals  = $collector->getExtractedJournals();
        $result    = [];
        $chartData = [];

        /** @var array $journal */
        foreach ($journals as $journal) {
            $key = sprintf('%d-%d', $journal['category_id'], $journal['currency_id']);
            if (!array_key_exists($key, $result)) {
                $result[$key] = [
                    'total'           => '0',
                    'category_id'     => (int)$journal['category_id'],
                    'currency_name'   => $journal['currency_name'],
                    'currency_symbol' => $journal['currency_symbol'],
                    'currency_code'   => $journal['currency_code'],
                ];
            }
            $result[$key]['total'] = bcadd($journal['amount'], $result[$key]['total']);
        }
        $names = $this->getCategoryNames(array_keys($result));

        foreach ($result as $row) {
            $categoryId        = $row['category_id'];
            $name              = $names[$categoryId] ?? '(unknown)';
            $label             = (string)trans('firefly.name_in_currency', ['name' => $name, 'currency' => $row['currency_name']]);
            $chartData[$label] = ['amount' => $row['total'], 'currency_symbol' => $row['currency_symbol'], 'currency_code' => $row['currency_code']];
        }

        $data = $this->generator->multiCurrencyPieChart($chartData);
        $cache->store($data);

        return response()->json($data);
    }

    /**
     * Shows the balances for all the user's frontpage accounts.
     *
     * @param  AccountRepositoryInterface  $repository
     *
     * @return JsonResponse
     * @throws FireflyException
     * @throws JsonException
     * @throws \Psr\Container\ContainerExceptionInterface
     * @throws \Psr\Container\NotFoundExceptionInterface
     */
    public function frontpage(AccountRepositoryInterface $repository): JsonResponse
    {
        $start      = clone session('start', Carbon::now()->startOfMonth());
        $end        = clone session('end', Carbon::now()->endOfMonth());
        $defaultSet = $repository->getAccountsByType([AccountType::DEFAULT, AccountType::ASSET])->pluck('id')->toArray();
        Log::debug('Default set is ', $defaultSet);
        $frontPage = app('preferences')->get('frontPageAccounts', $defaultSet);
        Log::debug('Frontpage preference set is ', $frontPage->data);
        if (0 === count($frontPage->data)) {
            app('preferences')->set('frontPageAccounts', $defaultSet);
            Log::debug('frontpage set is empty!');
        }
        $accounts = $repository->getAccountsById($frontPage->data);

        return response()->json($this->accountBalanceChart($accounts, $start, $end));
    }

    /**
     * Shows the income grouped by category for an account, in all time.
     *
     * @param  AccountRepositoryInterface  $repository
     * @param  Account  $account
     *
     * @return JsonResponse
     * @throws JsonException
     */
    public function incomeCategoryAll(AccountRepositoryInterface $repository, Account $account): JsonResponse
    {
        $start = $repository->oldestJournalDate($account) ?? Carbon::now()->startOfMonth();
        $end   = Carbon::now();

        return $this->incomeCategory($account, $start, $end);
    }

    /**
     * Shows all income per account for each category.
     *
     * @param  Account  $account
     * @param  Carbon  $start
     * @param  Carbon  $end
     *
     * @return JsonResponse
     */
    public function incomeCategory(Account $account, Carbon $start, Carbon $end): JsonResponse
    {
        $cache = new CacheProperties();
        $cache->addProperty($account->id);
        $cache->addProperty($start);
        $cache->addProperty($end);
        $cache->addProperty('chart.account.income-category');
        if ($cache->has()) {
            return response()->json($cache->get());
        }

        // grab all journals:
        /** @var GroupCollectorInterface $collector */
        $collector = app(GroupCollectorInterface::class);

        $collector->setAccounts(new Collection([$account]))->setRange($start, $end)->withCategoryInformation()->setTypes([TransactionType::DEPOSIT]);
        $journals  = $collector->getExtractedJournals();
        $result    = [];
        $chartData = [];
        /** @var array $journal */
        foreach ($journals as $journal) {
            $key = sprintf('%d-%d', $journal['category_id'], $journal['currency_id']);
            if (!array_key_exists($key, $result)) {
                $result[$key] = [
                    'total'           => '0',
                    'category_id'     => $journal['category_id'],
                    'currency_name'   => $journal['currency_name'],
                    'currency_symbol' => $journal['currency_symbol'],
                    'currency_code'   => $journal['currency_code'],
                ];
            }
            $result[$key]['total'] = bcadd($journal['amount'], $result[$key]['total']);
        }

        $names = $this->getCategoryNames(array_keys($result));
        foreach ($result as $row) {
            $categoryId        = $row['category_id'];
            $name              = $names[$categoryId] ?? '(unknown)';
            $label             = (string)trans('firefly.name_in_currency', ['name' => $name, 'currency' => $row['currency_name']]);
            $chartData[$label] = ['amount' => $row['total'], 'currency_symbol' => $row['currency_symbol'], 'currency_code' => $row['currency_code']];
        }
        $data = $this->generator->multiCurrencyPieChart($chartData);
        $cache->store($data);

        return response()->json($data);
    }

    /**
     * Shows overview of account during a single period.
     *
     * @param  Account  $account
     * @param  Carbon  $start
     *
     * @param  Carbon  $end
     *
     * @return JsonResponse
     * @throws FireflyException
     * @throws JsonException
     */
    public function period(Account $account, Carbon $start, Carbon $end): JsonResponse
    {
        $chartData = [];
        $cache     = new CacheProperties();
        $cache->addProperty('chart.account.period');
        $cache->addProperty($start);
        $cache->addProperty($end);
        $cache->addProperty($account->id);
        if ($cache->has()) {
            return response()->json($cache->get());
        }
        $currencies = $this->accountRepository->getUsedCurrencies($account);

        // if the account is not expense or revenue, just use the account's default currency.
        if (!in_array($account->accountType->type, [AccountType::REVENUE, AccountType::EXPENSE], true)) {
            $currencies = [$this->accountRepository->getAccountCurrency($account) ?? app('amount')->getDefaultCurrency()];
        }

        /** @var TransactionCurrency $currency */
        foreach ($currencies as $currency) {
            $chartData[] = $this->periodByCurrency($start, $end, $account, $currency);
        }

        $data = $this->generator->multiSet($chartData);
        $cache->store($data);

        return response()->json($data);
    }

    /**
     * @param  Carbon  $start
     * @param  Carbon  $end
     * @param  Account  $account
     * @param  TransactionCurrency  $currency
     *
     * @return array
     * @throws FireflyException
     * @throws JsonException
     */
    private function periodByCurrency(Carbon $start, Carbon $end, Account $account, TransactionCurrency $currency): array
    {
        $locale  = app('steam')->getLocale();
        $step    = $this->calculateStep($start, $end);
        $result  = [
            'label'           => sprintf('%s (%s)', $account->name, $currency->symbol),
            'currency_symbol' => $currency->symbol,
            'currency_code'   => $currency->code,
        ];
        $entries = [];
        $current = clone $start;
<<<<<<< HEAD
=======
        switch ($step) {
            default:
                break;
            case '1D':
                // per day the entire period, balance for every day.
                $format   = (string) trans('config.month_and_day_js', [], $locale);
                $range    = app('steam')->balanceInRange($account, $start, $end, $currency);
                $previous = array_values($range)[0];
                while ($end >= $current) {
                    $theDate         = $current->format('Y-m-d');
                    $balance         = $range[$theDate] ?? $previous;
                    $label           = $current->isoFormat($format);
                    $entries[$label] = $balance;
                    $previous        = $balance;
                    $current->addDay();
                }
                break;

            case '1W':
            case '1M':
            case '1Y':
                while ($end >= $current) {
                    $balance         = app('steam')->balance($account, $current, $currency);
                    $label           = app('navigation')->periodShow($current, $step);
                    $entries[$label] = $balance;
                    $current         = app('navigation')->addPeriod($current, $step, 0);
                }
                break;
>>>>>>> 63184ac2

        if ('1D' === $step) {
            // per day the entire period, balance for every day.
            $format   = (string)trans('config.month_and_day_js', [], $locale);
            $range    = app('steam')->balanceInRange($account, $start, $end, $currency);
            $previous = array_values($range)[0];
            while ($end >= $current) {
                $theDate         = $current->format('Y-m-d');
                $balance         = $range[$theDate] ?? $previous;
                $label           = $current->isoFormat($format);
                $entries[$label] = (float)$balance;
                $previous        = $balance;
                $current->addDay();
            }
        }
        if ('1W' === $step || '1M' === $step || '1Y' === $step) {
            while ($end >= $current) {
                $balance         = (float)app('steam')->balance($account, $current, $currency);
                $label           = app('navigation')->periodShow($current, $step);
                $entries[$label] = $balance;
                $current         = app('navigation')->addPeriod($current, $step, 0);
            }
        }
        $result['entries'] = $entries;

        return $result;
    }

    /**
     * Shows the balances for a given set of dates and accounts.
     *
     * TODO this chart is not multi currency aware.
     *
     * @param  Collection  $accounts
     *
     * @param  Carbon  $start
     * @param  Carbon  $end
     * @return JsonResponse
     * @throws FireflyException
     * @throws JsonException
     */
    public function report(Collection $accounts, Carbon $start, Carbon $end): JsonResponse
    {
        return response()->json($this->accountBalanceChart($accounts, $start, $end));
    }

    /**
     * Shows the balances for all the user's revenue accounts.
     *
     * This chart is multi-currency aware.
     *
     * @return JsonResponse
     * @throws JsonException
     */
    public function revenueAccounts(): JsonResponse
    {
        /** @var Carbon $start */
        $start = clone session('start', Carbon::now()->startOfMonth());
        /** @var Carbon $end */
        $end   = clone session('end', Carbon::now()->endOfMonth());
        $cache = new CacheProperties();
        $cache->addProperty($start);
        $cache->addProperty($end);
        $cache->addProperty('chart.account.revenue-accounts');
        if ($cache->has()) {
            return response()->json($cache->get());
        }
        $start->subDay();

        // prep some vars:
        $currencies = [];
        $chartData  = [];
        $tempData   = [];

        // grab all accounts and names
        $accounts     = $this->accountRepository->getAccountsByType([AccountType::REVENUE]);
        $accountNames = $this->extractNames($accounts);

        // grab all balances
        $startBalances = app('steam')->balancesPerCurrencyByAccounts($accounts, $start);
        $endBalances   = app('steam')->balancesPerCurrencyByAccounts($accounts, $end);

        // loop the end balances. This is an array for each account ($expenses)
        foreach ($endBalances as $accountId => $expenses) {
            $accountId = (int)$accountId;
            // loop each expense entry (each entry can be a different currency).
            foreach ($expenses as $currencyId => $endAmount) {
                $currencyId = (int)$currencyId;

                // see if there is an accompanying start amount.
                // grab the difference and find the currency.
                $startAmount             = (string)($startBalances[$accountId][$currencyId] ?? '0');
                $diff                    = bcsub((string)$endAmount, $startAmount);
                $currencies[$currencyId] = $currencies[$currencyId] ?? $this->currencyRepository->find($currencyId);
                if (0 !== bccomp($diff, '0')) {
                    // store the values in a temporary array.
                    $tempData[] = [
                        'name'        => $accountNames[$accountId],
                        'difference'  => $diff,
<<<<<<< HEAD
                        'diff_float'  => (float)$diff,
=======
                        'diff_float'  => (float) $diff, // intentional float
>>>>>>> 63184ac2
                        'currency_id' => $currencyId,
                    ];
                }
            }
        }

        // sort temp array by amount.
        $amounts = array_column($tempData, 'diff_float');
        array_multisort($amounts, SORT_ASC, $tempData);

        // loop all found currencies and build the data array for the chart.
        /**
         * @var int $currencyId
         * @var TransactionCurrency $currency
         */
        foreach ($currencies as $currencyId => $currency) {
            $dataSet
                                    = [
                'label'           => (string)trans('firefly.earned'),
                'type'            => 'bar',
                'currency_symbol' => $currency->symbol,
                'currency_code'   => $currency->code,
                'entries'         => $this->expandNames($tempData),
            ];
            $chartData[$currencyId] = $dataSet;
        }

        // loop temp data and place data in correct array:
        foreach ($tempData as $entry) {
            $currencyId                               = $entry['currency_id'];
            $name                                     = $entry['name'];
            $chartData[$currencyId]['entries'][$name] = bcmul($entry['difference'], '-1');
        }

        $data = $this->generator->multiSet($chartData);
        $cache->store($data);

        return response()->json($data);
    }
}<|MERGE_RESOLUTION|>--- conflicted
+++ resolved
@@ -130,11 +130,7 @@
                     $tempData[] = [
                         'name'        => $accountNames[$accountId],
                         'difference'  => $diff,
-<<<<<<< HEAD
-                        'diff_float'  => (float)$diff,
-=======
                         'diff_float'  => (float) $diff, // intentional float
->>>>>>> 63184ac2
                         'currency_id' => $currencyId,
                     ];
                 }
@@ -486,38 +482,6 @@
         ];
         $entries = [];
         $current = clone $start;
-<<<<<<< HEAD
-=======
-        switch ($step) {
-            default:
-                break;
-            case '1D':
-                // per day the entire period, balance for every day.
-                $format   = (string) trans('config.month_and_day_js', [], $locale);
-                $range    = app('steam')->balanceInRange($account, $start, $end, $currency);
-                $previous = array_values($range)[0];
-                while ($end >= $current) {
-                    $theDate         = $current->format('Y-m-d');
-                    $balance         = $range[$theDate] ?? $previous;
-                    $label           = $current->isoFormat($format);
-                    $entries[$label] = $balance;
-                    $previous        = $balance;
-                    $current->addDay();
-                }
-                break;
-
-            case '1W':
-            case '1M':
-            case '1Y':
-                while ($end >= $current) {
-                    $balance         = app('steam')->balance($account, $current, $currency);
-                    $label           = app('navigation')->periodShow($current, $step);
-                    $entries[$label] = $balance;
-                    $current         = app('navigation')->addPeriod($current, $step, 0);
-                }
-                break;
->>>>>>> 63184ac2
-
         if ('1D' === $step) {
             // per day the entire period, balance for every day.
             $format   = (string)trans('config.month_and_day_js', [], $locale);
@@ -616,11 +580,7 @@
                     $tempData[] = [
                         'name'        => $accountNames[$accountId],
                         'difference'  => $diff,
-<<<<<<< HEAD
-                        'diff_float'  => (float)$diff,
-=======
                         'diff_float'  => (float) $diff, // intentional float
->>>>>>> 63184ac2
                         'currency_id' => $currencyId,
                     ];
                 }
