--- conflicted
+++ resolved
@@ -148,11 +148,7 @@
             $request->session()->flash('info', $this->attachments->getMessages()->get('attachments'));
         }
 
-<<<<<<< HEAD
-        if (1 === (int) $request->get('return_to_edit')) {
-=======
         if (1 === (int)$request->get('return_to_edit')) {
->>>>>>> 63184ac2
             $request->session()->put('budgets.edit.fromUpdate', true);
 
             $redirect = redirect(route('budgets.edit', [$budget->id]))->withInput(['return_to_edit' => 1]);
