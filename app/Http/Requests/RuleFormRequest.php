<?php

/**
 * RuleFormRequest.php
 * Copyright (c) 2019 james@firefly-iii.org
 *
 * This file is part of Firefly III (https://github.com/firefly-iii).
 *
 * This program is free software: you can redistribute it and/or modify
 * it under the terms of the GNU Affero General Public License as
 * published by the Free Software Foundation, either version 3 of the
 * License, or (at your option) any later version.
 *
 * This program is distributed in the hope that it will be useful,
 * but WITHOUT ANY WARRANTY; without even the implied warranty of
 * MERCHANTABILITY or FITNESS FOR A PARTICULAR PURPOSE.  See the
 * GNU Affero General Public License for more details.
 *
 * You should have received a copy of the GNU Affero General Public License
 * along with this program.  If not, see <https://www.gnu.org/licenses/>.
 */
declare(strict_types=1);

namespace FireflyIII\Http\Requests;

use FireflyIII\Models\Rule;
use FireflyIII\Support\Request\ChecksLogin;
use FireflyIII\Support\Request\ConvertsDataTypes;
use FireflyIII\Support\Request\GetRuleConfiguration;
use Illuminate\Foundation\Http\FormRequest;

/**
 * Class RuleFormRequest.
 */
class RuleFormRequest extends FormRequest
{
    use ConvertsDataTypes;
    use GetRuleConfiguration;
    use ChecksLogin;

    /**
     * Get all data for controller.
     *
     * @return array
     *
     */
    public function getRuleData(): array
    {
        return [
            'title'           => $this->convertString('title'),
            'rule_group_id'   => $this->convertInteger('rule_group_id'),
            'active'          => $this->boolean('active'),
            'trigger'         => $this->convertString('trigger'),
            'description'     => $this->stringWithNewlines('description'),
            'stop_processing' => $this->boolean('stop_processing'),
            'strict'          => $this->boolean('strict'),
            'triggers'        => $this->getRuleTriggerData(),
            'actions'         => $this->getRuleActionData(),
        ];
    }

    /**
     * @return array
     */
    private function getRuleTriggerData(): array
    {
        $return      = [];
        $triggerData = $this->get('triggers');
        if (is_array($triggerData)) {
            foreach ($triggerData as $trigger) {
                $stopProcessing = $trigger['stop_processing'] ?? '0';
<<<<<<< HEAD
                $prohibited     = $trigger['prohibited'] ?? '0';
                $set       = [
                    'type'            => $trigger['type'] ?? 'invalid',
                    'value'           => $trigger['value'] ?? '',
                    'stop_processing' => 1 === (int) $stopProcessing,
                    'prohibited'      => 1 === (int) $prohibited,
                ];
                $return[] = $set;
=======
                $current        = [
                    'type'            => $trigger['type'] ?? 'invalid',
                    'value'           => $trigger['value'] ?? '',
                    'stop_processing' => 1 === (int)$stopProcessing,
                ];
                $current        = self::replaceAmountTrigger($current);

                $return[] = $current;
>>>>>>> d40fd485
            }
        }

        return $return;
    }

    /**
     * @param  array  $array
     * @return array
     */
    public static function replaceAmountTrigger(array $array): array
    {
        // do some sneaky search and replace.
        $amountFields = [
            'amount_is',
            'amount',
            'amount_exactly',
            'amount_less',
            'amount_max',
            'amount_more',
            'amount_min',
            'foreign_amount_is',
            'foreign_amount',
            'foreign_amount_less',
            'foreign_amount_max',
            'foreign_amount_more',
            'foreign_amount_min',
        ];
        if (in_array($array['type'], $amountFields, true) && '0' === $array['value']) {
            $array['value'] = '0.00';
        }
        return $array;
    }

    /**
     * @return array
     */
    private function getRuleActionData(): array
    {
        $return     = [];
        $actionData = $this->get('actions');
        if (is_array($actionData)) {
            foreach ($actionData as $action) {
                $stopProcessing = $action['stop_processing'] ?? '0';
                $return[]       = [
                    'type'            => $action['type'] ?? 'invalid',
                    'value'           => $action['value'] ?? '',
                    'stop_processing' => 1 === (int)$stopProcessing,
                ];
            }
        }

        return $return;
    }

    /**
     * Rules for this request.
     *
     * @return array
     */
    public function rules(): array
    {
        $validTriggers = $this->getTriggers();
        $validActions  = array_keys(config('firefly.rule-actions'));

        // some actions require text (aka context):
        $contextActions = implode(',', config('firefly.context-rule-actions'));

        // some triggers require text (aka context):
        $contextTriggers = implode(',', $this->getTriggersWithContext());

        // initial set of rules:
        $rules = [
            'title'            => 'required|between:1,100|uniqueObjectForUser:rules,title',
            'description'      => 'between:1,5000|nullable',
            'stop_processing'  => 'boolean',
            'rule_group_id'    => 'required|belongsToUser:rule_groups',
            'trigger'          => 'required|in:store-journal,update-journal',
            'triggers.*.type'  => 'required|in:'.implode(',', $validTriggers),
            'triggers.*.value' => sprintf('required_if:triggers.*.type,%s|min:1|ruleTriggerValue', $contextTriggers),
            'actions.*.type'   => 'required|in:'.implode(',', $validActions),
            'actions.*.value'  => sprintf('required_if:actions.*.type,%s|min:0|max:255|ruleActionValue', $contextActions),
            'strict'           => 'in:0,1',
        ];

        /** @var Rule $rule */
        $rule = $this->route()->parameter('rule');

        if (null !== $rule) {
            $rules['title'] = 'required|between:1,100|uniqueObjectForUser:rules,title,'.$rule->id;
        }

        return $rules;
    }
}<|MERGE_RESOLUTION|>--- conflicted
+++ resolved
@@ -69,25 +69,15 @@
         if (is_array($triggerData)) {
             foreach ($triggerData as $trigger) {
                 $stopProcessing = $trigger['stop_processing'] ?? '0';
-<<<<<<< HEAD
                 $prohibited     = $trigger['prohibited'] ?? '0';
-                $set       = [
-                    'type'            => $trigger['type'] ?? 'invalid',
-                    'value'           => $trigger['value'] ?? '',
-                    'stop_processing' => 1 === (int) $stopProcessing,
-                    'prohibited'      => 1 === (int) $prohibited,
-                ];
-                $return[] = $set;
-=======
-                $current        = [
+                $set            = [
                     'type'            => $trigger['type'] ?? 'invalid',
                     'value'           => $trigger['value'] ?? '',
                     'stop_processing' => 1 === (int)$stopProcessing,
+                    'prohibited'      => 1 === (int)$prohibited,
                 ];
-                $current        = self::replaceAmountTrigger($current);
-
-                $return[] = $current;
->>>>>>> d40fd485
+                $set            = self::replaceAmountTrigger($set);
+                $return[]       = $set;
             }
         }
 
