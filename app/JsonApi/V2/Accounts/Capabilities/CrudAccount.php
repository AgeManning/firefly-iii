--- conflicted
+++ resolved
@@ -51,14 +51,7 @@
         return $enrichment->enrichSingle($account);
     }
 
-<<<<<<< HEAD
     public function create(array $validatedData): Account {
         var_dump($validatedData);exit;
-        die('in create method.');
-=======
-    public function create(array $validatedData): Account
-    {
-        exit('here we are');
->>>>>>> ed265f68
     }
 }