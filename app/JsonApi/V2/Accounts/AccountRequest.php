<?php

declare(strict_types=1);

namespace FireflyIII\JsonApi\V2\Accounts;

use FireflyIII\Rules\Account\IsUniqueAccount;
use FireflyIII\Rules\IsBoolean;
use FireflyIII\Rules\IsValidPositiveAmount;
use FireflyIII\Rules\UniqueAccountNumber;
use FireflyIII\Rules\UniqueIban;
use FireflyIII\Support\Request\ConvertsDataTypes;
use Illuminate\Support\Facades\Log;
use LaravelJsonApi\Laravel\Http\Requests\ResourceRequest;

class AccountRequest extends ResourceRequest
{
<<<<<<< HEAD
    use ConvertsDataTypes;
=======
>>>>>>> ed265f68
    /**
     * Get the validation rules for the resource.
     */
    public function rules(): array
    {
        Log::debug(__METHOD__);
<<<<<<< HEAD
        $accountRoles   = implode(',', config('firefly.accountRoles'));
        $ccPaymentTypes = implode(',', array_keys(config('firefly.ccTypes')));
        $types          = implode(',', array_keys(config('firefly.subTitlesByIdentifier')));
        $type           = $this->convertString('type');
        //var_dump($types);exit;

        return [
            'name'                 => ['required', 'max:1024', 'min:1'], // , new IsUniqueAccount()
            'account_type'                 => ['required','max:1024','min:1', sprintf('in:%s', $types)],
//            'iban'                 => ['iban', 'nullable', new UniqueIban(null, $type)],
//            'bic'                  => 'bic|nullable',
//            'account_number'       => ['min:1', 'max:255', 'nullable', new UniqueAccountNumber(null, $type)],
//            'opening_balance'      => 'numeric|required_with:opening_balance_date|nullable',
//            'opening_balance_date' => 'date|required_with:opening_balance|nullable',
//            'virtual_balance'      => 'numeric|nullable',
//            'order'                => 'numeric|nullable',
//            'currency_id'          => 'numeric|exists:transaction_currencies,id',
//            'currency_code'        => 'min:3|max:3|exists:transaction_currencies,code',
//            'active'               => [new IsBoolean()],
//            'include_net_worth'    => [new IsBoolean()],
//            'account_role'         => sprintf('nullable|in:%s|required_if:type,asset', $accountRoles),
//            'credit_card_type'     => sprintf('nullable|in:%s|required_if:account_role,ccAsset', $ccPaymentTypes),
//            'monthly_payment_date' => 'nullable|date|required_if:account_role,ccAsset|required_if:credit_card_type,monthlyFull',
//            'liability_type'       => 'nullable|required_if:type,liability|required_if:type,liabilities|in:loan,debt,mortgage',
//            'liability_amount'     => ['required_with:liability_start_date', new IsValidPositiveAmount()],
//            'liability_start_date' => 'required_with:liability_amount|date',
//            'liability_direction'  => 'nullable|required_if:type,liability|required_if:type,liabilities|in:credit,debit',
//            'interest'             => 'min:0|max:100|numeric',
//            'interest_period'      => sprintf('nullable|in:%s', implode(',', config('firefly.interest_periods'))),
//            'notes'                => 'min:0|max:32768',
=======

        exit('am i used');

        return [
            'type' => [
                new BelongsUser(),
            ],
            'name' => [
                'nullable',
                'string',
                'max:255',
            ],
>>>>>>> ed265f68
        ];
    }
}<|MERGE_RESOLUTION|>--- conflicted
+++ resolved
@@ -15,17 +15,12 @@
 
 class AccountRequest extends ResourceRequest
 {
-<<<<<<< HEAD
-    use ConvertsDataTypes;
-=======
->>>>>>> ed265f68
     /**
      * Get the validation rules for the resource.
      */
     public function rules(): array
     {
         Log::debug(__METHOD__);
-<<<<<<< HEAD
         $accountRoles   = implode(',', config('firefly.accountRoles'));
         $ccPaymentTypes = implode(',', array_keys(config('firefly.ccTypes')));
         $types          = implode(',', array_keys(config('firefly.subTitlesByIdentifier')));
@@ -56,20 +51,7 @@
 //            'interest'             => 'min:0|max:100|numeric',
 //            'interest_period'      => sprintf('nullable|in:%s', implode(',', config('firefly.interest_periods'))),
 //            'notes'                => 'min:0|max:32768',
-=======
 
-        exit('am i used');
-
-        return [
-            'type' => [
-                new BelongsUser(),
-            ],
-            'name' => [
-                'nullable',
-                'string',
-                'max:255',
-            ],
->>>>>>> ed265f68
         ];
     }
 }