--- conflicted
+++ resolved
@@ -23,16 +23,6 @@
     public function attributes($request): iterable
     {
         return [
-<<<<<<< HEAD
-            'created_at' => $this->resource->created_at,
-            'updated_at' => $this->resource->updated_at,
-            'name'       => $this->resource->name,
-            'account_type' => $this->resource->accountType->type,
-            'virtual_balance' => $this->resource->virtual_balance,
-            'iban' => $this->resource->iban,
-            'active' => $this->resource->active,
-            'order' => $this->resource->order,
-=======
             'created_at'      => $this->resource->created_at,
             'updated_at'      => $this->resource->updated_at,
             'name'            => $this->resource->name,
@@ -129,7 +119,6 @@
             //            'longitude'               => $longitude,
             //            'latitude'                => $latitude,
             //            'zoom_level'              => $zoomLevel,
->>>>>>> c6c8f282
         ];
     }
 
@@ -143,12 +132,8 @@
     public function relationships($request): iterable
     {
         return [
-<<<<<<< HEAD
-            'user' => $this->relation('user')
-=======
             $this->relation('user')->withData($this->resource->user),
             $this->relation('balances')->withData($this->resource->balances),
->>>>>>> c6c8f282
         ];
     }
 
