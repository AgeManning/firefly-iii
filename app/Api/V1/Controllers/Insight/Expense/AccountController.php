--- conflicted
+++ resolved
@@ -94,11 +94,7 @@
                 'id'               => (string) $expense['id'],
                 'name'             => $expense['name'],
                 'difference'       => $expense['sum'],
-<<<<<<< HEAD
-                'difference_float' => (float) $expense['sum'], // float but on purpose.
-=======
                 'difference_float' => (float) $expense['sum'], // intentional float
->>>>>>> 63184ac2
                 'currency_id'      => (string) $expense['currency_id'],
                 'currency_code'    => $expense['currency_code'],
             ];
@@ -130,11 +126,7 @@
                 'id'               => (string) $expense['id'],
                 'name'             => $expense['name'],
                 'difference'       => $expense['sum'],
-<<<<<<< HEAD
-                'difference_float' => (float) $expense['sum'], // float but on purpose.
-=======
                 'difference_float' => (float) $expense['sum'], // intentional float
->>>>>>> 63184ac2
                 'currency_id'      => (string) $expense['currency_id'],
                 'currency_code'    => $expense['currency_code'],
             ];
