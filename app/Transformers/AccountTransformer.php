<?php

/**
 * AccountTransformer.php
 * Copyright (c) 2019 james@firefly-iii.org
 *
 * This file is part of Firefly III (https://github.com/firefly-iii).
 *
 * This program is free software: you can redistribute it and/or modify
 * it under the terms of the GNU Affero General Public License as
 * published by the Free Software Foundation, either version 3 of the
 * License, or (at your option) any later version.
 *
 * This program is distributed in the hope that it will be useful,
 * but WITHOUT ANY WARRANTY; without even the implied warranty of
 * MERCHANTABILITY or FITNESS FOR A PARTICULAR PURPOSE.  See the
 * GNU Affero General Public License for more details.
 *
 * You should have received a copy of the GNU Affero General Public License
 * along with this program.  If not, see <https://www.gnu.org/licenses/>.
 */

declare(strict_types=1);

namespace FireflyIII\Transformers;

use Carbon\Carbon;
use FireflyIII\Exceptions\FireflyException;
use FireflyIII\Models\Account;
use FireflyIII\Models\TransactionCurrency;
use FireflyIII\Repositories\Account\AccountRepositoryInterface;
use FireflyIII\Support\Facades\Amount;
use FireflyIII\Support\Facades\Steam;
use Symfony\Component\HttpFoundation\ParameterBag;

/**
 * Class AccountTransformer
 */
class AccountTransformer extends AbstractTransformer
{
    protected AccountRepositoryInterface $repository;
    protected bool                       $convertToNative;
    protected TransactionCurrency        $default;

    /**
     * AccountTransformer constructor.
     */
    public function __construct()
    {
        $this->parameters      = new ParameterBag();
        $this->repository      = app(AccountRepositoryInterface::class);
        $this->convertToNative = Amount::convertToNative();
        $this->default         = Amount::getDefaultCurrency();
    }

    /**
     * Transform the account.
     *
     * @throws FireflyException
     */
    public function transform(Account $account): array
    {
        $this->repository->setUser($account->user);

        // get account type:
<<<<<<< HEAD
        $fullType           = $account->accountType->type;
        $accountType        = (string) config(sprintf('firefly.shortNamesByFullName.%s', $fullType));
        $liabilityType      = (string) config(sprintf('firefly.shortLiabilityNameByFullName.%s', $fullType));
        $liabilityType      = '' === $liabilityType ? null : strtolower($liabilityType);
        $liabilityDirection = $this->repository->getMetaValue($account, 'liability_direction');

        // get account role (will only work if the type is asset).
        $accountRole = $this->getAccountRole($account, $accountType);
        $date        = $this->getDate();
        $date->endOfDay();

        [$currencyId, $currencyCode, $currencySymbol, $decimalPlaces] = $this->getCurrency($account);
        [$creditCardType, $monthlyPaymentDate] = $this->getCCInfo($account, $accountRole, $accountType);
        [$openingBalance, $nativeOpeningBalance, $openingBalanceDate] = $this->getOpeningBalance($account, $accountType, $this->convertToNative);
        [$interest, $interestPeriod] = $this->getInterest($account, $accountType);
=======
        $fullType                                                     = $account->accountType->type;
        $accountType                                                  = (string) config(sprintf('firefly.shortNamesByFullName.%s', $fullType));
        $liabilityType                                                = (string) config(sprintf('firefly.shortLiabilityNameByFullName.%s', $fullType));
        $liabilityType                                                = '' === $liabilityType ? null : strtolower($liabilityType);
        $liabilityDirection                                           = $this->repository->getMetaValue($account, 'liability_direction');
        $convertToNative                                              = Amount::convertToNative();

        // get account role (will only work if the type is asset).
        $default                                                      = Amount::getDefaultCurrency();
        $accountRole                                                  = $this->getAccountRole($account, $accountType);
        $date                                                         = $this->getDate();
        $date->endOfDay();

        [$currencyId, $currencyCode, $currencySymbol, $decimalPlaces] = $this->getCurrency($account, $default);
        [$creditCardType, $monthlyPaymentDate]                        = $this->getCCInfo($account, $accountRole, $accountType);
        [$openingBalance, $nativeOpeningBalance, $openingBalanceDate] = $this->getOpeningBalance($account, $accountType, $convertToNative);
        [$interest, $interestPeriod]                                  = $this->getInterest($account, $accountType);
>>>>>>> fa6c6219

        $default = $this->default;
        if (!$this->convertToNative) {
            // reset default currency to NULL, not interesting.
            $default = null;
        }

        $openingBalance                                               = app('steam')->bcround($openingBalance, $decimalPlaces);
        $includeNetWorth                                              = '0' !== $this->repository->getMetaValue($account, 'include_net_worth');
        $longitude                                                    = null;
        $latitude                                                     = null;
        $zoomLevel                                                    = null;
        $location                                                     = $this->repository->getLocation($account);
        if (null !== $location) {
            $longitude = $location->longitude;
            $latitude  = $location->latitude;
            $zoomLevel = (int) $location->zoom_level;
        }

        // no order for some accounts:
        $order                                                        = $account->order;
        if (!in_array(strtolower($accountType), ['liability', 'liabilities', 'asset'], true)) {
            $order = null;
        }
        // balance, native balance, virtual balance, native virtual balance?
<<<<<<< HEAD
        $finalBalance = Steam::finalAccountBalance($account, $date);
        if ($this->convertToNative) {
            $finalBalance['balance'] = $finalBalance[$currencyCode] ?? '0';
        }

        $currentBalance       = app('steam')->bcround($finalBalance['balance'] ?? '0', $decimalPlaces);
        $nativeCurrentBalance = $this->convertToNative ? app('steam')->bcround($finalBalance['native_balance'] ?? '0', $default->decimal_places) : null;
=======
        $finalBalance                                                 = Steam::finalAccountBalance($account, $date);
        if ($convertToNative) {
            $finalBalance['balance'] = $finalBalance[$currencyCode] ?? '0';
        }

        $currentBalance                                               = app('steam')->bcround($finalBalance['balance'] ?? '0', $decimalPlaces);
        $nativeCurrentBalance                                         = $convertToNative ? app('steam')->bcround($finalBalance['native_balance'] ?? '0', $default->decimal_places) : null;
>>>>>>> fa6c6219

        return [
            'id'                             => (string) $account->id,
            'created_at'                     => $account->created_at->toAtomString(),
            'updated_at'                     => $account->updated_at->toAtomString(),
            'active'                         => $account->active,
            'order'                          => $order,
            'name'                           => $account->name,
            'type'                           => strtolower($accountType),
            'account_role'                   => $accountRole,
            'currency_id'                    => $currencyId,
            'currency_code'                  => $currencyCode,
            'currency_symbol'                => $currencySymbol,
            'currency_decimal_places'        => $decimalPlaces,
            'native_currency_id'             => null === $default ? null : (string) $default->id,
            'native_currency_code'           => $default?->code,
            'native_currency_symbol'         => $default?->symbol,
            'native_currency_decimal_places' => $default?->decimal_places,
            'current_balance'                => $currentBalance,
            'native_current_balance'         => $nativeCurrentBalance,
            'current_balance_date'           => $date->toAtomString(),
            'notes'                          => $this->repository->getNoteText($account),
            'monthly_payment_date'           => $monthlyPaymentDate,
            'credit_card_type'               => $creditCardType,
            'account_number'                 => $this->repository->getMetaValue($account, 'account_number'),
            'iban'                           => '' === $account->iban ? null : $account->iban,
            'bic'                            => $this->repository->getMetaValue($account, 'BIC'),
            'virtual_balance'                => app('steam')->bcround($account->virtual_balance, $decimalPlaces),
            'native_virtual_balance'         => $this->convertToNative ? app('steam')->bcround($account->native_virtual_balance, $default->decimal_places) : null,
            'opening_balance'                => $openingBalance,
            'native_opening_balance'         => $nativeOpeningBalance,
            'opening_balance_date'           => $openingBalanceDate,
            'liability_type'                 => $liabilityType,
            'liability_direction'            => $liabilityDirection,
            'interest'                       => $interest,
            'interest_period'                => $interestPeriod,
            'current_debt'                   => $this->repository->getMetaValue($account, 'current_debt'),
            'include_net_worth'              => $includeNetWorth,
            'longitude'                      => $longitude,
            'latitude'                       => $latitude,
            'zoom_level'                     => $zoomLevel,
            'links'                          => [
                [
                    'rel' => 'self',
                    'uri' => '/accounts/'.$account->id,
                ],
            ],
        ];
    }

    private function getAccountRole(Account $account, string $accountType): ?string
    {
        $accountRole = $this->repository->getMetaValue($account, 'account_role');
        if ('asset' !== $accountType || '' === (string) $accountRole) {
            $accountRole = null;
        }

        return $accountRole;
    }

    /**
     * TODO duplicated in the V2 transformer.
     */
    private function getDate(): Carbon
    {
        $date = today(config('app.timezone'));
        if (null !== $this->parameters->get('date')) {
            $date = $this->parameters->get('date');
        }

        return $date;
    }

    private function getCurrency(Account $account): array
    {
        $currency       = $this->repository->getAccountCurrency($account);

        // only grab default when result is null:
        if (null === $currency) {
            $currency = $this->default;
        }
        $currencyId     = (string) $currency->id;
        $currencyCode   = $currency->code;
        $decimalPlaces  = $currency->decimal_places;
        $currencySymbol = $currency->symbol;

        return [$currencyId, $currencyCode, $currencySymbol, $decimalPlaces];
    }

    private function getCCInfo(Account $account, ?string $accountRole, string $accountType): array
    {
        $monthlyPaymentDate = null;
        $creditCardType     = null;
        if ('ccAsset' === $accountRole && 'asset' === $accountType) {
            $creditCardType     = $this->repository->getMetaValue($account, 'cc_type');
            $monthlyPaymentDate = $this->repository->getMetaValue($account, 'cc_monthly_payment_date');
        }
        if (null !== $monthlyPaymentDate) {
            // try classic date:
            if (10 === strlen($monthlyPaymentDate)) {
                $object             = Carbon::createFromFormat('!Y-m-d', $monthlyPaymentDate, config('app.timezone'));
                if (null === $object) {
                    $object = today(config('app.timezone'));
                }
                $monthlyPaymentDate = $object->toAtomString();
            }
            if (10 !== strlen($monthlyPaymentDate)) {
                $monthlyPaymentDate = Carbon::parse($monthlyPaymentDate, config('app.timezone'))->toAtomString();
            }
        }

        return [$creditCardType, $monthlyPaymentDate];
    }

    /**
     * TODO refactor call to get~OpeningBalanceAmount / Date because it is a lot of queries
     */
    private function getOpeningBalance(Account $account, string $accountType, bool $convertToNative): array
    {
        $openingBalance       = null;
        $openingBalanceDate   = null;
        $nativeOpeningBalance = null;
        if (in_array($accountType, ['asset', 'liabilities'], true)) {
            $openingBalance       = $this->repository->getOpeningBalanceAmount($account, false);
            $nativeOpeningBalance = $this->repository->getOpeningBalanceAmount($account, true);
            $openingBalanceDate   = $this->repository->getOpeningBalanceDate($account);
        }
        if (null !== $openingBalanceDate) {
            $object             = Carbon::createFromFormat('Y-m-d H:i:s', $openingBalanceDate, config('app.timezone'));
            if (null === $object) {
                $object = today(config('app.timezone'));
            }
            $openingBalanceDate = $object->toAtomString();
        }

        return [$openingBalance, $nativeOpeningBalance, $openingBalanceDate];
    }

    private function getInterest(Account $account, string $accountType): array
    {
        $interest       = null;
        $interestPeriod = null;
        if ('liabilities' === $accountType) {
            $interest       = $this->repository->getMetaValue($account, 'interest');
            $interestPeriod = $this->repository->getMetaValue($account, 'interest_period');
        }

        return [$interest, $interestPeriod];
    }
}<|MERGE_RESOLUTION|>--- conflicted
+++ resolved
@@ -63,23 +63,7 @@
         $this->repository->setUser($account->user);
 
         // get account type:
-<<<<<<< HEAD
-        $fullType           = $account->accountType->type;
-        $accountType        = (string) config(sprintf('firefly.shortNamesByFullName.%s', $fullType));
-        $liabilityType      = (string) config(sprintf('firefly.shortLiabilityNameByFullName.%s', $fullType));
-        $liabilityType      = '' === $liabilityType ? null : strtolower($liabilityType);
-        $liabilityDirection = $this->repository->getMetaValue($account, 'liability_direction');
-
-        // get account role (will only work if the type is asset).
-        $accountRole = $this->getAccountRole($account, $accountType);
-        $date        = $this->getDate();
-        $date->endOfDay();
-
-        [$currencyId, $currencyCode, $currencySymbol, $decimalPlaces] = $this->getCurrency($account);
-        [$creditCardType, $monthlyPaymentDate] = $this->getCCInfo($account, $accountRole, $accountType);
-        [$openingBalance, $nativeOpeningBalance, $openingBalanceDate] = $this->getOpeningBalance($account, $accountType, $this->convertToNative);
-        [$interest, $interestPeriod] = $this->getInterest($account, $accountType);
-=======
+
         $fullType                                                     = $account->accountType->type;
         $accountType                                                  = (string) config(sprintf('firefly.shortNamesByFullName.%s', $fullType));
         $liabilityType                                                = (string) config(sprintf('firefly.shortLiabilityNameByFullName.%s', $fullType));
@@ -97,7 +81,6 @@
         [$creditCardType, $monthlyPaymentDate]                        = $this->getCCInfo($account, $accountRole, $accountType);
         [$openingBalance, $nativeOpeningBalance, $openingBalanceDate] = $this->getOpeningBalance($account, $accountType, $convertToNative);
         [$interest, $interestPeriod]                                  = $this->getInterest($account, $accountType);
->>>>>>> fa6c6219
 
         $default = $this->default;
         if (!$this->convertToNative) {
@@ -123,15 +106,6 @@
             $order = null;
         }
         // balance, native balance, virtual balance, native virtual balance?
-<<<<<<< HEAD
-        $finalBalance = Steam::finalAccountBalance($account, $date);
-        if ($this->convertToNative) {
-            $finalBalance['balance'] = $finalBalance[$currencyCode] ?? '0';
-        }
-
-        $currentBalance       = app('steam')->bcround($finalBalance['balance'] ?? '0', $decimalPlaces);
-        $nativeCurrentBalance = $this->convertToNative ? app('steam')->bcround($finalBalance['native_balance'] ?? '0', $default->decimal_places) : null;
-=======
         $finalBalance                                                 = Steam::finalAccountBalance($account, $date);
         if ($convertToNative) {
             $finalBalance['balance'] = $finalBalance[$currencyCode] ?? '0';
@@ -139,7 +113,6 @@
 
         $currentBalance                                               = app('steam')->bcround($finalBalance['balance'] ?? '0', $decimalPlaces);
         $nativeCurrentBalance                                         = $convertToNative ? app('steam')->bcround($finalBalance['native_balance'] ?? '0', $default->decimal_places) : null;
->>>>>>> fa6c6219
 
         return [
             'id'                             => (string) $account->id,
