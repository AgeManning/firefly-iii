--- conflicted
+++ resolved
@@ -147,12 +147,8 @@
      */
     public function hasUser(): bool
     {
-<<<<<<< HEAD
-        throw new FireflyException(sprintf('%s is not implemented', __METHOD__));
-=======
         Log::debug(sprintf('Now at %s', __METHOD__));
         // TODO: Implement hasUser() method.
->>>>>>> b0b65c3f
     }
 
     /**
