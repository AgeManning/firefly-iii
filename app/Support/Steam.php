--- conflicted
+++ resolved
@@ -51,17 +51,6 @@
      */
     public function balanceIgnoreVirtual(Account $account, Carbon $date): string
     {
-<<<<<<< HEAD
-        // abuse chart properties:
-        $cache = new CacheProperties();
-        $cache->addProperty($account->id);
-        $cache->addProperty('balance-no-virtual');
-        $cache->addProperty($date);
-        if ($cache->has()) {
-            return $cache->get();
-        }
-=======
->>>>>>> 86243131
         /** @var AccountRepositoryInterface $repository */
         $repository = app(AccountRepositoryInterface::class);
         $repository->setUser($account->user);
