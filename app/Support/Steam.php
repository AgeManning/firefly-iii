<?php

/**
 * Steam.php
 * Copyright (c) 2019 james@firefly-iii.org
 *
 * This file is part of Firefly III (https://github.com/firefly-iii).
 *
 * This program is free software: you can redistribute it and/or modify
 * it under the terms of the GNU Affero General Public License as
 * published by the Free Software Foundation, either version 3 of the
 * License, or (at your option) any later version.
 *
 * This program is distributed in the hope that it will be useful,
 * but WITHOUT ANY WARRANTY; without even the implied warranty of
 * MERCHANTABILITY or FITNESS FOR A PARTICULAR PURPOSE.  See the
 * GNU Affero General Public License for more details.
 *
 * You should have received a copy of the GNU Affero General Public License
 * along with this program.  If not, see <https://www.gnu.org/licenses/>.
 */
declare(strict_types=1);

namespace FireflyIII\Support;

use Carbon\Carbon;
use Carbon\Exceptions\InvalidFormatException;
use FireflyIII\Exceptions\FireflyException;
use FireflyIII\Models\Account;
use FireflyIII\Models\Transaction;
use FireflyIII\Models\TransactionCurrency;
use FireflyIII\Repositories\Account\AccountRepositoryInterface;
use FireflyIII\Support\Http\Api\ExchangeRateConverter;
use Illuminate\Support\Collection;
use Illuminate\Support\Facades\Log;

/**
 * Class Steam.
 */
class Steam
{
    /**
     * @deprecated
     */
    public function balanceIgnoreVirtual(Account $account, Carbon $date): string
    {
<<<<<<< HEAD
        //Log::warning(sprintf('Deprecated method %s, do not use.', __METHOD__));
=======
        Log::warning(sprintf('Deprecated method %s, do not use.', __METHOD__));

>>>>>>> ed265f68
        /** @var AccountRepositoryInterface $repository */
        $repository     = app(AccountRepositoryInterface::class);
        $repository->setUser($account->user);

        $currencyId     = (int) $repository->getMetaValue($account, 'currency_id');
        $transactions   = $account->transactions()
            ->leftJoin('transaction_journals', 'transaction_journals.id', '=', 'transactions.transaction_journal_id')
            ->where('transaction_journals.date', '<=', $date->format('Y-m-d 23:59:59'))
            ->where('transactions.transaction_currency_id', $currencyId)
            ->get(['transactions.amount'])->toArray()
        ;
        $nativeBalance  = $this->sumTransactions($transactions, 'amount');

        // get all balances in foreign currency:
        $transactions   = $account->transactions()
            ->leftJoin('transaction_journals', 'transaction_journals.id', '=', 'transactions.transaction_journal_id')
            ->where('transaction_journals.date', '<=', $date->format('Y-m-d 23:59:59'))
            ->where('transactions.foreign_currency_id', $currencyId)
            ->where('transactions.transaction_currency_id', '!=', $currencyId)
            ->get(['transactions.foreign_amount'])->toArray()
        ;

        $foreignBalance = $this->sumTransactions($transactions, 'foreign_amount');

        return bcadd($nativeBalance, $foreignBalance);
    }

    public function sumTransactions(array $transactions, string $key): string
    {
        $sum = '0';

        /** @var array $transaction */
        foreach ($transactions as $transaction) {
            $value = (string) ($transaction[$key] ?? '0');
            $value = '' === $value ? '0' : $value;
            $sum   = bcadd($sum, $value);
        }

        return $sum;
    }

    /**
     * Gets the balance for the given account during the whole range, using this format:.
     *
     * [yyyy-mm-dd] => 123,2
     *
     * @throws FireflyException
     */
    public function balanceInRange(Account $account, Carbon $start, Carbon $end, ?TransactionCurrency $currency = null): array
    {
<<<<<<< HEAD
//        Log::warning(sprintf('Deprecated method %s, do not use.', __METHOD__));
        $cache = new CacheProperties();
=======
        Log::warning(sprintf('Deprecated method %s, do not use.', __METHOD__));
        $cache                = new CacheProperties();
>>>>>>> ed265f68
        $cache->addProperty($account->id);
        $cache->addProperty('balance-in-range');
        $cache->addProperty(null !== $currency ? $currency->id : 0);
        $cache->addProperty($start);
        $cache->addProperty($end);
        if ($cache->has()) {
            return $cache->get();
        }

        $start->subDay();
        $end->addDay();
        $balances             = [];
        $formatted            = $start->format('Y-m-d');
        $startBalance         = $this->balance($account, $start, $currency);

        $balances[$formatted] = $startBalance;
        if (null === $currency) {
            $repository = app(AccountRepositoryInterface::class);
            $repository->setUser($account->user);
            $currency   = $repository->getAccountCurrency($account) ?? app('amount')->getDefaultCurrencyByUserGroup($account->user->userGroup);
        }
        $currencyId           = $currency->id;

        $start->addDay();

        // query!
        $set                  = $account->transactions()
            ->leftJoin('transaction_journals', 'transactions.transaction_journal_id', '=', 'transaction_journals.id')
            ->where('transaction_journals.date', '>=', $start->format('Y-m-d 00:00:00'))
            ->where('transaction_journals.date', '<=', $end->format('Y-m-d  23:59:59'))
            ->groupBy('transaction_journals.date')
            ->groupBy('transactions.transaction_currency_id')
            ->groupBy('transactions.foreign_currency_id')
            ->orderBy('transaction_journals.date', 'ASC')
            ->whereNull('transaction_journals.deleted_at')
            ->get(
                [ // @phpstan-ignore-line
                    'transaction_journals.date',
                    'transactions.transaction_currency_id',
                    \DB::raw('SUM(transactions.amount) AS modified'),
                    'transactions.foreign_currency_id',
                    \DB::raw('SUM(transactions.foreign_amount) AS modified_foreign'),
                ]
            )
        ;

        $currentBalance       = $startBalance;

        /** @var Transaction $entry */
        foreach ($set as $entry) {
            // normal amount and foreign amount
            $modified        = (string) (null === $entry->modified ? '0' : $entry->modified);
            $foreignModified = (string) (null === $entry->modified_foreign ? '0' : $entry->modified_foreign);
            $amount          = '0';
            if ($currencyId === (int) $entry->transaction_currency_id || 0 === $currencyId) {
                // use normal amount:
                $amount = $modified;
            }
            if ($currencyId === (int) $entry->foreign_currency_id) {
                // use foreign amount:
                $amount = $foreignModified;
            }
            // Log::debug(sprintf('Trying to add %s and %s.', var_export($currentBalance, true), var_export($amount, true)));
            $currentBalance  = bcadd($currentBalance, $amount);
            $carbon          = new Carbon($entry->date, config('app.timezone'));
            $date            = $carbon->format('Y-m-d');
            $balances[$date] = $currentBalance;
        }

        $cache->store($balances);

        return $balances;
    }

    public function balanceByTransactions(Account $account, Carbon $date, ?TransactionCurrency $currency): array
    {
        $cache  = new CacheProperties();
        $cache->addProperty($account->id);
        $cache->addProperty('balance-by-transactions');
        $cache->addProperty($date);
        $cache->addProperty(null !== $currency ? $currency->id : 0);
        if ($cache->has()) {
            return $cache->get();
        }

        $query  = $account->transactions()
            ->leftJoin('transaction_journals', 'transactions.transaction_journal_id', '=', 'transaction_journals.id')
            ->orderBy('transaction_journals.date', 'desc')
            ->orderBy('transaction_journals.order', 'asc')
            ->orderBy('transaction_journals.description', 'desc')
            ->orderBy('transactions.amount', 'desc')
        ;
        if (null !== $currency) {
            $query->where('transactions.transaction_currency_id', $currency->id);
            $query->limit(1);
            $result = $query->get(['transactions.transaction_currency_id', 'transactions.balance_after'])->first();
            $key    = (int) $result->transaction_currency_id;
            $return = [$key => $result->balance_after];
            $cache->store($return);

            return $return;
        }

        $return = [];
        $result = $query->get(['transactions.transaction_currency_id', 'transactions.balance_after']);
        foreach ($result as $entry) {
            $key          = (int) $entry->transaction_currency_id;
            if (array_key_exists($key, $return)) {
                continue;
            }
            $return[$key] = $entry->balance_after;
        }

        return $return;
    }

    /**
     * Gets balance at the end of current month by default
     *
     * @throws FireflyException
     */
    public function balance(Account $account, Carbon $date, ?TransactionCurrency $currency = null): string
    {
//        Log::warning(sprintf('Deprecated method %s, do not use.', __METHOD__));
        // abuse chart properties:
        $cache          = new CacheProperties();
        $cache->addProperty($account->id);
        $cache->addProperty('balance');
        $cache->addProperty($date);
        $cache->addProperty(null !== $currency ? $currency->id : 0);
        if ($cache->has()) {
            return $cache->get();
        }

        /** @var AccountRepositoryInterface $repository */
        $repository     = app(AccountRepositoryInterface::class);
        if (null === $currency) {
            $currency = $repository->getAccountCurrency($account) ?? app('amount')->getDefaultCurrencyByUserGroup($account->user->userGroup);
        }
        // first part: get all balances in own currency:
        $transactions   = $account->transactions()
            ->leftJoin('transaction_journals', 'transaction_journals.id', '=', 'transactions.transaction_journal_id')
            ->where('transaction_journals.date', '<=', $date->format('Y-m-d 23:59:59'))
            ->where('transactions.transaction_currency_id', $currency->id)
            ->get(['transactions.amount'])->toArray()
        ;
        $nativeBalance  = $this->sumTransactions($transactions, 'amount');
        // get all balances in foreign currency:
        $transactions   = $account->transactions()
            ->leftJoin('transaction_journals', 'transaction_journals.id', '=', 'transactions.transaction_journal_id')
            ->where('transaction_journals.date', '<=', $date->format('Y-m-d 23:59:59'))
            ->where('transactions.foreign_currency_id', $currency->id)
            ->where('transactions.transaction_currency_id', '!=', $currency->id)
            ->get(['transactions.foreign_amount'])->toArray()
        ;
        $foreignBalance = $this->sumTransactions($transactions, 'foreign_amount');
        $balance        = bcadd($nativeBalance, $foreignBalance);
        $virtual        = null === $account->virtual_balance ? '0' : $account->virtual_balance;
        $balance        = bcadd($balance, $virtual);

        $cache->store($balance);

        return $balance;
    }

    /**
     * @throws FireflyException
     *
     * @SuppressWarnings(PHPMD.ExcessiveMethodLength)
     */
    public function balanceInRangeConverted(Account $account, Carbon $start, Carbon $end, TransactionCurrency $native): array
    {
<<<<<<< HEAD
//        Log::warning(sprintf('Deprecated method %s, do not use.', __METHOD__));
        $cache = new CacheProperties();
=======
        Log::warning(sprintf('Deprecated method %s, do not use.', __METHOD__));
        $cache                = new CacheProperties();
>>>>>>> ed265f68
        $cache->addProperty($account->id);
        $cache->addProperty('balance-in-range-converted');
        $cache->addProperty($native->id);
        $cache->addProperty($start);
        $cache->addProperty($end);
        if ($cache->has()) {
            return $cache->get();
        }
        Log::debug(sprintf('balanceInRangeConverted for account #%d to %s', $account->id, $native->code));
        $start->subDay();
        $end->addDay();
        $balances             = [];
        $formatted            = $start->format('Y-m-d');
        $currencies           = [];
        $startBalance         = $this->balanceConverted($account, $start, $native); // already converted to native amount
        $balances[$formatted] = $startBalance;

        Log::debug(sprintf('Start balance on %s is %s', $formatted, $startBalance));
        Log::debug(sprintf('Created new ExchangeRateConverter in %s', __METHOD__));
        $converter            = new ExchangeRateConverter();

        // not sure why this is happening:
        $start->addDay();

        // grab all transactions between start and end:
        $set                  = $account->transactions()
            ->leftJoin('transaction_journals', 'transactions.transaction_journal_id', '=', 'transaction_journals.id')
            ->where('transaction_journals.date', '>=', $start->format('Y-m-d 00:00:00'))
            ->where('transaction_journals.date', '<=', $end->format('Y-m-d  23:59:59'))
            ->orderBy('transaction_journals.date', 'ASC')
            ->whereNull('transaction_journals.deleted_at')
            ->get(
                [
                    'transaction_journals.date',
                    'transactions.transaction_currency_id',
                    'transactions.amount',
                    'transactions.foreign_currency_id',
                    'transactions.foreign_amount',
                ]
            )->toArray()
        ;

        // loop the set and convert if necessary:
        $currentBalance       = $startBalance;

        /** @var Transaction $transaction */
        foreach ($set as $transaction) {
            $day                     = false;

            try {
                $day = Carbon::parse($transaction['date'], config('app.timezone'));
            } catch (InvalidFormatException $e) {
                Log::error(sprintf('Could not parse date "%s" in %s: %s', $transaction['date'], __METHOD__, $e->getMessage()));
            }
            if (false === $day) {
                $day = today(config('app.timezone'));
            }
            $format                  = $day->format('Y-m-d');
            // if the transaction is in the expected currency, change nothing.
            if ((int) $transaction['transaction_currency_id'] === $native->id) {
                // change the current balance, set it to today, continue the loop.
                $currentBalance    = bcadd($currentBalance, $transaction['amount']);
                $balances[$format] = $currentBalance;
                Log::debug(sprintf('%s: transaction in %s, new balance is %s.', $format, $native->code, $currentBalance));

                continue;
            }
            // if foreign currency is in the expected currency, do nothing:
            if ((int) $transaction['foreign_currency_id'] === $native->id) {
                $currentBalance    = bcadd($currentBalance, $transaction['foreign_amount']);
                $balances[$format] = $currentBalance;
                Log::debug(sprintf('%s: transaction in %s (foreign), new balance is %s.', $format, $native->code, $currentBalance));

                continue;
            }
            // otherwise, convert 'amount' to the necessary currency:
            $currencyId              = (int) $transaction['transaction_currency_id'];
            $currency                = $currencies[$currencyId] ?? TransactionCurrency::find($currencyId);
            $currencies[$currencyId] = $currency;

            $rate                    = $converter->getCurrencyRate($currency, $native, $day);
            $convertedAmount         = bcmul($transaction['amount'], $rate);
            $currentBalance          = bcadd($currentBalance, $convertedAmount);
            $balances[$format]       = $currentBalance;

            Log::debug(sprintf(
                '%s: transaction in %s(!). Conversion rate is %s. %s %s = %s %s',
                $format,
                $currency->code,
                $rate,
                $currency->code,
                $transaction['amount'],
                $native->code,
                $convertedAmount
            ));
        }

        $cache->store($balances);
        $converter->summarize();

        return $balances;
    }

    /**
     *  selection of transactions
     *  1: all normal transactions. No foreign currency info. In $currency. Need conversion.
     *  2: all normal transactions. No foreign currency info. In $native. Need NO conversion.
     *  3: all normal transactions. No foreign currency info. In neither currency. Need conversion.
     *  Then, select everything with foreign currency info:
     *  4. All transactions with foreign currency info in $native. Normal currency value is ignored. Do not need
     *  conversion.
     *  5. All transactions with foreign currency info NOT in $native, but currency info in $currency. Need conversion.
     *  6. All transactions with foreign currency info NOT in $native, and currency info NOT in $currency. Need
     *  conversion.
     *
     * Gets balance at the end of current month by default. Returns the balance converted
     * to the indicated currency ($native).
     *
     * @throws FireflyException
     *
     * @SuppressWarnings(PHPMD.ExcessiveMethodLength)
     */
    public function balanceConverted(Account $account, Carbon $date, TransactionCurrency $native): string
    {
//        Log::warning(sprintf('Deprecated method %s, do not use.', __METHOD__));
        Log::debug(sprintf('Now in balanceConverted (%s) for account #%d, converting to %s', $date->format('Y-m-d'), $account->id, $native->code));
        $cache      = new CacheProperties();
        $cache->addProperty($account->id);
        $cache->addProperty('balance');
        $cache->addProperty($date);
        $cache->addProperty($native->id);
        if ($cache->has()) {
            Log::debug('Cached!');

            return $cache->get();
        }

        /** @var AccountRepositoryInterface $repository */
        $repository = app(AccountRepositoryInterface::class);
        $currency   = $repository->getAccountCurrency($account);
        $currency   = null === $currency ? app('amount')->getDefaultCurrencyByUserGroup($account->user->userGroup) : $currency;
        if ($native->id === $currency->id) {
            Log::debug('No conversion necessary!');

            return $this->balance($account, $date);
        }

        $new        = [];
        $existing   = [];
        $new[]      = $account->transactions() // 1
            ->leftJoin('transaction_journals', 'transaction_journals.id', '=', 'transactions.transaction_journal_id')
            ->where('transaction_journals.date', '<=', $date->format('Y-m-d 23:59:59'))
            ->where('transactions.transaction_currency_id', $currency->id)
            ->whereNull('transactions.foreign_currency_id')
            ->get(['transaction_journals.date', 'transactions.amount'])->toArray()
        ;
        Log::debug(sprintf('%d transaction(s) in set #1', count($new[0])));
        $existing[] = $account->transactions()         // 2
            ->leftJoin('transaction_journals', 'transaction_journals.id', '=', 'transactions.transaction_journal_id')
            ->where('transaction_journals.date', '<=', $date->format('Y-m-d 23:59:59'))
            ->where('transactions.transaction_currency_id', $native->id)
            ->whereNull('transactions.foreign_currency_id')
            ->get(['transactions.amount'])->toArray()
        ;
        Log::debug(sprintf('%d transaction(s) in set #2', count($existing[0])));
        $new[]      = $account->transactions()         // 3
            ->leftJoin('transaction_journals', 'transaction_journals.id', '=', 'transactions.transaction_journal_id')
            ->where('transaction_journals.date', '<=', $date->format('Y-m-d 23:59:59'))
            ->where('transactions.transaction_currency_id', '!=', $currency->id)
            ->where('transactions.transaction_currency_id', '!=', $native->id)
            ->whereNull('transactions.foreign_currency_id')
            ->get(['transaction_journals.date', 'transactions.amount'])->toArray()
        ;
        Log::debug(sprintf('%d transactions in set #3', count($new[1])));
        $existing[] = $account->transactions() // 4
            ->leftJoin('transaction_journals', 'transaction_journals.id', '=', 'transactions.transaction_journal_id')
            ->where('transaction_journals.date', '<=', $date->format('Y-m-d 23:59:59'))
            ->where('transactions.foreign_currency_id', $native->id)
            ->whereNotNull('transactions.foreign_amount')
            ->get(['transactions.foreign_amount'])->toArray()
        ;
        Log::debug(sprintf('%d transactions in set #4', count($existing[1])));
        $new[]      = $account->transactions()// 5
            ->leftJoin('transaction_journals', 'transaction_journals.id', '=', 'transactions.transaction_journal_id')
            ->where('transaction_journals.date', '<=', $date->format('Y-m-d 23:59:59'))
            ->where('transactions.transaction_currency_id', $currency->id)
            ->where('transactions.foreign_currency_id', '!=', $native->id)
            ->whereNotNull('transactions.foreign_amount')
            ->get(['transaction_journals.date', 'transactions.amount'])->toArray()
        ;
        Log::debug(sprintf('%d transactions in set #5', count($new[2])));
        $new[]      = $account->transactions()// 6
            ->leftJoin('transaction_journals', 'transaction_journals.id', '=', 'transactions.transaction_journal_id')
            ->where('transaction_journals.date', '<=', $date->format('Y-m-d 23:59:59'))
            ->where('transactions.transaction_currency_id', '!=', $currency->id)
            ->where('transactions.foreign_currency_id', '!=', $native->id)
            ->whereNotNull('transactions.foreign_amount')
            ->get(['transaction_journals.date', 'transactions.amount'])->toArray()
        ;
        Log::debug(sprintf('%d transactions in set #6', count($new[3])));

        // process both sets of transactions. Of course, no need to convert set "existing".
        $balance    = $this->sumTransactions($existing[0], 'amount');
        $balance    = bcadd($balance, $this->sumTransactions($existing[1], 'foreign_amount'));
        Log::debug(sprintf('Balance from set #2 and #4 is %f', $balance));

        // need to convert the others. All sets use the "amount" value as their base (that's easy)
        // but we need to convert each transaction separately because the date difference may
        // incur huge currency changes.
        Log::debug(sprintf('Created new ExchangeRateConverter in %s', __METHOD__));
        $start      = clone $date;
        $end        = clone $date;
        $converter  = new ExchangeRateConverter();
        foreach ($new as $set) {
            foreach ($set as $transaction) {
                $currentDate = false;

                try {
                    $currentDate = Carbon::parse($transaction['date'], config('app.timezone'));
                } catch (InvalidFormatException $e) {
                    Log::error(sprintf('Could not parse date "%s" in %s', $transaction['date'], __METHOD__));
                }
                if (false === $currentDate) {
                    $currentDate = today(config('app.timezone'));
                }
                if ($currentDate->lte($start)) {
                    $start = clone $currentDate;
                }
            }
        }
        unset($currentDate);
        $converter->prepare($currency, $native, $start, $end);

        foreach ($new as $set) {
            foreach ($set as $transaction) {
                $currentDate     = false;

                try {
                    $currentDate = Carbon::parse($transaction['date'], config('app.timezone'));
                } catch (InvalidFormatException $e) {
                    Log::error(sprintf('Could not parse date "%s" in %s', $transaction['date'], __METHOD__));
                }
                if (false === $currentDate) {
                    $currentDate = today(config('app.timezone'));
                }
                $rate            = $converter->getCurrencyRate($currency, $native, $currentDate);
                $convertedAmount = bcmul($transaction['amount'], $rate);
                $balance         = bcadd($balance, $convertedAmount);
            }
        }

        // add virtual balance (also needs conversion)
        $virtual    = null === $account->virtual_balance ? '0' : $account->virtual_balance;
        $virtual    = $converter->convert($currency, $native, $account->created_at, $virtual);
        $balance    = bcadd($balance, $virtual);
        $converter->summarize();

        $cache->store($balance);
        $converter->summarize();

        return $balance;
    }

    /**
     * This method always ignores the virtual balance.
     *
     * @throws FireflyException
     */
    public function balancesByAccounts(Collection $accounts, Carbon $date): array
    {
<<<<<<< HEAD
//        Log::warning(sprintf('Deprecated method %s, do not use.', __METHOD__));
        $ids = $accounts->pluck('id')->toArray();
=======
        Log::warning(sprintf('Deprecated method %s, do not use.', __METHOD__));
        $ids    = $accounts->pluck('id')->toArray();
>>>>>>> ed265f68
        // cache this property.
        $cache  = new CacheProperties();
        $cache->addProperty($ids);
        $cache->addProperty('balances');
        $cache->addProperty($date);
        if ($cache->has()) {
            return $cache->get();
        }

        // need to do this per account.
        $result = [];

        /** @var Account $account */
        foreach ($accounts as $account) {
            $result[$account->id] = $this->balance($account, $date);
        }

        $cache->store($result);

        return $result;
    }

    /**
     * This method always ignores the virtual balance.
     *
     * @throws FireflyException
     */
    public function balancesByAccountsConverted(Collection $accounts, Carbon $date): array
    {
<<<<<<< HEAD
//        Log::warning(sprintf('Deprecated method %s, do not use.', __METHOD__));
        $ids = $accounts->pluck('id')->toArray();
=======
        Log::warning(sprintf('Deprecated method %s, do not use.', __METHOD__));
        $ids    = $accounts->pluck('id')->toArray();
>>>>>>> ed265f68
        // cache this property.
        $cache  = new CacheProperties();
        $cache->addProperty($ids);
        $cache->addProperty('balances-converted');
        $cache->addProperty($date);
        if ($cache->has()) {
            return $cache->get();
        }

        // need to do this per account.
        $result = [];

        /** @var Account $account */
        foreach ($accounts as $account) {
            $default = app('amount')->getDefaultCurrencyByUserGroup($account->user->userGroup);
            $result[$account->id]
                     = [
                         'balance'        => $this->balance($account, $date),
                         'native_balance' => $this->balanceConverted($account, $date, $default),
                     ];
        }

        $cache->store($result);

        return $result;
    }

    /**
     * Same as above, but also groups per currency.
     */
    public function balancesPerCurrencyByAccounts(Collection $accounts, Carbon $date): array
    {
<<<<<<< HEAD
//        Log::warning(sprintf('Deprecated method %s, do not use.', __METHOD__));
        $ids = $accounts->pluck('id')->toArray();
=======
        Log::warning(sprintf('Deprecated method %s, do not use.', __METHOD__));
        $ids    = $accounts->pluck('id')->toArray();
>>>>>>> ed265f68
        // cache this property.
        $cache  = new CacheProperties();
        $cache->addProperty($ids);
        $cache->addProperty('balances-per-currency');
        $cache->addProperty($date);
        if ($cache->has()) {
            return $cache->get();
        }

        // need to do this per account.
        $result = [];

        /** @var Account $account */
        foreach ($accounts as $account) {
            $result[$account->id] = $this->balancePerCurrency($account, $date);
        }

        $cache->store($result);

        return $result;
    }

    public function balancePerCurrency(Account $account, Carbon $date): array
    {
//        Log::warning(sprintf('Deprecated method %s, do not use.', __METHOD__));
        // abuse chart properties:
        $cache    = new CacheProperties();
        $cache->addProperty($account->id);
        $cache->addProperty('balance-per-currency');
        $cache->addProperty($date);
        if ($cache->has()) {
            return $cache->get();
        }
        $query    = $account->transactions()
            ->leftJoin('transaction_journals', 'transaction_journals.id', '=', 'transactions.transaction_journal_id')
            ->where('transaction_journals.date', '<=', $date->format('Y-m-d 23:59:59'))
            ->groupBy('transactions.transaction_currency_id')
        ;
        $balances = $query->get(['transactions.transaction_currency_id', \DB::raw('SUM(transactions.amount) as sum_for_currency')]); // @phpstan-ignore-line
        $return   = [];

        /** @var \stdClass $entry */
        foreach ($balances as $entry) {
            $return[(int) $entry->transaction_currency_id] = (string) $entry->sum_for_currency;
        }
        $cache->store($return);

        return $return;
    }

    /**
     * https://stackoverflow.com/questions/1642614/how-to-ceil-floor-and-round-bcmath-numbers
     */
    public function bcround(?string $number, int $precision = 0): string
    {
        if (null === $number) {
            return '0';
        }
        if ('' === trim($number)) {
            return '0';
        }
        // if the number contains "E", it's in scientific notation, so we need to convert it to a normal number first.
        if (false !== stripos($number, 'e')) {
            $number = sprintf('%.12f', $number);
        }

        // Log::debug(sprintf('Trying bcround("%s",%d)', $number, $precision));
        if (str_contains($number, '.')) {
            if ('-' !== $number[0]) {
                return bcadd($number, '0.'.str_repeat('0', $precision).'5', $precision);
            }

            return bcsub($number, '0.'.str_repeat('0', $precision).'5', $precision);
        }

        return $number;
    }

    public function filterSpaces(string $string): string
    {
        $search = [
            "\u{0001}", // start of heading
            "\u{0002}", // start of text
            "\u{0003}", // end of text
            "\u{0004}", // end of transmission
            "\u{0005}", // enquiry
            "\u{0006}", // ACK
            "\u{0007}", // BEL
            "\u{0008}", // backspace
            "\u{000E}", // shift out
            "\u{000F}", // shift in
            "\u{0010}", // data link escape
            "\u{0011}", // DC1
            "\u{0012}", // DC2
            "\u{0013}", // DC3
            "\u{0014}", // DC4
            "\u{0015}", // NAK
            "\u{0016}", // SYN
            "\u{0017}", // ETB
            "\u{0018}", // CAN
            "\u{0019}", // EM
            "\u{001A}", // SUB
            "\u{001B}", // escape
            "\u{001C}", // file separator
            "\u{001D}", // group separator
            "\u{001E}", // record separator
            "\u{001F}", // unit separator
            "\u{007F}", // DEL
            "\u{00A0}", // non-breaking space
            "\u{1680}", // ogham space mark
            "\u{180E}", // mongolian vowel separator
            "\u{2000}", // en quad
            "\u{2001}", // em quad
            "\u{2002}", // en space
            "\u{2003}", // em space
            "\u{2004}", // three-per-em space
            "\u{2005}", // four-per-em space
            "\u{2006}", // six-per-em space
            "\u{2007}", // figure space
            "\u{2008}", // punctuation space
            "\u{2009}", // thin space
            "\u{200A}", // hair space
            "\u{200B}", // zero width space
            "\u{202F}", // narrow no-break space
            "\u{3000}", // ideographic space
            "\u{FEFF}", // zero width no -break space
            "\x20", // plain old normal space,
            ' ',
        ];

        // clear zalgo text
        $string = preg_replace('/(\pM{2})\pM+/u', '\1', $string);
        $string = preg_replace('/\s+/', '', $string);

        return str_replace($search, '', $string);
    }

    /**
     * @throws FireflyException
     */
    public function getHostName(string $ipAddress): string
    {
        try {
            $hostName = gethostbyaddr($ipAddress);
        } catch (\Exception $e) { // intentional generic exception
            throw new FireflyException($e->getMessage(), 0, $e);
        }

        return (string) $hostName;
    }

    public function getLastActivities(array $accounts): array
    {
        $list = [];

        $set  = auth()->user()->transactions()
            ->whereIn('transactions.account_id', $accounts)
            ->groupBy(['transactions.account_id', 'transaction_journals.user_id'])
            ->get(['transactions.account_id', \DB::raw('MAX(transaction_journals.date) AS max_date')]) // @phpstan-ignore-line
        ;

        /** @var Transaction $entry */
        foreach ($set as $entry) {
            $date                     = new Carbon($entry->max_date, config('app.timezone'));
            $date->setTimezone(config('app.timezone'));
            $list[$entry->account_id] = $date;
        }

        return $list;
    }

    /**
     * Get user's locale.
     */
    public function getLocale(): string // get preference
    {
        $locale = app('preferences')->get('locale', config('firefly.default_locale', 'equal'))->data;
        if (is_array($locale)) {
            $locale = 'equal';
        }
        if ('equal' === $locale) {
            $locale = $this->getLanguage();
        }
        $locale = (string) $locale;

        // Check for Windows to replace the locale correctly.
        if ('WIN' === strtoupper(substr(PHP_OS, 0, 3))) {
            $locale = str_replace('_', '-', $locale);
        }

        return $locale;
    }

    /**
     * Get user's language.
     *
     * @throws FireflyException
     */
    public function getLanguage(): string // get preference
    {
        $preference = app('preferences')->get('language', config('firefly.default_language', 'en_US'))->data;
        if (!is_string($preference)) {
            throw new FireflyException(sprintf('Preference "language" must be a string, but is unexpectedly a "%s".', gettype($preference)));
        }

        return str_replace('-', '_', $preference);
    }

    public function getLocaleArray(string $locale): array
    {
        return [
            sprintf('%s.utf8', $locale),
            sprintf('%s.UTF-8', $locale),
        ];
    }

    /**
     * Returns the previous URL but refuses to send you to specific URLs.
     *
     * - outside domain
     * - to JS files, API or JSON routes
     *
     * Uses the session's previousUrl() function as inspired by GitHub user @z1r0-
     *
     *  session()->previousUrl() uses getSafeUrl() so we can safely return it:
     */
    public function getSafePreviousUrl(): string
    {
        // Log::debug(sprintf('getSafePreviousUrl: "%s"', session()->previousUrl()));
        return session()->previousUrl() ?? route('index');
    }

    /**
     * Make sure URL is safe.
     */
    public function getSafeUrl(string $unknownUrl, string $safeUrl): string
    {
        // Log::debug(sprintf('getSafeUrl(%s, %s)', $unknownUrl, $safeUrl));
        $returnUrl      = $safeUrl;
        $unknownHost    = parse_url($unknownUrl, PHP_URL_HOST);
        $safeHost       = parse_url($safeUrl, PHP_URL_HOST);

        if (null !== $unknownHost && $unknownHost === $safeHost) {
            $returnUrl = $unknownUrl;
        }

        // URL must not lead to weird pages
        $forbiddenWords = ['jscript', 'json', 'debug', 'serviceworker', 'offline', 'delete', '/login', '/attachments/view'];
        if (\Str::contains($returnUrl, $forbiddenWords)) {
            $returnUrl = $safeUrl;
        }

        return $returnUrl;
    }

    public function negative(string $amount): string
    {
        if ('' === $amount) {
            return '0';
        }
        $amount = $this->floatalize($amount);

        if (1 === bccomp($amount, '0')) {
            $amount = bcmul($amount, '-1');
        }

        return $amount;
    }

    /**
     * https://framework.zend.com/downloads/archives
     *
     * Convert a scientific notation to float
     * Additionally fixed a problem with PHP <= 5.2.x with big integers
     */
    public function floatalize(string $value): string
    {
        $value  = strtoupper($value);
        if (!str_contains($value, 'E')) {
            return $value;
        }
        Log::debug(sprintf('Floatalizing %s', $value));

        $number = substr($value, 0, (int) strpos($value, 'E'));
        if (str_contains($number, '.')) {
            $post   = strlen(substr($number, (int) strpos($number, '.') + 1));
            $mantis = substr($value, (int) strpos($value, 'E') + 1);
            if ($mantis < 0) {
                $post += abs((int) $mantis);
            }

            // TODO careless float could break financial math.
            return number_format((float) $value, $post, '.', '');
        }

        // TODO careless float could break financial math.
        return number_format((float) $value, 0, '.', '');
    }

    public function opposite(?string $amount = null): ?string
    {
        if (null === $amount) {
            return null;
        }

        return bcmul($amount, '-1');
    }

    public function phpBytes(string $string): int
    {
        $string = str_replace(['kb', 'mb', 'gb'], ['k', 'm', 'g'], strtolower($string));

        if (false !== stripos($string, 'k')) {
            // has a K in it, remove the K and multiply by 1024.
            $bytes = bcmul(rtrim($string, 'k'), '1024');

            return (int) $bytes;
        }

        if (false !== stripos($string, 'm')) {
            // has a M in it, remove the M and multiply by 1048576.
            $bytes = bcmul(rtrim($string, 'm'), '1048576');

            return (int) $bytes;
        }

        if (false !== stripos($string, 'g')) {
            // has a G in it, remove the G and multiply by (1024)^3.
            $bytes = bcmul(rtrim($string, 'g'), '1073741824');

            return (int) $bytes;
        }

        return (int) $string;
    }

    public function positive(string $amount): string
    {
        if ('' === $amount) {
            return '0';
        }

        try {
            if (-1 === bccomp($amount, '0')) {
                $amount = bcmul($amount, '-1');
            }
        } catch (\ValueError $e) {
            Log::error(sprintf('ValueError in Steam::positive("%s"): %s', $amount, $e->getMessage()));
            Log::error($e->getTraceAsString());

            return '0';
        }

        return $amount;
    }
}<|MERGE_RESOLUTION|>--- conflicted
+++ resolved
@@ -44,12 +44,7 @@
      */
     public function balanceIgnoreVirtual(Account $account, Carbon $date): string
     {
-<<<<<<< HEAD
         //Log::warning(sprintf('Deprecated method %s, do not use.', __METHOD__));
-=======
-        Log::warning(sprintf('Deprecated method %s, do not use.', __METHOD__));
-
->>>>>>> ed265f68
         /** @var AccountRepositoryInterface $repository */
         $repository     = app(AccountRepositoryInterface::class);
         $repository->setUser($account->user);
@@ -100,13 +95,8 @@
      */
     public function balanceInRange(Account $account, Carbon $start, Carbon $end, ?TransactionCurrency $currency = null): array
     {
-<<<<<<< HEAD
 //        Log::warning(sprintf('Deprecated method %s, do not use.', __METHOD__));
         $cache = new CacheProperties();
-=======
-        Log::warning(sprintf('Deprecated method %s, do not use.', __METHOD__));
-        $cache                = new CacheProperties();
->>>>>>> ed265f68
         $cache->addProperty($account->id);
         $cache->addProperty('balance-in-range');
         $cache->addProperty(null !== $currency ? $currency->id : 0);
@@ -279,13 +269,8 @@
      */
     public function balanceInRangeConverted(Account $account, Carbon $start, Carbon $end, TransactionCurrency $native): array
     {
-<<<<<<< HEAD
-//        Log::warning(sprintf('Deprecated method %s, do not use.', __METHOD__));
-        $cache = new CacheProperties();
-=======
         Log::warning(sprintf('Deprecated method %s, do not use.', __METHOD__));
         $cache                = new CacheProperties();
->>>>>>> ed265f68
         $cache->addProperty($account->id);
         $cache->addProperty('balance-in-range-converted');
         $cache->addProperty($native->id);
@@ -556,13 +541,8 @@
      */
     public function balancesByAccounts(Collection $accounts, Carbon $date): array
     {
-<<<<<<< HEAD
-//        Log::warning(sprintf('Deprecated method %s, do not use.', __METHOD__));
-        $ids = $accounts->pluck('id')->toArray();
-=======
         Log::warning(sprintf('Deprecated method %s, do not use.', __METHOD__));
         $ids    = $accounts->pluck('id')->toArray();
->>>>>>> ed265f68
         // cache this property.
         $cache  = new CacheProperties();
         $cache->addProperty($ids);
@@ -592,13 +572,8 @@
      */
     public function balancesByAccountsConverted(Collection $accounts, Carbon $date): array
     {
-<<<<<<< HEAD
-//        Log::warning(sprintf('Deprecated method %s, do not use.', __METHOD__));
-        $ids = $accounts->pluck('id')->toArray();
-=======
         Log::warning(sprintf('Deprecated method %s, do not use.', __METHOD__));
         $ids    = $accounts->pluck('id')->toArray();
->>>>>>> ed265f68
         // cache this property.
         $cache  = new CacheProperties();
         $cache->addProperty($ids);
@@ -631,13 +606,8 @@
      */
     public function balancesPerCurrencyByAccounts(Collection $accounts, Carbon $date): array
     {
-<<<<<<< HEAD
-//        Log::warning(sprintf('Deprecated method %s, do not use.', __METHOD__));
-        $ids = $accounts->pluck('id')->toArray();
-=======
         Log::warning(sprintf('Deprecated method %s, do not use.', __METHOD__));
         $ids    = $accounts->pluck('id')->toArray();
->>>>>>> ed265f68
         // cache this property.
         $cache  = new CacheProperties();
         $cache->addProperty($ids);
