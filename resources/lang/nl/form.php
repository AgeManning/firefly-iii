<?php
return [

    // new user:
    'bank_name'                   => 'Banknaam',
    'bank_balance'                => 'Saldo',
    'savings_balance'             => 'Saldo van spaarrekening',
    'credit_card_limit'           => 'Credit card limiet',

    'name'                        => 'Naam',
    'active'                      => 'Actief',
    'amount_min'                  => 'Minimumbedrag',
    'amount_max'                  => 'Maximumbedrag',
    'match'                       => 'Reageert op',
    'repeat_freq'                 => 'Herhaling',
    'account_from_id'             => 'Van account',
    'account_to_id'               => 'Naar account',
    'account_id'                  => 'Betaalrekening',
    'budget_id'                   => 'Budget',
    'openingBalance'              => 'Startsaldo',
    'tagMode'                     => 'Tag modus',
    'tagPosition'                 => 'Tag locatie',
    'virtualBalance'              => 'Virtuele saldo',
    'longitude_latitude'          => 'Locatie',
    'targetamount'                => 'Doelbedrag',
    'accountRole'                 => 'Rol van rekening',
    'openingBalanceDate'          => 'Startsaldodatum',
    'ccType'                      => 'Betaalplan',
    'ccMonthlyPaymentDate'        => 'Betaaldatum',
    'piggy_bank_id'               => 'Spaarpotje',
    'returnHere'                  => 'Keer terug',
    'returnHereExplanation'       => 'Terug naar deze pagina na het opslaan.',
    'returnHereUpdateExplanation' => 'Terug naar deze pagina na het wijzigen.',
    'description'                 => 'Omschrijving',
    'expense_account'             => 'Crediteur',
    'revenue_account'             => 'Debiteur',
    'amount'                      => 'Bedrag',
    'date'                        => 'Datum',
    'category'                    => 'Categorie',
    'tags'                        => 'Tags',
    'deletePermanently'           => 'Verwijderen',
    'cancel'                      => 'Annuleren',
    'targetdate'                  => 'Doeldatum',
    'tag'                         => 'Tag',
    'under'                       => 'Onder',
    'symbol'                      => 'Symbool',
    'code'                        => 'Code',
<<<<<<< HEAD
    'iban'                        => 'IBAN',
=======
    'csv'                         => 'CSV-bestand',
    'has_headers'                 => 'Eerste rij zijn kolomnamen',
    'date_format'                 => 'Datumformaat',
>>>>>>> 91051043

    'store_new_withdrawal'        => 'Nieuwe uitgave opslaan',
    'store_new_deposit'           => 'Nieuwe inkomsten opslaan',
    'store_new_transfer'          => 'Nieuwe overschrijving opslaan',
    'add_new_withdrawal'          => 'Maak nieuwe uitgave',
    'add_new_deposit'             => 'Maak nieuwe inkomsten',
    'add_new_transfer'            => 'Maak nieuwe overschrijving',
    'noPiggybank'                 => '(geen spaarpotje)',
    'noBudget'                    => '(geen budget)',

    'delete_account'              => 'Verwijder rekening ":name"',
    'delete_bill'                 => 'Verwijder contract ":name"',
    'delete_budget'               => 'Verwijder budget ":name"',
    'delete_category'             => 'Verwijder categorie ":name"',
    'delete_currency'             => 'Verwijder munteenheid ":name"',
    'delete_piggyBank'            => 'Verwijder spaarpotje ":name"',
    'delete_journal'              => 'Verwijder transactie met omschrijving ":description"',

    'account_areYouSure'          => 'Weet je zeker dat je de rekening met naam ":name" wilt verwijderen?',
    'bill_areYouSure'             => 'Weet je zeker dat je het contract met naam ":name" wilt verwijderen?',
    'budget_areYouSure'           => 'Weet je zeker dat je het budget met naam ":name" wilt verwijderen?',
    'category_areYouSure'         => 'Weet je zeker dat je het category met naam ":name" wilt verwijderen?',
    'currency_areYouSure'         => 'Weet je zeker dat je de munteenheid met naam ":name" wilt verwijderen?',
    'piggyBank_areYouSure'        => 'Weet je zeker dat je het spaarpotje met naam ":name" wilt verwijderen?',
    'journal_areYouSure'          => 'Weet je zeker dat je de transactie met naam ":description" wilt verwijderen?',

    'permDeleteWarning'           => 'Dingen verwijderen uit Firefly is permanent en kan niet ongedaan gemaakt worden.',
    'also_delete_transactions'    => 'Ook de enige transactie verbonden aan deze rekening wordt verwijderd.' .
                                     '|Ook alle :count transacties verbonden aan deze rekening worden verwijderd.',
    'also_delete_piggyBanks'      => 'Ook het spaarpotje verbonden aan deze rekening wordt verwijderd.' .
                                     '|Ook alle :count spaarpotjes verbonden aan deze rekening worden verwijderd.',
    'bill_keep_transactions'      => 'De transactie verbonden aan dit contract blijft bewaard.' .
                                     '|De :count transacties verbonden aan dit contract blijven bewaard.',
    'budget_keep_transactions'    => 'De transactie verbonden aan dit budget blijft bewaard.' .
                                     '|De :count transacties verbonden aan dit budget blijven bewaard.',
    'category_keep_transactions'  => 'De transactie verbonden aan deze categorie blijft bewaard.' .
                                     '|De :count transacties verbonden aan deze categorie blijven bewaard.',
];<|MERGE_RESOLUTION|>--- conflicted
+++ resolved
@@ -45,13 +45,10 @@
     'under'                       => 'Onder',
     'symbol'                      => 'Symbool',
     'code'                        => 'Code',
-<<<<<<< HEAD
     'iban'                        => 'IBAN',
-=======
     'csv'                         => 'CSV-bestand',
     'has_headers'                 => 'Eerste rij zijn kolomnamen',
     'date_format'                 => 'Datumformaat',
->>>>>>> 91051043
 
     'store_new_withdrawal'        => 'Nieuwe uitgave opslaan',
     'store_new_deposit'           => 'Nieuwe inkomsten opslaan',
