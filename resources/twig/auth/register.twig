{% extends "./layout/guest.twig" %}

{% block content %}

    {% if errors|length > 0 %}
        <div class="alert alert-danger">
            <strong>Whoops!</strong> There were some problems with your input.<br><br>
            <ul>
                {% for error in errors.all %}
                    <li>{{ error }}</li>
                {% endfor %}
            </ul>
        </div>
    {% endif %}



    <div class="register-box-body">
        <p class="login-box-msg">Register a new account</p>

<<<<<<< HEAD
        <form role="form" id="register" method="POST" action="{{ URL.to('/auth/register' }}">
=======
        <form role="form" id="register" method="POST" action="{{ URL.to('/auth/register') }}">
>>>>>>> a9f1b31d
            <input type="hidden" name="_token" value="{{ csrf_token() }}">

            <div class="form-group has-feedback">
                <input type="email" name="email" class="form-control" placeholder="Email"/>
            </div>
            <div class="form-group has-feedback">
                <input type="password" class="form-control" placeholder="Password" name="password"/>
            </div>
            <div class="form-group has-feedback">
                <input type="password" class="form-control" placeholder="Retype password" name="password_confirmation"/>
            </div>
            <div class="row">
                <div class="col-xs-12">
                    <button type="submit" class="btn btn-primary pull-right btn-flat">Register</button>
                </div>
                <!-- /.col -->
            </div>
        </form>

<<<<<<< HEAD
        <a href="{{ URL.to('/auth/login' }}">I want to login</a><br>
        <a href="{{ URL.to('/password/email' }}">I forgot my password</a>
=======
        <a href="{{ URL.to('/auth/login') }}">I want to login</a><br>
        <a href="{{ URL.to('/password/email') }}">I forgot my password</a>
>>>>>>> a9f1b31d
    </div><!-- /.form-box -->

{% endblock %}<|MERGE_RESOLUTION|>--- conflicted
+++ resolved
@@ -18,11 +18,7 @@
     <div class="register-box-body">
         <p class="login-box-msg">Register a new account</p>
 
-<<<<<<< HEAD
-        <form role="form" id="register" method="POST" action="{{ URL.to('/auth/register' }}">
-=======
         <form role="form" id="register" method="POST" action="{{ URL.to('/auth/register') }}">
->>>>>>> a9f1b31d
             <input type="hidden" name="_token" value="{{ csrf_token() }}">
 
             <div class="form-group has-feedback">
@@ -42,13 +38,8 @@
             </div>
         </form>
 
-<<<<<<< HEAD
-        <a href="{{ URL.to('/auth/login' }}">I want to login</a><br>
-        <a href="{{ URL.to('/password/email' }}">I forgot my password</a>
-=======
         <a href="{{ URL.to('/auth/login') }}">I want to login</a><br>
         <a href="{{ URL.to('/password/email') }}">I forgot my password</a>
->>>>>>> a9f1b31d
     </div><!-- /.form-box -->
 
 {% endblock %}