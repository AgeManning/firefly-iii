--- conflicted
+++ resolved
@@ -138,11 +138,7 @@
                     </a>
                     {% endif %}
                 </td>
-<<<<<<< HEAD
-                <td style="{{ style|raw }};text-align:right;">
-=======
                 <td style="{{ style|raw }};text-align:right">
->>>>>>> 6b7fc03f
                     {#  deposit #}
                     {% if transaction.transaction_type_type == 'Deposit' %}
                         {{ formatAmountBySymbol(transaction.amount*-1, transaction.currency_symbol, transaction.currency_decimal_places) }}
