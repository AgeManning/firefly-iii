#!/bin/bash

echo "Now in entrypoint.sh for Firefly III"

lscpu

# make sure the correct directories exists (suggested by @chrif):
echo "Making directories..."
mkdir -p $FIREFLY_PATH/storage/app/public
mkdir -p $FIREFLY_PATH/storage/build
mkdir -p $FIREFLY_PATH/storage/database
mkdir -p $FIREFLY_PATH/storage/debugbar
mkdir -p $FIREFLY_PATH/storage/export
mkdir -p $FIREFLY_PATH/storage/framework/cache/data
mkdir -p $FIREFLY_PATH/storage/framework/sessions
mkdir -p $FIREFLY_PATH/storage/framework/testing
mkdir -p $FIREFLY_PATH/storage/framework/views/v1
mkdir -p $FIREFLY_PATH/storage/framework/views/v2
mkdir -p $FIREFLY_PATH/storage/logs
mkdir -p $FIREFLY_PATH/storage/upload


echo "Touch DB file (if SQLlite)..."
if [[ $DB_CONNECTION == "sqlite" ]]
then
    touch $FIREFLY_PATH/storage/database/database.sqlite
    echo "Touched!"
fi

if [[ $FF_DB_CONNECTION == "sqlite" ]]
then
    touch $FIREFLY_PATH/storage/database/database.sqlite
    echo "Touched!"
fi

# make sure we own the volumes:
echo "Run chown on ${FIREFLY_PATH}/storage..."
chown -R www-data:www-data -R $FIREFLY_PATH/storage
echo "Run chmod on ${FIREFLY_PATH}/storage..."
chmod -R 775 $FIREFLY_PATH/storage

# remove any lingering files that may break upgrades:
echo "Remove log file..."
rm -f $FIREFLY_PATH/storage/logs/laravel.log

echo "Map environment variables on .env file..."
cat $FIREFLY_PATH/.deploy/docker/.env.docker | envsubst > $FIREFLY_PATH/.env
echo "Dump auto load..."
composer dump-autoload
echo "Discover packages..."
php artisan package:discover

echo "Run various artisan commands..."
<<<<<<< HEAD
php artisan cache:clear
=======
. $FIREFLY_PATH/.env
if [[ -z "$DB_PORT" ]]; then
  if [[ $DB_CONNECTION == "pgsql" ]]; then
    DB_PORT=5432
  elif [[ $DB_CONNECTION == "mysql" ]]; then
    DB_PORT=3306
  fi
fi
if [[ ! -z "$DB_PORT" ]]; then
  $FIREFLY_PATH/.deploy/docker/wait-for-it.sh "${DB_HOST}:${DB_PORT}" -- echo "db is up. Time to execute artisan commands"
fi
#env $(grep -v "^\#" .env | xargs) 
>>>>>>> cc67445f
php artisan migrate --seed
php artisan firefly:decrypt-all

# upgrade database commands:
php artisan firefly-iii:transaction-identifiers
php artisan firefly-iii:account-currencies
php artisan firefly-iii:journal-currencies
php artisan firefly-iii:migrate-notes
php artisan firefly-iii:migrate-attachments
php artisan firefly-iii:bills-to-rules
php artisan firefly-iii:bl-currency
php artisan firefly-iii:cc-liabilities
php artisan firefly-iii:migrate-to-groups
php artisan firefly-iii:back-to-journals

#verify database commands
php artisan firefly-iii:fix-piggies
php artisan firefly-iii:create-link-types
php artisan firefly-iii:create-access-tokens
php artisan firefly-iii:remove-bills
php artisan firefly-iii:enable-currencies
php artisan firefly-iii:fix-transfer-budgets
php artisan firefly-iii:fix-uneven-amount
php artisan firefly-iii:delete-zero-amount
php artisan firefly-iii:delete-orphaned-transactions
php artisan firefly-iii:delete-empty-journals
php artisan firefly-iii:delete-empty-groups
php artisan firefly-iii:fix-account-types

# report commands
php artisan firefly-iii:report-empty-objects
php artisan firefly-iii:report-sum

php artisan passport:install
php artisan cache:clear

php artisan firefly:instructions install

echo "Go!"
exec apache2-foreground<|MERGE_RESOLUTION|>--- conflicted
+++ resolved
@@ -51,9 +51,6 @@
 php artisan package:discover
 
 echo "Run various artisan commands..."
-<<<<<<< HEAD
-php artisan cache:clear
-=======
 . $FIREFLY_PATH/.env
 if [[ -z "$DB_PORT" ]]; then
   if [[ $DB_CONNECTION == "pgsql" ]]; then
@@ -66,7 +63,7 @@
   $FIREFLY_PATH/.deploy/docker/wait-for-it.sh "${DB_HOST}:${DB_PORT}" -- echo "db is up. Time to execute artisan commands"
 fi
 #env $(grep -v "^\#" .env | xargs) 
->>>>>>> cc67445f
+php artisan cache:clear
 php artisan migrate --seed
 php artisan firefly:decrypt-all
 
